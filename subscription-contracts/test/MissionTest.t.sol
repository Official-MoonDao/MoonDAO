// SPDX-License-Identifier: MIT

pragma solidity ^0.8.20;

import {Vesting} from "../src/Vesting.sol";
import {PoolDeployer} from "../src/PoolDeployer.sol";
import "@nana-core-v5/interfaces/IJBRulesetApprovalHook.sol";
import {JBRuleset} from "@nana-core-v5/structs/JBRuleset.sol";
import {IWETH9} from "v4-periphery/src/interfaces/external/IWETH9.sol";
import {WETH} from "solmate/src/tokens/WETH.sol";
import {IJBRulesets} from "@nana-core-v5/interfaces/IJBRulesets.sol";
import {IJBMultiTerminal} from "@nana-core-v5/interfaces/IJBMultiTerminal.sol";
import {IJBDirectory} from "@nana-core-v5/interfaces/IJBDirectory.sol";
import {MoonDAOTeam} from "../src/ERC5643.sol";
import {GnosisSafeProxyFactory} from "../src/GnosisSafeProxyFactory.sol";
import {MissionCreator} from "../src/MissionCreator.sol";
import {MissionTable} from "../src/tables/MissionTable.sol";
import {MoonDaoTeamTableland} from "../src/tables/MoonDaoTeamTableland.sol";
import {MoonDAOTeamCreator} from "../src/MoonDAOTeamCreator.sol";
import {LaunchPadPayHook} from "../src/LaunchPadPayHook.sol";
import {PassthroughModule} from "../src/PassthroughModule.sol";
import {IHats} from "@hats/Interfaces/IHats.sol";
import {Hats} from "@hats/Hats.sol";
import {HatsModuleFactory} from "@hats-module/HatsModuleFactory.sol";
import {deployModuleFactory} from "@hats-module/utils/DeployFunctions.sol";
import {Whitelist} from "../src/Whitelist.sol";
import {IJBTerminal} from "@nana-core-v5/interfaces/IJBTerminal.sol";
import {IJBTokens} from "@nana-core-v5/interfaces/IJBTokens.sol";
import {JBConstants} from "@nana-core-v5/libraries/JBConstants.sol";
import {IJBController} from "@nana-core-v5/interfaces/IJBController.sol";
import {IJBTerminalStore} from "@nana-core-v5/interfaces/IJBTerminalStore.sol";
import "base/Config.sol";

contract MissionTest is Test, Config {

    address zero = address(0);
    address user1 = address(0x100); // Use non-precompile address
    address teamAddress = address(0x200);
    address user2 = address(0x300);
    address TREASURY = address(0x400);
    IWETH9 public _WETH9 = IWETH9(address(new WETH()));

    bytes32 internal constant SALT = bytes32(abi.encode(0x4a75));

    MoonDAOTeam moonDAOTeam;
    MoonDAOTeamCreator moonDAOTeamCreator;
    MoonDaoTeamTableland moonDAOTeamTable;

    MissionCreator missionCreator;
    MissionTable missionTable;
    IJBDirectory jbDirectory;
    IJBTerminalStore jbTerminalStore;
    IJBRulesets jbRulesets;
    IJBTokens jbTokens;
    IJBController jbController;


    function setUp() public {
        vm.deal(user1, 100 ether);
        vm.deal(user2, 100 ether);

        vm.startPrank(user1);

        Hats hatsBase = new Hats("", "");
        IHats hats = IHats(address(hatsBase));
        HatsModuleFactory hatsFactory = deployModuleFactory(hats, SALT, "");
        PassthroughModule passthrough = new PassthroughModule("");
        address gnosisSafeSingleton = address(0x3E5c63644E683549055b9Be8653de26E0B4CD36E); // Gnosis Safe singleton on Sepolia
        GnosisSafeProxyFactory proxyFactory = new GnosisSafeProxyFactory();

        Whitelist teamWhitelist = new Whitelist();
        Whitelist teamDiscountList = new Whitelist();

        moonDAOTeamTable = new MoonDaoTeamTableland("MoonDaoTeamTable");
        moonDAOTeam = new MoonDAOTeam("erc5369", "ERC5643", TREASURY, address(hatsBase), address(teamDiscountList));
<<<<<<< HEAD
        moonDAOTeamCreator = new MoonDAOTeamCreator(address(hatsBase), address(hatsFactory), address(passthrough), address(moonDAOTeam), gnosisSafeAddress, address(proxyFactory), address(moonDAOTeamTable), address(teamWhitelist));
        jbDirectory = IJBDirectory(JB_V5_DIRECTORY);
=======
        address[] memory authorizedSigners = new address[](0);
        moonDAOTeamCreator = new MoonDAOTeamCreator(address(hatsBase), address(hatsFactory), address(passthrough), address(moonDAOTeam), gnosisSafeSingleton, address(proxyFactory), address(moonDAOTeamTable), address(teamWhitelist), authorizedSigners);
        jbDirectory = IJBDirectory(0x0bC9F153DEe4d3D474ce0903775b9b2AAae9AA41);

>>>>>>> 2a023382

        uint256 topHatId = hats.mintTopHat(user1, "", "");
        uint256 moonDAOTeamAdminHatId = hats.createHat(topHatId, "", 1, TREASURY, TREASURY, true, "");

        moonDAOTeamCreator.setOpenAccess(true);
        moonDAOTeamTable.setMoonDaoTeam(address(moonDAOTeam));
        moonDAOTeamCreator.setMoonDaoTeamAdminHatId(moonDAOTeamAdminHatId);
        moonDAOTeam.setMoonDaoCreator(address(moonDAOTeamCreator));
        hats.mintHat(moonDAOTeamAdminHatId, address(moonDAOTeamCreator));
        jbRulesets = IJBRulesets(JB_V5_RULESETS);
        jbTerminalStore = IJBTerminalStore(JB_V5_TERMINAL_STORE);
        jbTokens = IJBTokens(JB_V5_TOKENS);
        jbController = IJBController(JB_V5_CONTROLLER);

        missionCreator = new MissionCreator(JB_V5_CONTROLLER, JB_V5_MULTI_TERMINAL, JB_V5_PROJECTS, JB_V5_TERMINAL_STORE, JB_V5_RULESETS, address(moonDAOTeam), zero, TREASURY, FEE_HOOK_ADDRESSES[block.chainid], POSITION_MANAGERS[block.chainid]);
        missionTable = new MissionTable("TestMissionTable", address(missionCreator));
        missionCreator.setMissionTable(address(missionTable));

        vm.stopPrank();
    }

    function _createTeam() internal {
        vm.startPrank(user1);
        
        MoonDAOTeamCreator.HatURIs memory hatURIs = MoonDAOTeamCreator.HatURIs({
            adminHatURI: "",
            managerHatURI: "",
            memberHatURI: ""
        });
        
        MoonDAOTeamCreator.TeamMetadata memory metadata = MoonDAOTeamCreator.TeamMetadata({
            name: "name",
            bio: "bio",
            image: "image",
            twitter: "twitter",
            communications: "communications",
            website: "website",
            _view: "view",
            formId: "formId"
        });
        
        moonDAOTeamCreator.createMoonDAOTeam{value: 0.555 ether}(hatURIs, metadata, new address[](0));
        vm.stopPrank();
    }

    function _createMission(uint256 goal, bool token) internal returns (uint256) {
        uint256 missionId = missionCreator.createMission(
           0,
           teamAddress,
           "",
           goal,
           block.timestamp + 28 days,
           28 days,
           token,
           "TEST TOKEN",
           "TEST",
           "This is a test project"
        );
        return missionId;
    }

    function _createMission() internal returns (uint256) {
        vm.startPrank(user1);
        _createMission(10_000_000_000_000_000_000, true);
        vm.stopPrank();
    }

    function _createTeamAndMission() internal returns (uint256) {
        _createTeam();
        return _createMission();
    }

    function testCreate() public {
        uint256 missionId = _createTeamAndMission();
        vm.startPrank(user1);
        assertEq(missionCreator.stage(missionId), 1);
        uint256 projectId = missionCreator.missionIdToProjectId(missionId);

        IJBTerminal terminal = jbDirectory.primaryTerminalOf(projectId, JBConstants.NATIVE_TOKEN);
        uint256 balance = jbTerminalStore.balanceOf(address(terminal), projectId, JBConstants.NATIVE_TOKEN);
        assertEq(balance, 0);

        uint256 payAmount1 = 2_000_000_000_000_000_000;
        terminal.pay{value: payAmount1}(
            projectId,
            JBConstants.NATIVE_TOKEN,
            0,
            user1,
            0,
            "",
            new bytes(0)
        );
        uint256 balanceAfter1 = jbTerminalStore.balanceOf(address(terminal), projectId, JBConstants.NATIVE_TOKEN);
        assertEq(balanceAfter1, payAmount1);
        uint256 tokensAfter1 = jbTokens.totalBalanceOf(user1, projectId);
        assertEq(tokensAfter1, payAmount1 * 1_000);
        assertEq(missionCreator.stage(missionId), 1);

        vm.stopPrank();
    }

    function testPayWithNonNative() public {
        uint256 missionId = _createTeamAndMission();
        vm.startPrank(user1);
        assertEq(missionCreator.stage(missionId), 1);
        uint256 projectId = missionCreator.missionIdToProjectId(missionId);

        IJBTerminal terminal = jbDirectory.primaryTerminalOf(projectId, JBConstants.NATIVE_TOKEN);
        uint256 balance = jbTerminalStore.balanceOf(address(terminal), projectId, JBConstants.NATIVE_TOKEN);
        assertEq(balance, 0);

        uint256 payAmount = 2 ether;
        _WETH9.deposit{value: payAmount}();
        _WETH9.approve(address(terminal), payAmount);
        vm.expectRevert(abi.encodeWithSignature(
            "JBMultiTerminal_TokenNotAccepted(address)",
            address(_WETH9)
        ));
        terminal.pay(
            projectId,
            address(_WETH9),
            payAmount,
            user1,
            0,
            "",
            new bytes(0)
        );
        vm.stopPrank();
    }


    function testInvalidCreator() public {
        _createTeam();
        vm.startPrank(user2);
        vm.expectRevert("must wear ManagerHat");
        uint256 missionId = _createMission(0, true);
        vm.stopPrank();
    }

    function testZeroGoal() public {
        _createTeam();
        vm.startPrank(user1);
        uint256 missionId = _createMission(0, true);
        uint256 projectId = missionCreator.missionIdToProjectId(missionId);

        IJBTerminal terminal = jbDirectory.primaryTerminalOf(projectId, JBConstants.NATIVE_TOKEN);
        uint256 balance = jbTerminalStore.balanceOf(address(terminal), projectId, JBConstants.NATIVE_TOKEN);
        assertEq(balance, 0);

        uint256 payAmount1 = 1_000_000_000_000_000_000;
        terminal.pay{value: payAmount1}(
            projectId,
            JBConstants.NATIVE_TOKEN,
            0,
            user1,
            0,
            "",
            new bytes(0)
        );
        uint256 balanceAfter1 = jbTerminalStore.balanceOf(address(terminal), projectId, JBConstants.NATIVE_TOKEN);
        assertEq(balanceAfter1, payAmount1);
        uint256 tokensAfter1 = jbTokens.totalBalanceOf(user1, projectId);
        assertEq(tokensAfter1, payAmount1 * 1_000);

        vm.stopPrank();
    }

    function testReachesDeadline() public {
        uint256 missionId = _createTeamAndMission();
        vm.startPrank(user1);
        uint256 projectId = missionCreator.missionIdToProjectId(missionId);

        IJBTerminal terminal = jbDirectory.primaryTerminalOf(projectId, JBConstants.NATIVE_TOKEN);
        uint256 balance = jbTerminalStore.balanceOf(address(terminal), projectId, JBConstants.NATIVE_TOKEN);
        assertEq(balance, 0);

        skip(28 days);
        uint256 payAmount = 1_000_000_000_000_000_000;
        vm.expectRevert("Project funding deadline has passed and funding goal requirement has not been met.");
        terminal.pay{value: payAmount}(
            projectId,
            JBConstants.NATIVE_TOKEN,
            0,
            user1,
            0,
            "",
            new bytes(0)
        );
    }

    function testHugePayment() public {
        uint256 missionId = _createTeamAndMission();
        vm.startPrank(user1);
        uint256 projectId = missionCreator.missionIdToProjectId(missionId);

        IJBTerminal terminal = jbDirectory.primaryTerminalOf(projectId, JBConstants.NATIVE_TOKEN);
        uint256 balance = jbTerminalStore.balanceOf(address(terminal), projectId, JBConstants.NATIVE_TOKEN);
        assertEq(balance, 0);

        uint256 payAmount = 20_000_000_000_000_000_000;
        terminal.pay{value: payAmount}(
            projectId,
            JBConstants.NATIVE_TOKEN,
            0,
            user1,
            0,
            "",
            new bytes(0)
        );
        uint256 balanceAfter1 = jbTerminalStore.balanceOf(address(terminal), projectId, JBConstants.NATIVE_TOKEN);
        assertEq(balanceAfter1, payAmount);
        uint256 tokensAfter1 = jbTokens.totalBalanceOf(user1, projectId);
        assertEq(tokensAfter1, payAmount * 1_000);
        assertEq(missionCreator.stage(missionId), 2);
    }

    function testFundingTurnedOff() public {
        uint256 missionId = _createTeamAndMission();
        vm.startPrank(user1);
        uint256 projectId = missionCreator.missionIdToProjectId(missionId);
        address payhookAddress = missionCreator.missionIdToPayHook(missionId);
        LaunchPadPayHook payhook = LaunchPadPayHook(payhookAddress);


        IJBTerminal terminal = jbDirectory.primaryTerminalOf(projectId, JBConstants.NATIVE_TOKEN);
        vm.startPrank(teamAddress);
        payhook.setFundingTurnedOff(true);
        vm.stopPrank();
        JBRuleset memory ruleset;
        assertFalse(payhook.hasMintPermissionFor(projectId, ruleset, user1));

        uint256 payAmount = 1_000_000_000_000_000_000;
        vm.expectRevert("Funding has been turned off.");
        terminal.pay{value: payAmount}(
            projectId,
            JBConstants.NATIVE_TOKEN,
            0,
            user1,
            0,
            "",
            new bytes(0)
        );
    }

    function testCashout() public {
        uint256 missionId = _createTeamAndMission();
        vm.startPrank(user1);
        uint256 projectId = missionCreator.missionIdToProjectId(missionId);

        IJBTerminal terminal = jbDirectory.primaryTerminalOf(projectId, JBConstants.NATIVE_TOKEN);
        uint256 balance = jbTerminalStore.balanceOf(address(terminal), projectId, JBConstants.NATIVE_TOKEN);
        assertEq(balance, 0);

        uint256 payAmount = 1_000_000_000_000_000_000;
        terminal.pay{value: payAmount}(
            projectId,
            JBConstants.NATIVE_TOKEN,
            0,
            user1,
            0,
            "",
            new bytes(0)
        );
        uint256 balanceAfter1 = jbTerminalStore.balanceOf(address(terminal), projectId, JBConstants.NATIVE_TOKEN);
        assertEq(balanceAfter1, payAmount);
        uint256 tokensAfter1 = jbTokens.totalBalanceOf(user1, projectId);
        assertEq(tokensAfter1, 1_000 * 1e18);

        uint256 user1BalanceBefore = address(user1).balance;
        skip(28 days);
        assertEq(missionCreator.stage(missionId), 3);
        uint256 cashOutAmount = IJBMultiTerminal(address(terminal)).cashOutTokensOf(
            user1,
            projectId,
            tokensAfter1,
            JBConstants.NATIVE_TOKEN,
            0,
            payable(user1),
            bytes(""));
        uint256 user1BalanceAfter = address(user1).balance;
        assertEq(user1BalanceAfter - user1BalanceBefore, payAmount);
        uint256 tokensAfter2 = jbTokens.totalBalanceOf(user1, projectId);
        assertEq(tokensAfter2, 0);
    }

    function testCashoutMultipleContributors() public {
        uint256 missionId = _createTeamAndMission();
        vm.startPrank(user1);
        uint256 projectId = missionCreator.missionIdToProjectId(missionId);

        IJBTerminal terminal = jbDirectory.primaryTerminalOf(projectId, JBConstants.NATIVE_TOKEN);
        uint256 balance = jbTerminalStore.balanceOf(address(terminal), projectId, JBConstants.NATIVE_TOKEN);
        assertEq(balance, 0);

        uint256 payAmount = 1_000_000_000_000_000_000;
        terminal.pay{value: payAmount}(
            projectId,
            JBConstants.NATIVE_TOKEN,
            0,
            user1,
            0,
            "",
            new bytes(0)
        );
        uint256 balanceAfter1 = jbTerminalStore.balanceOf(address(terminal), projectId, JBConstants.NATIVE_TOKEN);
        assertEq(balanceAfter1, payAmount);
        uint256 user1TokensAfter = jbTokens.totalBalanceOf(user1, projectId);
        assertEq(user1TokensAfter, 1_000 * 1e18);
        vm.stopPrank();

        vm.prank(user2);
        terminal.pay{value: payAmount/2}(
            projectId,
            JBConstants.NATIVE_TOKEN,
            0,
            user2,
            0,
            "",
            new bytes(0)
        );
        uint256 user2TokensAfter = jbTokens.totalBalanceOf(user2, projectId);
        assertEq(user2TokensAfter, 500 * 1e18);

        uint256 user1BalanceBefore = address(user1).balance;
        uint256 user2BalanceBefore = address(user2).balance;
        skip(28 days);
        assertEq(missionCreator.stage(missionId), 3);


        vm.prank(user1);
        uint256 user1CashOutAmount = IJBMultiTerminal(address(terminal)).cashOutTokensOf(
            user1,
            projectId,
            user1TokensAfter,
            JBConstants.NATIVE_TOKEN,
            0,
            payable(user1),
            bytes(""));
        uint256 user1BalanceAfter = address(user1).balance;
        assertEq(user1CashOutAmount, payAmount);
        assertEq(user1BalanceAfter - user1BalanceBefore, payAmount);
        assertEq(jbTokens.totalBalanceOf(user1, projectId), 0);
        assertEq(jbTokens.totalBalanceOf(zero, projectId), 0);

        vm.prank(user2);
        uint256 user2CashOutAmount = IJBMultiTerminal(address(terminal)).cashOutTokensOf(
            user2,
            projectId,
            user2TokensAfter,
            JBConstants.NATIVE_TOKEN,
            0,
            payable(user2),
            bytes(""));
        uint256 user2BalanceAfter = address(user2).balance;
        assertEq(user2CashOutAmount, payAmount/2);
        assertEq(user2BalanceAfter - user2BalanceBefore, payAmount/2);
        assertEq(jbTokens.totalBalanceOf(user2, projectId), 0);
    }


    function testCashoutEarly() public {
        uint256 missionId = _createTeamAndMission();
        vm.startPrank(user1);
        uint256 projectId = missionCreator.missionIdToProjectId(missionId);

        IJBTerminal terminal = jbDirectory.primaryTerminalOf(projectId, JBConstants.NATIVE_TOKEN);
        uint256 balance = jbTerminalStore.balanceOf(address(terminal), projectId, JBConstants.NATIVE_TOKEN);
        assertEq(balance, 0);

        uint256 payAmount = 1_000_000_000_000_000_000;
        terminal.pay{value: payAmount}(
            projectId,
            JBConstants.NATIVE_TOKEN,
            0,
            user1,
            0,
            "",
            new bytes(0)
        );
        uint256 balanceAfter1 = jbTerminalStore.balanceOf(address(terminal), projectId, JBConstants.NATIVE_TOKEN);
        assertEq(balanceAfter1, payAmount);
        uint256 tokensAfter1 = jbTokens.totalBalanceOf(user1, projectId);
        assertEq(tokensAfter1, 1_000 * 1e18);

        vm.expectRevert("Project funding deadline has not passed. Refunds are disabled.");
        uint256 cashOutAmount = IJBMultiTerminal(address(terminal)).cashOutTokensOf(
            user1,
            projectId,
            tokensAfter1,
            JBConstants.NATIVE_TOKEN,
            0,
            payable(user1),
            bytes(""));
    }

    function testCashoutCashoutAfterFundingGoalMet() public {
        uint256 missionId = _createTeamAndMission();
        vm.startPrank(user1);
        uint256 projectId = missionCreator.missionIdToProjectId(missionId);

        IJBTerminal terminal = jbDirectory.primaryTerminalOf(projectId, JBConstants.NATIVE_TOKEN);
        uint256 balance = jbTerminalStore.balanceOf(address(terminal), projectId, JBConstants.NATIVE_TOKEN);
        assertEq(balance, 0);

        uint256 payAmount = 10_000_000_000_000_000_000;
        terminal.pay{value: payAmount}(
            projectId,
            JBConstants.NATIVE_TOKEN,
            0,
            user1,
            0,
            "",
            new bytes(0)
        );
        uint256 balanceAfter1 = jbTerminalStore.balanceOf(address(terminal), projectId, JBConstants.NATIVE_TOKEN);
        assertEq(balanceAfter1, payAmount);
        uint256 tokensAfter1 = jbTokens.totalBalanceOf(user1, projectId);
        assertEq(tokensAfter1, 10_000 * 1e18);

        skip(28 days);
        vm.expectRevert("Project has passed funding goal requirement. Refunds are disabled.");
        uint256 cashOutAmount = IJBMultiTerminal(address(terminal)).cashOutTokensOf(
            user1,
            projectId,
            tokensAfter1,
            JBConstants.NATIVE_TOKEN,
            0,
            payable(user1),
            bytes(""));
    }

    function testVestTokens() public {
        uint256 missionId = _createTeamAndMission();
        vm.startPrank(user1);
        uint256 projectId = missionCreator.missionIdToProjectId(missionId);

        IJBTerminal terminal = jbDirectory.primaryTerminalOf(projectId, JBConstants.NATIVE_TOKEN);
        uint256 balance = jbTerminalStore.balanceOf(address(terminal), projectId, JBConstants.NATIVE_TOKEN);
        assertEq(balance, 0);

        // Lower payment that numbers work out nice, 500 contributor tokens, and 500 reserved tokens.
        uint256 payAmount = 500_000_000_000_000_000;
        terminal.pay{value: payAmount}(
            projectId,
            JBConstants.NATIVE_TOKEN,
            0,
            user1,
            0,
            "",
            new bytes(0)
        );
        uint256 balanceAfter1 = jbTerminalStore.balanceOf(address(terminal), projectId, JBConstants.NATIVE_TOKEN);
        assertEq(balanceAfter1, payAmount);
        uint256 tokensAfter1 = jbTokens.totalBalanceOf(user1, projectId);
        assertEq(tokensAfter1, 500 * 1e18);

        // FIXME this needs to be called once the token is launched
        jbController.sendReservedTokensToSplitsOf(projectId);

        Vesting teamVesting = Vesting(missionCreator.missionIdToTeamVesting(missionId));
        Vesting moonDAOVesting = Vesting(missionCreator.missionIdToMoonDAOVesting(missionId));
        // Can only set token once
        vm.expectRevert("Token already set");
        moonDAOVesting.setToken(address(0));
        uint256 tokensTeamVesting = jbTokens.totalBalanceOf(address(teamVesting), projectId);
        uint256 tokensMoonDAOVesting = jbTokens.totalBalanceOf(address(moonDAOVesting), projectId);
        assertEq(tokensTeamVesting, 300 * 1e18);
        assertEq(tokensMoonDAOVesting, 175 * 1e18);
        assertEq(jbTokens.totalBalanceOf(TREASURY, projectId), 0);
        assertEq(jbTokens.totalBalanceOf(teamAddress, projectId), 0);

        skip(200 days);
        if (block.chainid != SEP){ // Sepolia has a no cliff for easier testing
          assertEq(teamVesting.vestedAmount(), 0);
          assertEq(moonDAOVesting.vestedAmount(), 0);
        }
        skip(165 days);
        assertEq(teamVesting.vestedAmount(), 300/4 * 1e18);
        assertEq(moonDAOVesting.vestedAmount(), 175/4 * 1e18);

        vm.startPrank(TREASURY);
        moonDAOVesting.withdraw();
        vm.stopPrank();
        assertEq(jbTokens.totalBalanceOf(TREASURY, projectId), 175/4 * 1e18);

        skip(365 days);
        assertEq(teamVesting.vestedAmount(), 300/2 * 1e18);
        assertEq(moonDAOVesting.vestedAmount(), 175/2 * 1e18);

        vm.startPrank(TREASURY);
        moonDAOVesting.withdraw();
        vm.stopPrank();
        assertEq(jbTokens.totalBalanceOf(TREASURY, projectId), 175/2 * 1e18);

        skip(730 days);
        assertEq(teamVesting.vestedAmount(), 300 * 1e18);
        assertEq(moonDAOVesting.vestedAmount(), 175 * 1e18);

        vm.startPrank(teamAddress);
        vm.expectRevert("Only beneficiary can withdraw");
        moonDAOVesting.withdraw();
        vm.stopPrank();

        vm.startPrank(TREASURY);
        moonDAOVesting.withdraw();
        assertEq(jbTokens.totalBalanceOf(TREASURY, projectId), 175 * 1e18);

        vm.expectRevert("No tokens available for withdrawal");
        moonDAOVesting.withdraw();
        vm.stopPrank();
    }

    function testPayouts() public {
        uint256 missionId = _createTeamAndMission();
        vm.startPrank(user1);
        uint256 projectId = missionCreator.missionIdToProjectId(missionId);

        IJBTerminal terminal = jbDirectory.primaryTerminalOf(projectId, JBConstants.NATIVE_TOKEN);
        uint256 balance = jbTerminalStore.balanceOf(address(terminal), projectId, JBConstants.NATIVE_TOKEN);
        assertEq(balance, 0);
        assertEq(missionCreator.stage(missionId), 1);

        // Pay enough to pass goal and skip to deadline
        uint256 payAmount = 10_000_000_000_000_000_000;
        terminal.pay{value: payAmount}(
            projectId,
            JBConstants.NATIVE_TOKEN,
            0,
            user1,
            0,
            "",
            new bytes(0)
        );
        skip(28 days);

        uint256 terminalBalance = jbTerminalStore.balanceOf(address(terminal), projectId, JBConstants.NATIVE_TOKEN);
        uint256 treasuryBalanceBefore = address(TREASURY).balance;
        uint256 teamBalanceBefore = address(teamAddress).balance;
        assertEq(missionCreator.stage(missionId), 2);
        uint256 payoutAmount = IJBMultiTerminal(address(terminal)).sendPayoutsOf(
            projectId,
            JBConstants.NATIVE_TOKEN,
            terminalBalance,
            uint32(uint160(JBConstants.NATIVE_TOKEN)),
            0
        );
        assertEq(missionCreator.stage(missionId), 2);
        uint256 used = jbTerminalStore.usedPayoutLimitOf(
          address(terminal),
          projectId,
          JBConstants.NATIVE_TOKEN,
          2, // second cycle
          uint32(uint160(JBConstants.NATIVE_TOKEN))
        );
        assertEq(used, payoutAmount);

        PoolDeployer poolDeployer = PoolDeployer(payable(missionCreator.missionIdToPoolDeployer(missionId)));
        vm.expectRevert("Token already set");
        poolDeployer.setToken(address(0));
        poolDeployer.setHookAddress(missionCreator.feeHookAddress());

        // JB splits have 7 decimals of precision, so check up to 6 decimals
        assertApproxEqRel(address(poolDeployer).balance, terminalBalance * 5/ 100, 0.0000001e18);
        assertApproxEqRel(address(TREASURY).balance - treasuryBalanceBefore, terminalBalance * 25/ 1000, 0.0000001e18);
        assertApproxEqRel(teamAddress.balance - teamBalanceBefore, terminalBalance *90 / 100, 0.0000001e18);
        vm.stopPrank();

        vm.startPrank(user2);
        vm.expectRevert(abi.encodeWithSignature("OwnableUnauthorizedAccount(address)", user2));
        poolDeployer.setHookAddress(address(0));
        vm.stopPrank();
    }

    function testAMM() public {
        uint256 missionId = _createTeamAndMission();
        vm.startPrank(user1);
        uint256 projectId = missionCreator.missionIdToProjectId(missionId);

        IJBTerminal terminal = jbDirectory.primaryTerminalOf(projectId, JBConstants.NATIVE_TOKEN);
        uint256 balance = jbTerminalStore.balanceOf(address(terminal), projectId, JBConstants.NATIVE_TOKEN);
        assertEq(balance, 0);

        // Pay enough to pass goal and skip to deadline
        uint256 payAmount = 10_000_000_000_000_000_000;
        terminal.pay{value: payAmount}(
            projectId,
            JBConstants.NATIVE_TOKEN,
            0,
            user1,
            0,
            "",
            new bytes(0)
        );
        skip(28 days);
        uint256 terminalBalance = jbTerminalStore.balanceOf(address(terminal), projectId, JBConstants.NATIVE_TOKEN);
        jbController.sendReservedTokensToSplitsOf(projectId);
        uint256 payoutAmount = IJBMultiTerminal(address(terminal)).sendPayoutsOf(
            projectId,
            JBConstants.NATIVE_TOKEN,
            terminalBalance,
            uint32(uint160(JBConstants.NATIVE_TOKEN)),
            0
        );

        PoolDeployer poolDeployer = PoolDeployer(payable(missionCreator.missionIdToPoolDeployer(missionId)));
        uint256 tokensPoolDeployer = jbTokens.totalBalanceOf(address(poolDeployer), projectId);
        assertEq(tokensPoolDeployer, 500 * 1e18);
        // JB splits have 7 decimals of precision, so check up to 6 decimals
        assertApproxEqRel(address(poolDeployer).balance, terminalBalance * 5 / 100, 0.0000001e18);
        poolDeployer.createAndAddLiquidity();
    }

    function testRefundPeriod() public {
        uint256 missionId = _createTeamAndMission();
        vm.startPrank(user1);
        uint256 projectId = missionCreator.missionIdToProjectId(missionId);

        IJBTerminal terminal = jbDirectory.primaryTerminalOf(projectId, JBConstants.NATIVE_TOKEN);
        uint256 balance = jbTerminalStore.balanceOf(address(terminal), projectId, JBConstants.NATIVE_TOKEN);
        assertEq(balance, 0);

        uint256 payAmount = 1_000_000_000_000_000_000;
        terminal.pay{value: payAmount}(
            projectId,
            JBConstants.NATIVE_TOKEN,
            0,
            user1,
            0,
            "",
            new bytes(0)
        );
        uint256 balanceAfter1 = jbTerminalStore.balanceOf(address(terminal), projectId, JBConstants.NATIVE_TOKEN);
        assertEq(balanceAfter1, payAmount);
        uint256 user1TokensAfter = jbTokens.totalBalanceOf(user1, projectId);
        assertEq(user1TokensAfter, 1_000 * 1e18);
        vm.stopPrank();

        vm.prank(user2);
        terminal.pay{value: payAmount/2}(
            projectId,
            JBConstants.NATIVE_TOKEN,
            0,
            user2,
            0,
            "",
            new bytes(0)
        );
        uint256 user2TokensAfter = jbTokens.totalBalanceOf(user2, projectId);
        assertEq(user2TokensAfter, 500 * 1e18);

        uint256 user1BalanceBefore = address(user1).balance;
        uint256 user2BalanceBefore = address(user2).balance;
        skip(28 days);
        assertEq(missionCreator.stage(missionId), 3);


        vm.prank(user1);
        uint256 user1CashOutAmount = IJBMultiTerminal(address(terminal)).cashOutTokensOf(
            user1,
            projectId,
            user1TokensAfter,
            JBConstants.NATIVE_TOKEN,
            0,
            payable(user1),
            bytes(""));
        uint256 user1BalanceAfter = address(user1).balance;
        assertEq(user1CashOutAmount, payAmount);
        assertEq(user1BalanceAfter - user1BalanceBefore, payAmount);
        assertEq(jbTokens.totalBalanceOf(user1, projectId), 0);
        assertEq(jbTokens.totalBalanceOf(zero, projectId), 0);

        skip(28 days);
        // Refund period has passed
        vm.prank(user2);
        vm.expectRevert("Refund period has passed. Refunds are disabled.");
        IJBMultiTerminal(address(terminal)).cashOutTokensOf(
            user2,
            projectId,
            user2TokensAfter,
            JBConstants.NATIVE_TOKEN,
            0,
            payable(user2),
            bytes(""));


        uint256 treasuryBalanceBefore = address(TREASURY).balance;
        uint256 teamBalanceBefore = address(teamAddress).balance;
        uint256 terminalBalance = jbTerminalStore.balanceOf(address(terminal), projectId, JBConstants.NATIVE_TOKEN);
        uint256 payoutAmount = IJBMultiTerminal(address(terminal)).sendPayoutsOf(
            projectId,
            JBConstants.NATIVE_TOKEN,
            terminalBalance,
            uint32(uint160(JBConstants.NATIVE_TOKEN)),
            0
        );

        assertApproxEqRel(address(TREASURY).balance - treasuryBalanceBefore, terminalBalance * 25/ 1000, 0.0000001e18);
        assertApproxEqRel(teamAddress.balance - teamBalanceBefore, terminalBalance *90 / 100, 0.0000001e18);

    }

    function testNoTokenCashout() public {
        _createTeam();
        vm.startPrank(user1);
        uint256 missionId = _createMission(10_000_000_000_000_000_000, false);
        assertEq(missionCreator.stage(missionId), 1);
        uint256 projectId = missionCreator.missionIdToProjectId(missionId);

        IJBTerminal terminal = jbDirectory.primaryTerminalOf(projectId, JBConstants.NATIVE_TOKEN);
        uint256 balance = jbTerminalStore.balanceOf(address(terminal), projectId, JBConstants.NATIVE_TOKEN);
        assertEq(balance, 0);

        uint256 payAmount = 1_000_000_000_000_000_000;
        terminal.pay{value: payAmount}(
            projectId,
            JBConstants.NATIVE_TOKEN,
            0,
            user1,
            0,
            "",
            new bytes(0)
        );
        uint256 balanceAfter1 = jbTerminalStore.balanceOf(address(terminal), projectId, JBConstants.NATIVE_TOKEN);
        assertEq(balanceAfter1, payAmount);
        uint256 tokensAfter1 = jbTokens.totalBalanceOf(user1, projectId);
        assertEq(tokensAfter1, 1_000 * 1e18);

        uint256 user1BalanceBefore = address(user1).balance;
        skip(28 days);
        assertEq(missionCreator.stage(missionId), 3);
        uint256 cashOutAmount = IJBMultiTerminal(address(terminal)).cashOutTokensOf(
            user1,
            projectId,
            tokensAfter1,
            JBConstants.NATIVE_TOKEN,
            0,
            payable(user1),
            bytes(""));
        uint256 user1BalanceAfter = address(user1).balance;
        assertEq(user1BalanceAfter - user1BalanceBefore, payAmount);
        uint256 tokensAfter2 = jbTokens.totalBalanceOf(user1, projectId);
        assertEq(tokensAfter2, 0);
    }

    function testNoTokenPayouts() public {
        _createTeam();
        vm.startPrank(user1);
        uint256 missionId = _createMission(10_000_000_000_000_000_000, false);
        uint256 projectId = missionCreator.missionIdToProjectId(missionId);

        IJBTerminal terminal = jbDirectory.primaryTerminalOf(projectId, JBConstants.NATIVE_TOKEN);
        uint256 balance = jbTerminalStore.balanceOf(address(terminal), projectId, JBConstants.NATIVE_TOKEN);
        assertEq(balance, 0);

        // Pay enough to pass goal and skip to deadline
        uint256 payAmount = 10_000_000_000_000_000_000;
        terminal.pay{value: payAmount}(
            projectId,
            JBConstants.NATIVE_TOKEN,
            0,
            user1,
            0,
            "",
            new bytes(0)
        );
        skip(28 days);

        uint256 terminalBalance = jbTerminalStore.balanceOf(address(terminal), projectId, JBConstants.NATIVE_TOKEN);
        uint256 treasuryBalanceBefore = address(TREASURY).balance;
        uint256 teamBalanceBefore = address(teamAddress).balance;
        uint256 payoutAmount = IJBMultiTerminal(address(terminal)).sendPayoutsOf(
            projectId,
            JBConstants.NATIVE_TOKEN,
            terminalBalance,
            uint32(uint160(JBConstants.NATIVE_TOKEN)),
            0
        );

        PoolDeployer poolDeployer = PoolDeployer(payable(missionCreator.missionIdToPoolDeployer(missionId)));
        // JB splits have 7 decimals of precision, so check up to 6 decimals
        assertApproxEqRel(address(poolDeployer).balance, terminalBalance * 5/ 100, 0.0000001e18);
        assertApproxEqRel(address(TREASURY).balance - treasuryBalanceBefore, terminalBalance * 25/ 1000, 0.0000001e18);
        assertApproxEqRel(teamAddress.balance - teamBalanceBefore, terminalBalance *90 / 100, 0.0000001e18);
    }

    function testSetJBController() public {
        vm.prank(user1);
        missionCreator.setJBController(address(0));
        vm.prank(user2);
        vm.expectRevert(abi.encodeWithSignature("OwnableUnauthorizedAccount(address)", user2));
        missionCreator.setJBController(address(0));
    }

    function testSetJBMultiTerminal() public {
        vm.prank(user1);
        missionCreator.setJBMultiTerminal(address(0));
        vm.prank(user2);
        vm.expectRevert(abi.encodeWithSignature("OwnableUnauthorizedAccount(address)", user2));
        missionCreator.setJBMultiTerminal(address(0));
    }

    function testSetMoonDAOTreasury() public {
        vm.prank(user1);
        missionCreator.setMoonDAOTreasury(address(0));
        vm.prank(user2);
        vm.expectRevert(abi.encodeWithSignature("OwnableUnauthorizedAccount(address)", user2));
        missionCreator.setMoonDAOTreasury(address(0));
    }

    function testSetMoonDAOTeam() public {
        vm.prank(user1);
        missionCreator.setMoonDAOTeam(address(moonDAOTeam));
        vm.prank(user2);
        vm.expectRevert(abi.encodeWithSignature("OwnableUnauthorizedAccount(address)", user2));
        missionCreator.setMoonDAOTeam(address(moonDAOTeam));
    }

    function testSetMissionTable() public {
        vm.prank(user1);
        missionCreator.setMissionTable(address(missionTable));
        vm.prank(user2);
        vm.expectRevert(abi.encodeWithSignature("OwnableUnauthorizedAccount(address)", user2));
        missionCreator.setMissionTable(address(missionTable));
    }

    function testSetJBProjects() public {
        vm.prank(user1);
        missionCreator.setJBProjects(address(JB_V5_PROJECTS));
        vm.prank(user2);
        vm.expectRevert(abi.encodeWithSignature("OwnableUnauthorizedAccount(address)", user2));
        missionCreator.setJBProjects(address(JB_V5_PROJECTS));
    }

    function testSetFeeHookAddress() public {
        vm.prank(user1);
        missionCreator.setFeeHookAddress(address(0));
        vm.prank(user2);
        vm.expectRevert(abi.encodeWithSignature("OwnableUnauthorizedAccount(address)", user2));
        missionCreator.setFeeHookAddress(address(0));
    }
}
<|MERGE_RESOLUTION|>--- conflicted
+++ resolved
@@ -73,15 +73,10 @@
 
         moonDAOTeamTable = new MoonDaoTeamTableland("MoonDaoTeamTable");
         moonDAOTeam = new MoonDAOTeam("erc5369", "ERC5643", TREASURY, address(hatsBase), address(teamDiscountList));
-<<<<<<< HEAD
-        moonDAOTeamCreator = new MoonDAOTeamCreator(address(hatsBase), address(hatsFactory), address(passthrough), address(moonDAOTeam), gnosisSafeAddress, address(proxyFactory), address(moonDAOTeamTable), address(teamWhitelist));
-        jbDirectory = IJBDirectory(JB_V5_DIRECTORY);
-=======
         address[] memory authorizedSigners = new address[](0);
         moonDAOTeamCreator = new MoonDAOTeamCreator(address(hatsBase), address(hatsFactory), address(passthrough), address(moonDAOTeam), gnosisSafeSingleton, address(proxyFactory), address(moonDAOTeamTable), address(teamWhitelist), authorizedSigners);
-        jbDirectory = IJBDirectory(0x0bC9F153DEe4d3D474ce0903775b9b2AAae9AA41);
-
->>>>>>> 2a023382
+        jbDirectory = IJBDirectory(JB_V5_DIRECTORY);
+
 
         uint256 topHatId = hats.mintTopHat(user1, "", "");
         uint256 moonDAOTeamAdminHatId = hats.createHat(topHatId, "", 1, TREASURY, TREASURY, true, "");
