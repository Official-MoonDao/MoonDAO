name: SubscriptionContracts

on:
  push:
    branches: [main]
    paths-ignore:
      - '**.md'
  pull_request:
    branches: [main]
    paths-ignore:
      - '**.md'

env:
  FOUNDRY_PROFILE: ci

jobs:
  check:
    strategy:
      fail-fast: true

    name: test
    runs-on: ubuntu-latest
    steps:
      - name: Cache dependencies
        uses: actions/cache@v3
        with:
          path: |
            .git
<<<<<<< HEAD
            subscription-contracts/node_modules
            subscription-contracts/lib
            subscription-contracts/out
          key: ${{ runner.os }}-npm-${{ hashFiles('**/package-lock.json') }}
=======
            node_modules
            lib
          key: key-${{ runner.os }}-npm-${{ hashFiles('**/package-lock.json') }}
>>>>>>> ecd31262
          restore-keys: |
            key-${{ runner.os }}-npm-

      - uses: actions/checkout@v3
        with:
          submodules: recursive

      - name: Install Foundry
        uses: foundry-rs/foundry-toolchain@v1
        with:
          version: nightly

      - name: Run Local Chain with Anvil
        run: |
          anvil --fork-url https://11155111.rpc.thirdweb.com/${{ secrets.THIRDWEB_CLIENT_ID }} &
        id: local-chain

      - name: Install npm dependencies
        run: |
          cd subscription-contracts && npm install --legacy-peer-deps
        id: install-npm-dependencies

      - name: Run Forge build
        run: |
          forge --version
          cd subscription-contracts && forge build --sizes --via-ir --optimize --optimizer-runs 200
        id: build

      - name: Run Coverage
        env:
          ETHERSCAN_API_KEY: ${{ secrets.ETHERSCAN_API_KEY }}
        run: cd subscription-contracts && forge coverage --report lcov --out coverage/lcov.info --ir-minimum --fork-url http://localhost:8545 -vvvv


      - name: Upload coverage to Coveralls
        uses: coverallsapp/github-action@v2
        with:
          github-token: ${{ secrets.COVERAGE_GITHUB_TOKEN }}
          file: coverage/lcov.info<|MERGE_RESOLUTION|>--- conflicted
+++ resolved
@@ -26,16 +26,10 @@
         with:
           path: |
             .git
-<<<<<<< HEAD
             subscription-contracts/node_modules
             subscription-contracts/lib
             subscription-contracts/out
-          key: ${{ runner.os }}-npm-${{ hashFiles('**/package-lock.json') }}
-=======
-            node_modules
-            lib
           key: key-${{ runner.os }}-npm-${{ hashFiles('**/package-lock.json') }}
->>>>>>> ecd31262
           restore-keys: |
             key-${{ runner.os }}-npm-
 
