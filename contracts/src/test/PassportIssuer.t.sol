--- conflicted
+++ resolved
@@ -47,17 +47,9 @@
     function testMintAndBurn() public {
         address citiz3n = address(0xBABE);
 
-<<<<<<< HEAD
-        passport.mint(citiz3n);
-
-        assertEq(passport.totalSupply(), 1);
-        assertEq(passport.balanceOf(citiz3n), 1);
-        assertEq(passport.ownerOf(0), citiz3n);
-=======
         evm.startPrank(citiz3n);
         (uint8 v, bytes32 r, bytes32 s) = getSignatures(privateKey);
         issuer.claim(v, r, s);
->>>>>>> 43acdd3c
 
         passport.burn(0);
         assertEq(passport.totalSupply(), 0);
@@ -67,39 +59,9 @@
         passport.ownerOf(0);
     }
 
-<<<<<<< HEAD
-    function testTokenURI() public {
-        address citiz3n = address(0xBABE);
-
-        passport.mint(citiz3n);
-
-        string memory uri = passport.tokenURI(0);
-        assertEq(uri, "Passport num. 0 owned by 0xbabe since 0");
-    }
-
-    function testControllerIsAlwaysAllowedToTransfer() public {
-        address citiz3nA = address(0xBABE);
-        address citiz3nB = address(0xBEEF);
-        address newController = address(0xDAD);
-
-        // Mint token under default contract owner
-        passport.mint(citiz3nA);
-
-        // Transfer contract ownership
-        passport.transferControl(newController);
-        evm.startPrank(newController);
-
-        // New controller execute transfer without previous allowance
-        passport.transferFrom(citiz3nA, citiz3nB, 0);
-
-        assertEq(passport.balanceOf(citiz3nA), 0);
-        assertEq(passport.balanceOf(citiz3nB), 1);
-        assertEq(passport.ownerOf(0), citiz3nB);
-=======
     function testWithdraw() public {
         startIssuance();
         (address citiz3n, uint256 privateKey) = getFilledAccount(0xDAD);
->>>>>>> 43acdd3c
 
         // Transfer back using safeTransfer this time
         passport.safeTransferFrom(citiz3nB, citiz3nA, 0);
