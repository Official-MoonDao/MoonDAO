const ProjectTableABI = require("../../../../../ui/const/abis/ProjectTable.json");
const ProjectTeamCreatorABI = require("../../../../../ui/const/abis/ProjectTeamCreator.json");
const { getRelativeQuarter } = require("../../../../../ui/lib/utils/dates");
import { resolveAddress } from "thirdweb/extensions/ens";
import { createThirdwebClient } from "thirdweb";
require("dotenv").config();
const { ThirdwebSDK } = require("@thirdweb-dev/sdk");
const { Arbitrum, Sepolia } = require("@thirdweb-dev/chains");
const prompt = require('prompt-sync')();

const { getProposals } = require("../../GET/Nance/get_proposals");
const {
    PROJECT_TABLE_ADDRESSES,
    PROJECT_CREATOR_ADDRESSES,
} = require("../../../../../ui/const/config.ts");

// Configuration constants
const TEST = false;
const IS_THIS_QUARTER = true;
const TABLELAND_ENDPOINT = `https://${
    TEST ? "testnets." : ""
}tableland.network/api/v1/query`;
const chain = TEST ? Sepolia : Arbitrum;
const privateKey = process.env.OPERATOR_PRIVATE_KEY;
const sdk = ThirdwebSDK.fromPrivateKey(privateKey, chain.slug, {
    secretKey: process.env.NEXT_PUBLIC_THIRDWEB_SECRET_KEY,
});
const client = createThirdwebClient({
    clientId: process.env.NEXT_PUBLIC_THIRDWEB_CLIENT_ID as string,
});

interface PinResponse {
    cid: string;
}
export async function pinBlobOrFile(
    blob: Blob,
    name: string
): Promise<PinResponse> {
    try {
        const url = "https://api.pinata.cloud/pinning/pinFileToIPFS";
        const formData = new FormData();
        formData.append("pinataMetadata", JSON.stringify({ name: name }));
        formData.append("pinataOptions", JSON.stringify({ cidVersion: 0 }));
        formData.append("file", blob);
        const response = await fetch(url, {
            method: "POST",
            headers: {
                Authorization: `Bearer ${process.env.PINATA_JWT_KEY}`,
            },
            body: formData,
        });
        if (!response.ok) {
            throw new Error(
                `Error pinning file to IPFS: ${response.status} ${response.statusText}`
            );
        }

        const jsonData = await response.json();
        return { cid: jsonData.IpfsHash };
    } catch (error) {
        console.error("pinBlobToIPFS failed:", error);
        throw error;
    }
}

// Main function to load project data
async function loadProjectData() {
    try {
        const projectTableContract = await sdk.getContract(
            PROJECT_TABLE_ADDRESSES[chain.slug],
            ProjectTableABI
        );
        const projectTeamCreatorContract = await sdk.getContract(
            PROJECT_CREATOR_ADDRESSES[chain.slug],
            ProjectTeamCreatorABI
        );

        const projectBoardTableName =
            await projectTableContract.call("getTableName");

        // Query existing MPDs from Tableland
        const projectStatement = `SELECT MDP FROM ${projectBoardTableName}`;
        const projectsRes = await fetch(
            `${TABLELAND_ENDPOINT}?statement=${projectStatement}`
        );

        if (!projectsRes.ok) {
            throw new Error(
                `Tableland query failed: ${projectsRes.statusText}`
            );
        }

        const tablelandMDPs = await projectsRes.json();
        console.log(`Found ${tablelandMDPs.length} existing MPDs in Tableland`);

        // Get proposals from Nance
<<<<<<< HEAD
        const proposals = await getProposals("moondao",26);
=======
        const proposals = await getProposals("moondao", "current");
>>>>>>> 1b3e0a58

        if (!proposals) {
            throw new Error("Failed to fetch proposals from Nance");
        }

        // Insert new projects
        const existingMDPs = new Set(tablelandMDPs.map((row) => row.MDP));
        for (const proposal of proposals) {
            if (
                !proposal.body.includes("Abstract") ||
                !proposal.body.includes("Problem")
            ) {
                console.log(
                    "Skipping non project proposal MDP:",
                    proposal.proposalId,
                    " ",
                    proposal.title
                );
                continue;
            }
            var signers;
            var members = []
            if ("actions" in proposal){
                signers = proposal.actions[0].payload.multisigTeam.map((member) => member.address);
                members = proposal.actions[0].payload.projectTeam.map((member) => member.votingAddress);
            }else{
                const multisigLine = proposal.body
                    .split("\n")
                    .find((line) => line.includes("Multisig") || line.includes("Multi-sig") || line.includes("multisig"));
                console.log('multisigLine:', multisigLine);
                const addresses = multisigLine.match(/0x[a-fA-F0-9]{40}/g) || [];
                console.log("addresses:", addresses);
                const ensNames = multisigLine.match(/([a-zA-Z0-9-]+\.eth)/g) || [];
                console.log("ensNames:", ensNames);
                const ensAddresses = await Promise.all(
                    ensNames.map(async (name) => {
                        const address = await resolveAddress({
                            client,
                            name: name,
                        });
                        return address;
                    })
                );
                signers = addresses.concat(ensAddresses);
            }

            if (existingMDPs.has(proposal.proposalId)) {
                console.log(
                    "Skipping existing proposal MDP:",
                    proposal.proposalId,
                    " ",
                    proposal.title
                );
                continue;
            }
            // parse out tables from proposal.body which is in markdown format
            const getHatMetadataIPFS = async function (hatType: string) {
                const hatMetadataBlob = new Blob(
                    [
                        JSON.stringify({
                            type: "1.0",
                            data: {
                                name:
                                    "MDP-" +
                                    proposal.proposalId +
                                    " " +
                                    hatType,
                                description: proposal.title,
                            },
                        }),
                    ],
                    {
                        type: "application/json",
                    }
                );
                const name = `MDP-${proposal.proposalId}-${hatType}.json`;
                const { cid: hatMetadataIpfsHash } = await pinBlobOrFile(
                    hatMetadataBlob,
                    name
                );
                return "ipfs://" + hatMetadataIpfsHash;
            };
            const { quarter, year } = getRelativeQuarter(
                IS_THIS_QUARTER ? 0 : -1
            );
            const upfrontPayment = proposal.upfrontPayment
                ? JSON.stringify(proposal.upfrontPayment)
                : "";
            const [
                adminHatMetadataIpfs,
                managerHatMetadataIpfs,
                memberHatMetadataIpfs,
            ] = await Promise.allSettled([
                getHatMetadataIPFS("Admin"),
                getHatMetadataIPFS("Manager"),
                getHatMetadataIPFS("Member"),
            ]);
            // allow keyboard input to confirm the proposal, otherwise skip
            const conf = prompt(
               `Create project for proposal ${proposal.proposalId} ${proposal.title}? (y/n)`
               );
            if (conf !== "y") {
                console.log("Skipping proposal MDP:", proposal.proposalId, " ", proposal.title);
                continue;
            }
            await projectTeamCreatorContract.call("createProjectTeam", [
                adminHatMetadataIpfs,
                managerHatMetadataIpfs,
                memberHatMetadataIpfs,
                proposal.title,
                "", // description
                "", // image
                quarter,
                year,
                proposal.proposalId,
                "", // proposal ipfs
                "https://moondao.com/proposal/" + proposal.proposalId,
                upfrontPayment,
                proposal.authorAddress || "", // leadAddress,
                members || [], // members
                signers || [], // signers,
            ]);
        }

        console.log("Data loading completed successfully");
    } catch (error) {
        console.error("Error loading project data:", error);
        throw error;
    }
}

// Export an execute function
module.exports = {
    async execute(input) {
        try {
            await loadProjectData();
            return { success: true };
        } catch (error) {
            console.error("Error in pipeline execution:", error);
            throw error;
        }
    },
};

// main
loadProjectData();<|MERGE_RESOLUTION|>--- conflicted
+++ resolved
@@ -94,11 +94,7 @@
         console.log(`Found ${tablelandMDPs.length} existing MPDs in Tableland`);
 
         // Get proposals from Nance
-<<<<<<< HEAD
-        const proposals = await getProposals("moondao",26);
-=======
-        const proposals = await getProposals("moondao", "current");
->>>>>>> 1b3e0a58
+        const proposals = await getProposals("moondao", 26);
 
         if (!proposals) {
             throw new Error("Failed to fetch proposals from Nance");
@@ -162,10 +158,10 @@
                             type: "1.0",
                             data: {
                                 name:
-                                    "MDP-" +
-                                    proposal.proposalId +
-                                    " " +
-                                    hatType,
+                                "MDP-" +
+                                proposal.proposalId +
+                                " " +
+                                hatType,
                                 description: proposal.title,
                             },
                         }),
@@ -198,8 +194,8 @@
             ]);
             // allow keyboard input to confirm the proposal, otherwise skip
             const conf = prompt(
-               `Create project for proposal ${proposal.proposalId} ${proposal.title}? (y/n)`
-               );
+                `Create project for proposal ${proposal.proposalId} ${proposal.title}? (y/n)`
+            );
             if (conf !== "y") {
                 console.log("Skipping proposal MDP:", proposal.proposalId, " ", proposal.title);
                 continue;
