--- conflicted
+++ resolved
@@ -134,7 +134,6 @@
 
         emit XPLevelsSet(thresholds, levels);
     }
-<<<<<<< HEAD
 
     /**
      * @notice Get XP levels configuration
@@ -147,20 +146,6 @@
             return (new uint256[](0), new uint256[](0), false);
         }
 
-=======
-
-    /**
-     * @notice Get XP levels configuration
-     * @return thresholds Array of XP thresholds
-     * @return levels Array of level numbers
-     * @return active Whether levels are configured
-     */
-    function getXPLevels() external view returns (uint256[] memory thresholds, uint256[] memory levels, bool active) {
-        if (xpLevels.length == 0) {
-            return (new uint256[](0), new uint256[](0), false);
-        }
-
->>>>>>> 4d967cba
         thresholds = new uint256[](xpLevels.length);
         levels = new uint256[](xpLevels.length);
 
@@ -192,7 +177,6 @@
         }
 
         uint256 level = 0;
-<<<<<<< HEAD
 
         // Find the highest level for the given XP amount
         for (uint256 i = 0; i < xpLevels.length; i++) {
@@ -206,21 +190,6 @@
         return level;
     }
 
-=======
-
-        // Find the highest level for the given XP amount
-        for (uint256 i = 0; i < xpLevels.length; i++) {
-            if (xpLevels[i].active && xpAmount >= xpLevels[i].xpThreshold) {
-                level = xpLevels[i].level;
-            } else {
-                break; // Thresholds are in ascending order, so we can break here
-            }
-        }
-
-        return level;
-    }
-
->>>>>>> 4d967cba
     /**
      * @notice Get next level information for a user
      * @param user Address of the user
@@ -329,59 +298,6 @@
     }
 
     /**
-<<<<<<< HEAD
-     * @notice Claim XP from a verifier and automatically claim ERC20 rewards
-     * @param conditionId ID of the verifier condition
-     * @param context Context data for the verifier
-     */
-    function claimXP(uint256 conditionId, bytes calldata context) external {
-        require(verifiers[conditionId] != address(0), "Verifier not found");
-
-        IXPVerifier verifier = IXPVerifier(verifiers[conditionId]);
-
-        // Generate claim ID
-        bytes32 claimId = verifier.claimId(msg.sender, context);
-        require(!usedProofs[claimId], "Already claimed");
-
-        // Check cooldown
-        uint256 validAfter = verifier.validAfter(msg.sender, context);
-        require(block.timestamp >= validAfter, "Cooldown not expired");
-
-        // Check eligibility
-        (bool eligible, uint256 xpAmount) = verifier.isEligible(msg.sender, context);
-        require(eligible, "Not eligible");
-        require(xpAmount > 0, "No XP to claim");
-
-        // Ensure sufficient ERC20 balance to cover the payout that will be triggered by this claim
-        if (erc20RewardConfig.active) {
-            uint256 newTotalEarned = ((userXP[msg.sender] + xpAmount) * erc20RewardConfig.conversionRate);
-            uint256 alreadyClaimed = claimedERC20Rewards[msg.sender];
-            if (newTotalEarned > alreadyClaimed) {
-                uint256 projectedPayout = newTotalEarned - alreadyClaimed;
-                uint256 bal = IERC20(erc20RewardConfig.tokenAddress).balanceOf(address(this));
-                require(bal >= projectedPayout, "Insufficient ERC20 balance");
-            }
-        }
-
-        // Mark as used
-        usedProofs[claimId] = true;
-
-        // Record verifier claim
-        _recordVerifierClaim(msg.sender, conditionId);
-
-        // Grant XP
-        _grantXP(msg.sender, xpAmount);
-
-        // Automatically claim ERC20 rewards
-        _claimERC20Rewards(msg.sender);
-
-        emit VerifierClaimed(msg.sender, conditionId, xpAmount);
-    }
-
-    /**
-     * @notice Claim XP on behalf of a user and automatically claim ERC20 rewards
-     * @dev Uses oracle proof bound to the provided user. Anyone can call this; oracle proof prevents abuse.
-=======
      * @notice Claim XP on behalf of a user and automatically claim ERC20 rewards
      * @dev Uses oracle proof bound to the provided user. Anyone can call this; oracle proof prevents abuse.
      * @param user Address to credit XP to
@@ -403,7 +319,6 @@
 
     /**
      * @dev Internal function to handle XP claiming logic
->>>>>>> 4d967cba
      * @param user Address to credit XP to
      * @param conditionId ID of the verifier condition
      * @param context Context data for the verifier
@@ -454,62 +369,6 @@
     }
 
     /**
-<<<<<<< HEAD
-     * @notice Bulk claim XP from a staged verifier and automatically claim ERC20 rewards
-     * @param conditionId ID of the staged verifier condition
-     * @param context Context data for the verifier
-     */
-    function claimBulkXP(uint256 conditionId, bytes calldata context) external {
-        require(verifiers[conditionId] != address(0), "Verifier not found");
-
-        // Check if verifier supports bulk claiming
-        IStagedXPVerifier stagedVerifier = IStagedXPVerifier(verifiers[conditionId]);
-
-        // Generate bulk claim ID
-        bytes32 claimId = stagedVerifier.bulkClaimId(msg.sender, context);
-        require(!usedProofs[claimId], "Already claimed");
-
-        // Check cooldown
-        uint256 validAfter = stagedVerifier.validAfter(msg.sender, context);
-        require(block.timestamp >= validAfter, "Cooldown not expired");
-
-        // Check bulk eligibility
-        (bool eligible, uint256 totalXP, uint256 highestStage) = stagedVerifier.isBulkEligible(msg.sender, context);
-        require(eligible, "Not eligible");
-        require(totalXP > 0, "No XP to claim");
-
-        // Ensure sufficient ERC20 balance to cover the payout that will be triggered by this claim
-        if (erc20RewardConfig.active) {
-            uint256 newTotalEarned = ((userXP[msg.sender] + totalXP) * erc20RewardConfig.conversionRate);
-            uint256 alreadyClaimed = claimedERC20Rewards[msg.sender];
-            if (newTotalEarned > alreadyClaimed) {
-                uint256 projectedPayout = newTotalEarned - alreadyClaimed;
-                uint256 bal = IERC20(erc20RewardConfig.tokenAddress).balanceOf(address(this));
-                require(bal >= projectedPayout, "Insufficient ERC20 balance");
-            }
-        }
-
-        // Mark as used
-        usedProofs[claimId] = true;
-
-        // Record verifier claim
-        _recordVerifierClaim(msg.sender, conditionId);
-
-        // Update user stage in the verifier
-        stagedVerifier.updateUserStage(msg.sender, highestStage);
-
-        // Grant XP
-        _grantXP(msg.sender, totalXP);
-
-        // Automatically claim ERC20 rewards
-        _claimERC20Rewards(msg.sender);
-
-        emit VerifierClaimed(msg.sender, conditionId, totalXP);
-    }
-
-    /**
-     * @notice Bulk claim XP on behalf of a user from a staged verifier and automatically claim ERC20 rewards
-=======
      * @notice Bulk claim XP on behalf of a user from a staged verifier and automatically claim ERC20 rewards
      * @param user Address to credit XP to
      * @param conditionId ID of the staged verifier condition
@@ -530,7 +389,6 @@
 
     /**
      * @dev Internal function to handle bulk XP claiming logic
->>>>>>> 4d967cba
      * @param user Address to credit XP to
      * @param conditionId ID of the staged verifier condition
      * @param context Context data for the verifier
@@ -642,10 +500,6 @@
      * @param amount XP to grant
      */
     function _grantXP(address user, uint256 amount) internal {
-<<<<<<< HEAD
-        uint256 oldXP = userXP[user];
-=======
->>>>>>> 4d967cba
         uint256 oldLevel = _getUserLevelInternal(user);
         
         userXP[user] += amount;
@@ -743,27 +597,6 @@
 
     /**
      * @dev Internal function to reset ALL used proofs for a user
-<<<<<<< HEAD
-     * @dev Uses a new epoch-based reset mechanism to avoid gas issues
-     * @param user Address of the user to reset all proofs for
-     */
-    function _resetAllUserProofs(address user) internal {
-        // Instead of trying to guess and reset specific proofs (which is gas-intensive
-        // and can cause overflows), we use an epoch-based approach.
-        
-        // For now, emit an event to indicate we should reset proofs for this user
-        // In a production system, this could increment a user epoch that gets checked
-        // during proof validation, or maintain a separate mapping of reset timestamps
-        
-        // Reset only the most common basic patterns to avoid gas issues
-        for (uint256 i = 1; i <= 10; i++) { // Limit to first 10 verifiers to avoid gas issues
-            if (verifiers[i] != address(0)) {
-                // Reset basic zero-context claim pattern
-                bytes32 basicClaimId = keccak256(abi.encodePacked(verifiers[i], user, keccak256(abi.encode(uint256(0)))));
-                usedProofs[basicClaimId] = false;
-                
-                // Reset empty context pattern
-=======
      * @dev Simplified approach to avoid gas issues
      * @param user Address of the user to reset all proofs for
      */
@@ -773,29 +606,15 @@
             if (verifiers[i] != address(0)) {
                 bytes32 basicClaimId = keccak256(abi.encodePacked(verifiers[i], user, keccak256(abi.encode(uint256(0)))));
                 usedProofs[basicClaimId] = false;
->>>>>>> 4d967cba
                 bytes32 emptyClaimId = keccak256(abi.encodePacked(verifiers[i], user, bytes32(0)));
                 usedProofs[emptyClaimId] = false;
             }
         }
-<<<<<<< HEAD
-        
-        // Note: This simplified approach may not reset all possible proofs.
-        // For complete reset functionality, consider:
-        // 1. Using resetVerifierProofsForUser() for specific verifier/user combinations
-        // 2. Implementing an epoch-based system where each user has a reset counter
-        // 3. Having verifiers track their own reset states
-=======
->>>>>>> 4d967cba
     }
 
     /**
      * @notice Reset all used proofs for a specific verifier (onlyOwner)
-<<<<<<< HEAD
-     * @dev This is a limited reset that only clears common proof patterns to avoid gas issues
-=======
      * @dev Simplified reset to avoid gas issues
->>>>>>> 4d967cba
      * @param verifierId ID of the verifier to reset proofs for
      */
     function resetVerifierProofs(uint256 verifierId) external onlyOwner {
@@ -803,119 +622,6 @@
         
         address verifierAddress = verifiers[verifierId];
         
-<<<<<<< HEAD
-        // Reset common context patterns for basic verifiers
-        bytes32[] memory commonContexts = new bytes32[](5);
-        commonContexts[0] = keccak256(abi.encode(uint256(0))); // Zero context
-        commonContexts[1] = keccak256(abi.encode(uint256(1))); // Min threshold
-        commonContexts[2] = keccak256(abi.encode(uint256(100))); 
-        commonContexts[3] = keccak256(abi.encode(uint256(1000)));
-        commonContexts[4] = bytes32(0); // Empty context
-        
-        // Reset for common test addresses
-        address[] memory commonUsers = new address[](5);
-        commonUsers[0] = address(0x1);
-        commonUsers[1] = address(0x2);
-        commonUsers[2] = address(0x3);
-        commonUsers[3] = address(0x123);
-        commonUsers[4] = address(0x456);
-        
-        for (uint256 c = 0; c < commonContexts.length; c++) {
-            for (uint256 u = 0; u < commonUsers.length; u++) {
-                // Basic claim patterns
-                bytes32 claimId = keccak256(abi.encodePacked(verifierAddress, commonUsers[u], commonContexts[c]));
-                usedProofs[claimId] = false;
-                
-                // Bulk claim patterns for staged verifiers
-                for (uint256 stage = 0; stage <= 5; stage++) {
-                    bytes32 bulkClaimId = keccak256(abi.encodePacked(verifierAddress, commonUsers[u], stage, commonContexts[c]));
-                    usedProofs[bulkClaimId] = false;
-                }
-            }
-        }
-        
-        // Note: This simplified approach may not reset all possible proofs.
-        // Use resetVerifierProofsForUser() for more targeted resets.
-    }
-
-    /**
-     * @notice Reset all used proofs for a specific verifier and user combination (onlyOwner)
-     * @dev This is more targeted than resetVerifierProofs and focuses on one user
-     * @param verifierId ID of the verifier to reset proofs for
-     * @param user Address of the specific user
-     */
-    function resetVerifierProofsForUser(uint256 verifierId, address user) external onlyOwner {
-        require(verifiers[verifierId] != address(0), "Verifier not found");
-        require(user != address(0), "Invalid user address");
-        
-        address verifierAddress = verifiers[verifierId];
-        
-        // Reset common context patterns
-        bytes32[] memory commonContexts = new bytes32[](8);
-        commonContexts[0] = keccak256(abi.encode(uint256(0)));
-        commonContexts[1] = keccak256(abi.encode(uint256(1)));
-        commonContexts[2] = keccak256(abi.encode(uint256(100)));
-        commonContexts[3] = keccak256(abi.encode(uint256(1000)));
-        commonContexts[4] = keccak256(abi.encode(uint256(10000)));
-        commonContexts[5] = bytes32(0); // Empty context
-        commonContexts[6] = keccak256(abi.encode(uint256(50))); 
-        commonContexts[7] = keccak256(abi.encode(uint256(500)));
-        
-        // Reset basic context patterns
-        for (uint256 c = 0; c < commonContexts.length; c++) {
-            bytes32 claimId = keccak256(abi.encodePacked(verifierAddress, user, commonContexts[c]));
-            usedProofs[claimId] = false;
-            
-            // Bulk claim patterns for staged verifiers
-            for (uint256 stage = 0; stage <= 10; stage++) {
-                bytes32 bulkClaimId = keccak256(abi.encodePacked(verifierAddress, user, stage, commonContexts[c]));
-                usedProofs[bulkClaimId] = false;
-            }
-        }
-        
-        // Reset recent timestamp-based oracle proofs (last 24 hours)
-        uint256 currentTime = block.timestamp;
-        
-        // Limit to last 24 hours to avoid gas issues
-        for (uint256 h = 0; h < 24; h++) {
-            // Check if we can safely subtract to avoid underflow
-            if (currentTime >= h * 3600) {
-                uint256 timeWindow = currentTime - (h * 3600);
-                
-                // Try common validity durations
-                uint256[] memory validityDurations = new uint256[](3);
-                validityDurations[0] = 3600;  // 1 hour
-                validityDurations[1] = 7200;  // 2 hours
-                validityDurations[2] = 86400; // 24 hours
-                
-                for (uint256 d = 0; d < validityDurations.length; d++) {
-                    // Oracle context pattern for voting power values
-                    for (uint256 v = 0; v < 5; v++) { // Limit to 5 common values
-                        uint256[] memory commonValues = new uint256[](5);
-                        commonValues[0] = 0;
-                        commonValues[1] = 50;
-                        commonValues[2] = 100;
-                        commonValues[3] = 1000;
-                        commonValues[4] = 10000;
-                        
-                        bytes32 contextHash = keccak256(abi.encode(commonValues[v], uint256(0), timeWindow, timeWindow + validityDurations[d]));
-                        
-                        // Regular claim ID
-                        bytes32 claimId = keccak256(abi.encodePacked(verifierAddress, user, contextHash));
-                        usedProofs[claimId] = false;
-                        
-                        // Bulk claim patterns for staged verifiers (limited stages)
-                        for (uint256 stage = 0; stage <= 5; stage++) {
-                            bytes32 bulkClaimId = keccak256(abi.encodePacked(verifierAddress, user, stage, contextHash));
-                            usedProofs[bulkClaimId] = false;
-                        }
-                    }
-                }
-            }
-        }
-    }
-
-=======
         // Reset basic patterns only
         bytes32[] memory contexts = new bytes32[](3);
         contexts[0] = keccak256(abi.encode(uint256(0)));
@@ -966,5 +672,4 @@
         }
     }
 
->>>>>>> 4d967cba
 }