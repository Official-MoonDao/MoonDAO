// SPDX-License-Identifier: MIT
pragma solidity ^0.8.20;

import "./XPOracleVerifier.sol";
import "./StagedXPVerifier.sol";
import "../interfaces/IXPVerifier.sol";

/// @title HasBoughtAMarketplaceListingStaged
/// @notice Verifier that awards staged XP based on marketplace purchase milestones
/// @dev Context: abi.encode(uint256 minPurchases, uint256 xpAmount, uint256 validAfter, uint256 validBefore, bytes signature)
/// @dev The signature is created off-chain by a trusted oracle over EIP-712 typed data
contract HasBoughtAMarketplaceListingStaged is XPOracleVerifier, StagedXPVerifier {
    constructor(address _oracle) XPOracleVerifier(_oracle) {
        // Initialize default marketplace purchase stages
        // Note: After deployment, you can use setStageConfig() for easy reconfiguration
        _addStage(1, 50); // 1 marketplace purchase = 50 XP
        _addStage(3, 75); // 3 marketplace purchases = 75 XP (total: 125 XP)
        _addStage(5, 100); // 5 marketplace purchases = 100 XP (total: 225 XP)
        _addStage(10, 150); // 10 marketplace purchases = 150 XP (total: 375 XP)
        _addStage(25, 250); // 25 marketplace purchases = 250 XP (total: 625 XP)
    }

    function name() external pure returns (string memory) {
        return "HasBoughtAMarketplaceListingStaged:v1";
    }

    // Admin functions - using inherited onlyOwner modifier from XPOracleVerifier -> Ownable
    function addStage(uint256 threshold, uint256 xpAmount) external onlyOwner {
        _addStage(threshold, xpAmount);
    }

    function updateStage(uint256 stageIndex, uint256 threshold, uint256 xpAmount, bool active) external onlyOwner {
        require(stageIndex < stages.length, "Stage does not exist");

        stages[stageIndex] = Stage({threshold: threshold, xpAmount: xpAmount, active: active});

        emit StageUpdated(stageIndex, threshold, xpAmount, active);
    }

    function setStageConfig(uint256[] calldata thresholds, uint256[] calldata xpAmounts) external onlyOwner {
        require(thresholds.length == xpAmounts.length, "Arrays length mismatch");
        require(thresholds.length > 0, "No stages provided");

        // Validate thresholds are in ascending order
        for (uint256 i = 1; i < thresholds.length; i++) {
            require(thresholds[i] > thresholds[i - 1], "Thresholds must be ascending");
        }

        // Clear existing stages
        delete stages;

        // Add new stages
        for (uint256 i = 0; i < thresholds.length; i++) {
            stages.push(Stage({threshold: thresholds[i], xpAmount: xpAmounts[i], active: true}));
        }

        emit StageConfigSet(thresholds, xpAmounts);
    }

    function deactivateAllStages() external onlyOwner {
        for (uint256 i = 0; i < stages.length; i++) {
            stages[i].active = false;
        }
        emit AllStagesDeactivated();
    }

    function resetUserStage(address user) external onlyOwner {
        uint256 previousStage = userHighestClaimedStage[user];
        userHighestClaimedStage[user] = 0;
        emit UserStageProgressed(user, previousStage, 0, 0);
    }

    /**
     * @dev Implementation of the abstract _checkStageEligibility function
     * @dev Uses your existing oracle backend format with purchases
     * @param user Address of the user
     * @param context Raw context data from your existing backend
     * @return eligible Whether the user is eligible
     * @return stageIndex The stage index the user qualifies for
     * @return xpAmount The XP amount for that stage
     */
    function _checkStageEligibility(address user, bytes calldata context)
        internal
        view
        override
        returns (bool eligible, uint256 stageIndex, uint256 xpAmount)
    {

        (uint256 purchases,, uint256 validAfterTs, uint256 validBefore, bytes memory signature) =
            abi.decode(context, (uint256, uint256, uint256, uint256, bytes));

        // Find which stage this purchases corresponds to
        stageIndex = _findStageByThreshold(purchases);

        if (stageIndex == type(uint256).max) {
            return (false, 0, 0); // No stage matches this threshold
        }

        // Verify oracle proof using your existing backend format
        _verifyOracleProof(
            user, keccak256(abi.encode(purchases)), stages[stageIndex].xpAmount, validAfterTs, validBefore, signature
        );

        return (true, stageIndex, stages[stageIndex].xpAmount);
    }

    /**
     * @dev Override claimId to match your existing backend format
     * @param user Address of the user
     * @param context Raw context data from your existing backend
     * @return Unique claim identifier
     */
    function claimId(address user, bytes calldata context)
        external
        view
        override(IXPVerifier, StagedXPVerifier)
        returns (bytes32)
    {
        (uint256 purchases, uint256 amount, uint256 validAfterTs, uint256 validBefore,) =
            abi.decode(context, (uint256, uint256, uint256, uint256, bytes));

        // Use your original claimId format for backwards compatibility
        bytes32 contextHash = keccak256(abi.encode(purchases, amount, validAfterTs, validBefore));
        return keccak256(abi.encodePacked(address(this), user, contextHash));
    }

    /**
     * @dev Implementation of the abstract _checkBulkEligibility function
     * @param user Address of the user
     * @param context Raw context data from your existing backend
     * @return eligible Whether the user's proof is valid
     * @return userMetric The user's current purchase count
     */
    function _checkBulkEligibility(address user, bytes calldata context)
        internal
        view
        override
        returns (bool eligible, uint256 userMetric)
    {
        (uint256 purchases,, uint256 validAfterTs, uint256 validBefore, bytes memory signature) =
            abi.decode(context, (uint256, uint256, uint256, uint256, bytes));

        // For bulk claims, the purchases in context represents the user's actual purchase count
        // Verify oracle proof using your existing backend format
        _verifyOracleProof(
            user,
            keccak256(abi.encode(purchases)),
            0, // XP amount not used in verification, will be calculated during bulk claim
            validAfterTs,
            validBefore,
            signature
        );

        return (true, purchases);
<<<<<<< HEAD
    }

    /**
     * @notice Set the XPManager address (only callable by owner)
     * @param _xpManager Address of the XPManager contract
     */
    function setXPManager(address _xpManager) external override onlyOwner {
        require(_xpManager != address(0), "Invalid XPManager address");
        xpManager = _xpManager;
        emit XPManagerSet(_xpManager);
=======
>>>>>>> 4d967cba
    }

    /**
     * @dev Find the stage index that matches the given threshold
     * @param threshold The purchase count threshold to find
     * @return stageIndex The stage index, or type(uint256).max if not found
     */
    function _findStageByThreshold(uint256 threshold) internal view returns (uint256) {
        for (uint256 i = 0; i < stages.length; i++) {
            if (stages[i].threshold == threshold && stages[i].active) {
                return i;
            }
        }
        return type(uint256).max;
    }
}<|MERGE_RESOLUTION|>--- conflicted
+++ resolved
@@ -152,19 +152,6 @@
         );
 
         return (true, purchases);
-<<<<<<< HEAD
-    }
-
-    /**
-     * @notice Set the XPManager address (only callable by owner)
-     * @param _xpManager Address of the XPManager contract
-     */
-    function setXPManager(address _xpManager) external override onlyOwner {
-        require(_xpManager != address(0), "Invalid XPManager address");
-        xpManager = _xpManager;
-        emit XPManagerSet(_xpManager);
-=======
->>>>>>> 4d967cba
     }
 
     /**
