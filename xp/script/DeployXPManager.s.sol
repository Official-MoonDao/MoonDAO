// SPDX-License-Identifier: MIT
pragma solidity ^0.8.19;

import "forge-std/Script.sol";
import "../src/XPManager.sol";
import "../src/XPOracle.sol";
import "../src/verifiers/HasVotingPowerStaged.sol";
import "../src/verifiers/HasVotedStaged.sol";
import "../src/verifiers/HasTokenBalanceStaged.sol";
import "../src/verifiers/HasCreatedATeam.sol";
import "../src/verifiers/HasContributedStaged.sol";
import "../src/verifiers/HasCompletedCitizenProfile.sol";
import "../src/verifiers/HasBoughtAMarketplaceListingStaged.sol";
import "../src/verifiers/HasJoinedATeam.sol";

contract DeployXPManagerScript is Script {
    function run() external {
        uint256 deployerPrivateKey = vm.envUint("PRIVATE_KEY");
        address oracleAddress = vm.envAddress("ORACLE_ADDRESS");
        address rewardToken = vm.envAddress("REWARD_TOKEN");

        if (oracleAddress == address(0)) {
            revert("No oracle address provided");
        }

        vm.startBroadcast(deployerPrivateKey);

        // Deploy XPManager (no constructor parameters needed)
        XPManager xpManager = new XPManager();

        // Deploy single verifiers
        HasJoinedATeam hasJoinedATeamVerifier = new HasJoinedATeam(oracleAddress, 5);
        HasCreatedATeam hasCreatedTeamVerifier = new HasCreatedATeam(oracleAddress, 5);
        HasCompletedCitizenProfile hasCompletedCitizenProfileVerifier = new HasCompletedCitizenProfile(oracleAddress, 5);

        // Deploy staged verifiers
        HasVotingPowerStaged votingPowerVerifier = new HasVotingPowerStaged(oracleAddress);
        HasVotedStaged hasVotedVerifier = new HasVotedStaged(oracleAddress);
        HasTokenBalanceStaged hasTokenBalanceVerifier = new HasTokenBalanceStaged(rewardToken);
        HasContributedStaged hasContributedVerifier = new HasContributedStaged(oracleAddress);
        HasBoughtAMarketplaceListingStaged hasBoughtAMarketplaceListingVerifier =
            new HasBoughtAMarketplaceListingStaged(oracleAddress);

        // Register verifiers
        xpManager.registerVerifier(0, address(votingPowerVerifier));
        xpManager.registerVerifier(1, address(hasVotedVerifier));
        xpManager.registerVerifier(2, address(hasTokenBalanceVerifier));
        xpManager.registerVerifier(3, address(hasCreatedTeamVerifier));
        xpManager.registerVerifier(4, address(hasContributedVerifier));
        xpManager.registerVerifier(5, address(hasCompletedCitizenProfileVerifier));
        xpManager.registerVerifier(6, address(hasBoughtAMarketplaceListingVerifier));
        xpManager.registerVerifier(7, address(hasJoinedATeamVerifier));

        uint256[] memory thresholds = new uint256[](4);
        thresholds[0] = 100;
        thresholds[1] = 500;
        thresholds[2] = 1000;
        thresholds[3] = 5000;
        uint256[] memory rewards = new uint256[](4);
        rewards[0] = 10e18;
        rewards[1] = 50e18;
        rewards[2] = 100e18;
        rewards[3] = 500e18;

<<<<<<< HEAD
        xpManager.setERC20RewardConfig(
            address(rewardToken),
            thresholds,
            rewards
        );

        // CRITICAL: Set XPManager address on all staged verifiers
        // This allows XPManager to call updateUserStage() and other protected functions
        votingPowerVerifier.setXPManager(address(xpManager));
        hasVotedVerifier.setXPManager(address(xpManager));
        hasTokenBalanceVerifier.setXPManager(address(xpManager));
        hasContributedVerifier.setXPManager(address(xpManager));
        hasBoughtAMarketplaceListingVerifier.setXPManager(address(xpManager));
        
=======
        xpManager.setERC20RewardConfig(address(rewardToken), thresholds, rewards);

>>>>>>> 27ecc7ff
        vm.stopBroadcast();
    }
}<|MERGE_RESOLUTION|>--- conflicted
+++ resolved
@@ -41,6 +41,13 @@
         HasBoughtAMarketplaceListingStaged hasBoughtAMarketplaceListingVerifier =
             new HasBoughtAMarketplaceListingStaged(oracleAddress);
 
+        // Set XPManager for staged verifiers
+        votingPowerVerifier.setXPManager(address(xpManager));
+        hasVotedVerifier.setXPManager(address(xpManager));
+        hasTokenBalanceVerifier.setXPManager(address(xpManager));
+        hasContributedVerifier.setXPManager(address(xpManager));
+        hasBoughtAMarketplaceListingVerifier.setXPManager(address(xpManager));
+
         // Register verifiers
         xpManager.registerVerifier(0, address(votingPowerVerifier));
         xpManager.registerVerifier(1, address(hasVotedVerifier));
@@ -62,7 +69,6 @@
         rewards[2] = 100e18;
         rewards[3] = 500e18;
 
-<<<<<<< HEAD
         xpManager.setERC20RewardConfig(
             address(rewardToken),
             thresholds,
@@ -77,10 +83,6 @@
         hasContributedVerifier.setXPManager(address(xpManager));
         hasBoughtAMarketplaceListingVerifier.setXPManager(address(xpManager));
         
-=======
-        xpManager.setERC20RewardConfig(address(rewardToken), thresholds, rewards);
-
->>>>>>> 27ecc7ff
         vm.stopBroadcast();
     }
 }