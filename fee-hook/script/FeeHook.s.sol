// SPDX-License-Identifier: MIT
pragma solidity ^0.8.19;

import "forge-std/Script.sol";
import {Hooks} from "v4-core/src/libraries/Hooks.sol";
import {IPoolManager} from "v4-core/src/interfaces/IPoolManager.sol";
import {IPositionManager} from "v4-periphery/src/interfaces/IPositionManager.sol";

import {Constants} from "./base/Constants.sol";
import { FakeERC20 } from "../src/FakeERC20.sol";
import {Config} from "./base/Config.sol";
import {FeeHook} from "../src/FeeHook.sol";
import {HookMiner} from "v4-periphery/src/utils/HookMiner.sol";

interface MissionCreator {
    function setFeeHookAddress(address hookAddress) external;
}

/// @notice Mines the address and deploys the FeeHook.sol Hook contract
contract FeeHookScript is Script, Constants, Config {
    function setUp() public {}

    function run() public {
        // hook contracts must have specific flags encoded in the address
        uint160 flags = uint160(
            Hooks.AFTER_SWAP_FLAG | Hooks.BEFORE_ADD_LIQUIDITY_FLAG | Hooks.AFTER_SWAP_RETURNS_DELTA_FLAG
        );

        uint256 deployerPrivateKey = vm.envUint("PRIVATE_KEY");
        address deployerAddress = vm.addr(deployerPrivateKey);
        vm.startBroadcast(deployerPrivateKey);
        address poolManagerAddress = POOL_MANAGERS[block.chainid];
        address posmAddress = POSITION_MANAGERS[block.chainid];
        address vMooneyAddress = VMOONEY_ADDRESSES[block.chainid];

        // Mine a salt that will produce a hook address with the correct flags
        bytes memory constructorArgs = abi.encode(deployerAddress, poolManagerAddress, posmAddress, vMooneyAddress);
        (address hookAddress, bytes32 salt) =
            HookMiner.find(CREATE2_DEPLOYER, flags, type(FeeHook).creationCode, constructorArgs);

        // Deploy the hook using CREATE2
        FeeHook feehook = new FeeHook{salt: salt}(deployerAddress, IPoolManager(poolManagerAddress), IPositionManager(posmAddress), vMooneyAddress);
        // Set to a low value for testing
        if (block.chainid == ARB_SEP || block.chainid == SEP) {
            feehook.setMinWithdraw(0.00001 ether);
            uint256 initialSupply = 1000000 * 10**18;  // Adjust the amount you want to mint
            FakeERC20 token0 = new FakeERC20{salt: currentSalt()}(initialSupply, "FakeToken 4", "FAKE4", deployerAddress);
        }
        require(address(feehook) == hookAddress, "Fee hook address mismatch");
<<<<<<< HEAD
        MissionCreator missionCreator = MissionCreator(MISSION_CREATOR_ADDRESSES[block.chainid]);
        missionCreator.setFeeHookAddress(address(feehook));
=======
        if (block.chainid == ARBITRUM || block.chainid == SEP){
            MissionCreator missionCreator = MissionCreator(MISSION_CREATOR_ADDRESSES[block.chainid]);
            missionCreator.setFeeHookAddress(address(feehook));
        }
>>>>>>> 30e40697
        vm.stopBroadcast();
    }
}<|MERGE_RESOLUTION|>--- conflicted
+++ resolved
@@ -47,15 +47,10 @@
             FakeERC20 token0 = new FakeERC20{salt: currentSalt()}(initialSupply, "FakeToken 4", "FAKE4", deployerAddress);
         }
         require(address(feehook) == hookAddress, "Fee hook address mismatch");
-<<<<<<< HEAD
-        MissionCreator missionCreator = MissionCreator(MISSION_CREATOR_ADDRESSES[block.chainid]);
-        missionCreator.setFeeHookAddress(address(feehook));
-=======
         if (block.chainid == ARBITRUM || block.chainid == SEP){
             MissionCreator missionCreator = MissionCreator(MISSION_CREATOR_ADDRESSES[block.chainid]);
             missionCreator.setFeeHookAddress(address(feehook));
         }
->>>>>>> 30e40697
         vm.stopBroadcast();
     }
 }