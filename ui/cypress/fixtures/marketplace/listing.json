--- conflicted
+++ resolved
@@ -8,12 +8,9 @@
   "image": "https://b507f59d2508ebfb5e70996008095782.ipfscdn.io/ipfs/bafybeigj5k75odq5azftrivrnjlsdd7jqs7f72qmgzfi67znkbooeriy3e/",
   "metadata": "",
   "tag": "",
+  "tag": "",
   "startTime": 0,
   "endTime": 0,
-<<<<<<< HEAD
   "timestamp": 1234567890,
-=======
-  "timestamp": 0,
->>>>>>> e7db8802
   "shipping": "false"
 }