--- conflicted
+++ resolved
@@ -188,55 +188,6 @@
     })
   })
 
-<<<<<<< HEAD
-  describe('Pagination', () => {
-    it('should navigate to next page', () => {
-      cy.mount(
-        <TestnetProviders>
-          <Network />
-        </TestnetProviders>
-      )
-
-      cy.wait('@getTablelandQuery')
-      cy.wait('@getTablelandQuery')
-
-      // Pagination arrows only show when there's more than one page
-      // Check if pagination exists, and if so, verify arrows
-      cy.get('#page-number', { timeout: 15000 })
-        .should('exist')
-        .then(($pageNum) => {
-          const pageText = $pageNum.text()
-          const maxPage = parseInt(pageText.split('of')[1]?.trim() || '1')
-          if (maxPage > 1) {
-            cy.get('img[alt="Right Arrow"]').should('exist')
-          }
-        })
-    })
-
-    it('should navigate to previous page', () => {
-      cy.mount(
-        <TestnetProviders>
-          <Network />
-        </TestnetProviders>
-      )
-
-      cy.wait('@getTablelandQuery')
-      cy.wait('@getTablelandQuery')
-
-      // Pagination arrows only show when there's more than one page
-      // Check if pagination exists, and if so, verify arrows
-      cy.get('#page-number', { timeout: 15000 })
-        .should('exist')
-        .then(($pageNum) => {
-          const pageText = $pageNum.text()
-          const maxPage = parseInt(pageText.split('of')[1]?.trim() || '1')
-          if (maxPage > 1) {
-            cy.get('img[alt="Left Arrow"]').should('exist')
-          }
-        })
-    })
-  })
-=======
   // describe('Pagination', () => {
   //   it('should navigate to next page', () => {
   //     cy.mount(
@@ -258,5 +209,4 @@
   //     cy.get('img[alt="Left Arrow"]', { timeout: 15000 }).should('exist')
   //   })
   // })
->>>>>>> 9d0aee40
 })