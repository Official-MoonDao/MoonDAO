import TestnetProviders from '@/cypress/mock/TestnetProviders'
import { CYPRESS_CHAIN_V5 } from '@/cypress/mock/config'
import { Sepolia } from '@thirdweb-dev/chains'
import CreateCitizen from '@/components/onboarding/CreateCitizen'

describe('<CreateCitizen />', () => {
  let props: any

  beforeEach(() => {
    props = {
      address: '0x1234567890abcdef',
<<<<<<< HEAD
      selectedChain: Sepolia,
=======
      selectedChain: CYPRESS_CHAIN_V5,
>>>>>>> 9ff32aaa
      setSelectedTier: cy.stub(),
    }
    cy.mountNextRouter('/')
    cy.mount(
      <TestnetProviders>
        <CreateCitizen {...props} />
      </TestnetProviders>
    )
  })

  it('Should render the component', () => {
    cy.get('h1').contains('Join The Network').should('exist')
  })

  it('Should complete citizen onboarding flow', () => {
    //DESIGN
    cy.contains(
      'Create your unique and personalized AI passport photo.'
    ).should('exist')
    // Simulate image upload
    cy.get('input[type="file"]').attachFile('images/Original.png')
    cy.contains('Generate').click()

    //TYPEFORM
    cy.contains('Please complete your citizen profile.').should('exist')
    cy.get('iframe').should('exist')
    cy.get('iframe').should('have.attr', 'src').should('include', 'typeform')
    cy.contains('NEXT').click()

    //MINT
    cy.get('#citizen-checkout-button').should('be.disabled')

    cy.get('input[type="checkbox"]').check()
    cy.get('input[type="checkbox"]').should('be.checked')

    cy.get('#citizen-checkout-button').should('not.be.disabled')
  })
})<|MERGE_RESOLUTION|>--- conflicted
+++ resolved
@@ -1,6 +1,5 @@
 import TestnetProviders from '@/cypress/mock/TestnetProviders'
 import { CYPRESS_CHAIN_V5 } from '@/cypress/mock/config'
-import { Sepolia } from '@thirdweb-dev/chains'
 import CreateCitizen from '@/components/onboarding/CreateCitizen'
 
 describe('<CreateCitizen />', () => {
@@ -9,11 +8,7 @@
   beforeEach(() => {
     props = {
       address: '0x1234567890abcdef',
-<<<<<<< HEAD
-      selectedChain: Sepolia,
-=======
       selectedChain: CYPRESS_CHAIN_V5,
->>>>>>> 9ff32aaa
       setSelectedTier: cy.stub(),
     }
     cy.mountNextRouter('/')
