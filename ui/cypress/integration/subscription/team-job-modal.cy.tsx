import TestnetProviders from '@/cypress/mock/TestnetProviders'
import { CYPRESS_CHAIN_SLUG, CYPRESS_CHAIN_V5 } from '@/cypress/mock/config'
import JobTableABI from 'const/abis/JobBoardTable.json'
import { JOBS_TABLE_ADDRESSES } from 'const/config'
import { Toaster } from 'react-hot-toast'
import { getContract } from 'thirdweb'
import { sepolia } from 'thirdweb/chains'
import { serverClient } from '@/lib/thirdweb/client'
import { daysFromNowTimestamp } from '@/lib/utils/timestamp'
import { Job } from '@/components/jobs/Job'
import TeamJobModal from '@/components/subscription/TeamJobModal'

describe('<TeamJobModal />', () => {
  let job: Job
  let props: any

  before(() => {
    cy.fixture('jobs/job').then((j) => {
      job = j
    })
  })

  beforeEach(() => {
    props = {
      job,
      teamId: 0,
      setEnabled: cy.stub(),
      refreshJobs: cy.stub(),
      jobTableContract: getContract({
        client: serverClient,
        address: JOBS_TABLE_ADDRESSES[CYPRESS_CHAIN_SLUG],
        abi: JobTableABI as any,
        chain: CYPRESS_CHAIN_V5,
      }),
      edit: false,
    }
  })

  it('Renders the component', () => {
    cy.mount(
      <TestnetProviders>
        <TeamJobModal {...props} />
      </TestnetProviders>
    )
    cy.get('h2').contains('Add a Job')
    cy.get('#job-expiration-status').should(
      'have.text',
      `*This job post will end on ${new Date(
        job.endTime * 1000
      ).toLocaleDateString()}`
    )
  })

  it('Displays error when fields are empty', () => {
    cy.mount(
      <TestnetProviders>
        <TeamJobModal {...props} />
        <Toaster />
      </TestnetProviders>
    )

    cy.get('button').contains('Add Job').click()
    cy.get('div').should('contain', 'Please fill out all fields')
  })
<<<<<<< HEAD

  // it('Submits form with valid data', () => {
  //   cy.mount(
  //     <TestnetProviders>
  //       <TeamJobModal {...props} />
  //     </TestnetProviders>
  //   )

  //   cy.get('#job-title-input').type('Test Job Title')
  //   cy.get('#job-description-input').type('Test Job Description')
  //   cy.get('#job-application-link-input').type('contact@example.com')

  //   const endTime = daysFromNowTimestamp(2)
  //   const endTimeDate = new Date(endTime * 1000).toISOString().split('T')[0]
  //   cy.get('#job-end-time-input').type(endTimeDate)

  //   cy.get('form').submit()
  // })

  // it('Displays expiration status if job is expired', () => {
  //   const endTime = daysFromNowTimestamp(-1)

  //   cy.mount(
  //     <TestnetProviders>
  //       <TeamJobModal {...props} job={{ ...job, endTime }} />
  //     </TestnetProviders>
  //   )

  //   cy.get('#job-expiration-status').should(
  //     'have.text',
  //     `*This job post expired on ${new Date(
  //       endTime * 1000
  //     ).toLocaleDateString()}`
  //   )
  // })
=======
>>>>>>> c45b8c1f
})<|MERGE_RESOLUTION|>--- conflicted
+++ resolved
@@ -62,42 +62,4 @@
     cy.get('button').contains('Add Job').click()
     cy.get('div').should('contain', 'Please fill out all fields')
   })
-<<<<<<< HEAD
-
-  // it('Submits form with valid data', () => {
-  //   cy.mount(
-  //     <TestnetProviders>
-  //       <TeamJobModal {...props} />
-  //     </TestnetProviders>
-  //   )
-
-  //   cy.get('#job-title-input').type('Test Job Title')
-  //   cy.get('#job-description-input').type('Test Job Description')
-  //   cy.get('#job-application-link-input').type('contact@example.com')
-
-  //   const endTime = daysFromNowTimestamp(2)
-  //   const endTimeDate = new Date(endTime * 1000).toISOString().split('T')[0]
-  //   cy.get('#job-end-time-input').type(endTimeDate)
-
-  //   cy.get('form').submit()
-  // })
-
-  // it('Displays expiration status if job is expired', () => {
-  //   const endTime = daysFromNowTimestamp(-1)
-
-  //   cy.mount(
-  //     <TestnetProviders>
-  //       <TeamJobModal {...props} job={{ ...job, endTime }} />
-  //     </TestnetProviders>
-  //   )
-
-  //   cy.get('#job-expiration-status').should(
-  //     'have.text',
-  //     `*This job post expired on ${new Date(
-  //       endTime * 1000
-  //     ).toLocaleDateString()}`
-  //   )
-  // })
-=======
->>>>>>> c45b8c1f
 })