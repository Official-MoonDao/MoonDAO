--- conflicted
+++ resolved
@@ -52,20 +52,15 @@
 Cypress.Commands.add('mountNextRouter', (pathname: string) => {
   const push = cy.stub().resolves()
   const replace = cy.stub().resolves()
-<<<<<<< HEAD
-  cy.stub(NextRouter, 'useRouter').returns({
-    pathname,
-=======
-  
+
   // Restore if already stubbed to avoid "already wrapped" error
   const useRouter = NextRouter.useRouter as any
   if (useRouter && typeof useRouter.restore === 'function') {
     useRouter.restore()
   }
-  
-  cy.stub(NextRouter, 'useRouter').returns({ 
-    pathname, 
->>>>>>> 518c5119
+
+  cy.stub(NextRouter, 'useRouter').returns({
+    pathname,
     query: {},
     push,
     replace,
