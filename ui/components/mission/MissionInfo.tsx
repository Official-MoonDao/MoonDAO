import { ChatBubbleLeftIcon, GlobeAltIcon } from '@heroicons/react/24/outline'
import Image from 'next/image'
import Link from 'next/link'
import { useRouter } from 'next/router'
import { useEffect, useMemo, useRef, useState } from 'react'
import { useShallowQueryRoute } from '@/lib/utils/hooks'
import { getAttribute } from '@/lib/utils/nft'
import { TwitterIcon } from '../assets'
import MissionActivityList from './MissionActivityList'
import MissionPayRedeem from './MissionPayRedeem'
import MissionTimelineChart from './MissionTimelineChart'
import MissionTokenInfo from './MissionTokenInfo'

export type MissionInfoTabType = 'activity' | 'about' | 'tokenomics'

function MissionInfoTab({
  tab,
  currentTab,
  setTab,
}: {
  tab: MissionInfoTabType
  currentTab: MissionInfoTabType
  setTab: (tab: MissionInfoTabType) => void
}) {
  return (
    <div className="relative">
      <button
        className={`text-sm md:text-xl ${
          currentTab === tab ? 'text-white' : 'text-gray-400'
        }`}
        onClick={() => setTab(tab)}
      >
        {tab.charAt(0).toUpperCase() + tab.slice(1)}
      </button>
      {currentTab === tab && (
        <div className="absolute w-[150%] h-1 bg-white -bottom-2 left-1/2 -translate-x-1/2" />
      )}
    </div>
  )
}

function MissionInfoHeader({ title, icon }: { title: string; icon: string }) {
  return (
    <div className="flex w-full gap-2 text-light-cool">
      <Image src={icon} alt="Star Icon" width={30} height={30} />
      <h1 className="text-2xl 2xl:text-4xl font-GoodTimes text-moon-indigo">
        {title}
      </h1>
    </div>
  )
}

export default function MissionInfo({
  selectedChain,
  mission,
  teamNFT,
  subgraphData,
  token,
  jbTokensContract,
  jbControllerContract,
  points,
  isLoadingPoints,
  range,
  setRange,
  primaryTerminalAddress,
  stage,
<<<<<<< HEAD
  deadline,
=======
  refreshBackers,
  refreshTotalFunding,
>>>>>>> fdb8dd23
}: any) {
  const router = useRouter()
  const shallowQueryRoute = useShallowQueryRoute()
  const stickyRef = useRef<HTMLDivElement>(null)

  const [tab, setTab] = useState<MissionInfoTabType>(
    (router.query.tab as MissionInfoTabType) || 'about'
  )

  useEffect(() => {
    const handleScroll = () => {
      const stickyElement = stickyRef.current
      if (!stickyElement) return

      const parentElement = document.getElementById('mission-info-content')
      if (!parentElement) return

      const parentRect = parentElement.getBoundingClientRect()
      const stickyRect = stickyElement.getBoundingClientRect()

      const stickyTop = stickyRect.top

      const stickyPoint = 20

      const parentBottom = parentRect.bottom

      const parentTop = parentRect.top

      const stickyHeight = stickyRect.height

      if (parentTop > stickyPoint) {
        stickyElement.style.position = 'relative'
        stickyElement.style.top = '0'
        stickyElement.style.width = '100%'
      } else if (
        stickyTop <= stickyPoint &&
        parentBottom > window.innerHeight
      ) {
        stickyElement.style.position = 'fixed'
        stickyElement.style.top = `${stickyPoint}px`
        stickyElement.style.width = '350px'
      } else if (parentBottom <= window.innerHeight) {
        const bottomOffset = window.innerHeight - parentBottom
        const newTop = window.innerHeight - stickyHeight - bottomOffset

        if (newTop < stickyPoint) {
          stickyElement.style.position = 'absolute'
          stickyElement.style.top = `${parentRect.height - stickyHeight}px`
          stickyElement.style.width = '350px'
        } else {
          stickyElement.style.position = 'fixed'
          stickyElement.style.top = `${stickyPoint}px`
          stickyElement.style.width = '350px'
        }
      } else {
        stickyElement.style.position = 'relative'
        stickyElement.style.top = '0'
        stickyElement.style.width = '100%'
      }
    }

    window.addEventListener('scroll', handleScroll)

    handleScroll()

    return () => {
      window.removeEventListener('scroll', handleScroll)
    }
  }, [])

  const teamSocials = useMemo(() => {
    return {
      communications: getAttribute(
        teamNFT?.metadata?.attributes,
        'communications'
      )?.value,
      twitter: getAttribute(teamNFT?.metadata?.attributes, 'twitter')?.value,
      website: getAttribute(teamNFT?.metadata?.attributes, 'website')?.value,
      discord: getAttribute(teamNFT?.metadata?.attributes, 'discord')?.value,
    }
  }, [teamNFT?.metadata?.attributes])

  useEffect(() => {
    if (router.query.tab) {
      setTab(router.query.tab as MissionInfoTabType)
    }
  }, [router])

  useEffect(() => {
    shallowQueryRoute({
      tokenId: mission?.id,
      tab: tab,
    })
  }, [tab])

  return (
    <div className="w-full">
      <div className="w-full pl-[2vw] flex flex-col md:flex-row gap-10 md:gap-2 justify-between max-w-[1200px]">
        <div
          id="mission-info-tabs"
          className="flex px-10 sm:px-4 md:px-0 justify-between sm:justify-start mt-4 flex gap-10 md:gap-20 w-full"
        >
          <MissionInfoTab tab="about" currentTab={tab} setTab={setTab} />
          <MissionInfoTab tab="activity" currentTab={tab} setTab={setTab} />
          <MissionInfoTab tab="tokenomics" currentTab={tab} setTab={setTab} />
        </div>

        <div className="flex items-center md:justify-end gap-2 w-full">
          <div className="text-sm text-gray-400">{'CONNECT WITH THE TEAM'}</div>
          <div className="flex gap-2 justify-start justify-end">
            {teamSocials.communications && (
              <Link
                className="flex gap-2"
                href={teamSocials.communications}
                target="_blank"
                passHref
              >
                <ChatBubbleLeftIcon height={25} width={25} />
              </Link>
            )}
            {teamSocials.twitter && (
              <Link
                className="flex gap-2"
                href={teamSocials.twitter}
                target="_blank"
                passHref
              >
                <TwitterIcon />
              </Link>
            )}
            {teamSocials.website && (
              <Link
                className="flex gap-2"
                href={teamSocials.website}
                target="_blank"
                passHref
              >
                <GlobeAltIcon height={25} width={25} />
              </Link>
            )}
          </div>
        </div>
      </div>

      <div id="mission-info-content" className="mt-8 w-full flex gap-4">
        <div className="flex-1 overflow-auto">
          {tab === 'about' && (
            <div className="flex gap-4 mb-[5vw] md:mb-[2vw] w-full">
              <div className="w-full">
                <MissionInfoHeader
                  title="About the Mission"
                  icon="/assets/icon-star-blue.svg"
                />
                {mission?.metadata?.youtubeLink &&
                  mission?.metadata?.youtubeLink !== '' && (
                    <div className="w-full p-4 2xl:p-0 max-w-[1200px]">
                      <iframe
                        src={mission?.metadata?.youtubeLink?.replace(
                          'watch?v=',
                          'embed/'
                        )}
                        width="100%"
                        height="500"
                        allowFullScreen
                        className="rounded-2xl"
                      />
                    </div>
                  )}
                <div
                  className="mt-4 prose prose-invert w-full max-w-none"
                  dangerouslySetInnerHTML={{
                    __html: mission?.metadata?.description || '',
                  }}
                />
              </div>
            </div>
          )}
          {tab === 'activity' && (
            <div className="w-full">
              <MissionInfoHeader
                title="Mission Activity"
                icon="/assets/icon-star-blue.svg"
              />
              <MissionTimelineChart
                points={points}
                isLoadingPoints={isLoadingPoints}
                height={500}
                createdAt={subgraphData?.createdAt}
                range={range}
                setRange={setRange}
              />
              <MissionActivityList
                selectedChain={selectedChain}
                tokenSymbol={token?.tokenSymbol}
                projectId={mission?.projectId}
              />
            </div>
          )}
          {tab === 'tokenomics' && (
            <div className="w-full">
              <MissionInfoHeader
                title="Mission Tokenomics"
                icon="/assets/icon-star-blue.svg"
              />
              <MissionTokenInfo mission={mission} token={token} />
            </div>
          )}
        </div>
        <div className="hidden xl:block  min-w-[350px] lg:w-[400px]">
          <div ref={stickyRef}>
            <MissionPayRedeem
              stage={stage}
              mission={mission}
              teamNFT={teamNFT}
              token={token}
              deadline={deadline}
              primaryTerminalAddress={primaryTerminalAddress}
              jbTokensContract={jbTokensContract}
              jbControllerContract={jbControllerContract}
              refreshBackers={refreshBackers}
              refreshTotalFunding={refreshTotalFunding}
            />
          </div>
        </div>
      </div>
    </div>
  )
}<|MERGE_RESOLUTION|>--- conflicted
+++ resolved
@@ -64,12 +64,9 @@
   setRange,
   primaryTerminalAddress,
   stage,
-<<<<<<< HEAD
   deadline,
-=======
   refreshBackers,
   refreshTotalFunding,
->>>>>>> fdb8dd23
 }: any) {
   const router = useRouter()
   const shallowQueryRoute = useShallowQueryRoute()
