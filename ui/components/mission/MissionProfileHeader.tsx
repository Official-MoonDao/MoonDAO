--- conflicted
+++ resolved
@@ -223,71 +223,6 @@
                       )}
                     </Link>
 
-<<<<<<< HEAD
-                  {/* Compact Manager Actions */}
-                  {account && deadlinePassed && isManager && (
-                    <div className="flex flex-wrap gap-3">
-                      <PrivyWeb3Button
-                        requiredChain={DEFAULT_CHAIN_V5}
-                        className="group relative bg-white/10 hover:bg-purple-500/20 text-white py-2 px-3 rounded-full transition-all duration-200 border border-white/20 hover:border-purple-400/50 disabled:opacity-30 disabled:cursor-not-allowed"
-                        label={
-                          <div className="flex items-center gap-2">
-                            <Image
-                              src="/assets/icon-raised-tokens.svg"
-                              alt="Send Tokens"
-                              width={14}
-                              height={14}
-                              className="opacity-70 group-hover:opacity-100"
-                            />
-                            <span className="text-xs font-medium">Tokens</span>
-                          </div>
-                        }
-                        action={sendReservedTokens}
-                        isDisabled={!availableTokens}
-                      />
-                      <PrivyWeb3Button
-                        requiredChain={DEFAULT_CHAIN_V5}
-                        className="group relative bg-white/10 hover:bg-blue-500/20 text-white py-2 px-3 rounded-full transition-all duration-200 border border-white/20 hover:border-blue-400/50 disabled:opacity-30 disabled:cursor-not-allowed"
-                        label={
-                          <div className="flex items-center gap-2">
-                            <Image
-                              src="/assets/icon-crowdfunding.svg"
-                              alt="Send Payouts"
-                              width={14}
-                              height={14}
-                              className="opacity-70 group-hover:opacity-100"
-                            />
-                            <span className="text-xs font-medium">Payouts</span>
-                          </div>
-                        }
-                        action={sendPayouts}
-                        isDisabled={!availablePayouts}
-                      />
-                      {stage === 2 && (
-                        <PrivyWeb3Button
-                          requiredChain={DEFAULT_CHAIN_V5}
-                          className="group relative bg-white/10 hover:bg-green-500/20 text-white py-2 px-3 rounded-full transition-all duration-200 border border-white/20 hover:border-green-400/50 disabled:opacity-30 disabled:cursor-not-allowed"
-                          label={
-                            <div className="flex items-center gap-2">
-                              <Image
-                                src="/assets/icon-ethereum.svg"
-                                alt="Deploy Liquidity"
-                                width={14}
-                                height={14}
-                                className="opacity-90 group-hover:opacity-100"
-                              />
-                              <span className="text-xs font-medium">
-                                Liquidity
-                              </span>
-                            </div>
-                          }
-                          action={deployLiquidityPool}
-                          isDisabled={!poolDeployerAddress}
-                        />
-                      )}
-                    </div>
-                  )}
-=======
                     {/* Compact Manager Actions */}
                     {account && deadlinePassed && isManager && (
                       <div className="flex flex-wrap gap-3">
@@ -356,7 +291,6 @@
                       </div>
                     )}
                   </div>
->>>>>>> 0adbc3f1
                 </div>
                 <p className="text-gray-400 text-xs mt-2 ml-4">
                   {isLoadingTotalFunding || isLoadingEthPrice ? (
