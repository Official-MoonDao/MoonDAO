import { PencilIcon } from '@heroicons/react/24/outline'
import { DEFAULT_CHAIN_V5 } from 'const/config'
import Image from 'next/image'
import Link from 'next/link'
import React from 'react'
import { useActiveAccount } from 'thirdweb/react'
import useETHPrice from '@/lib/etherscan/useETHPrice'
import { generatePrettyLink } from '@/lib/subscription/pretty-links'
import { truncateTokenValue } from '@/lib/utils/numbers'
import JuiceboxLogoWhite from '../assets/JuiceboxLogoWhite'
import IPFSRenderer from '../layout/IPFSRenderer'
import Tooltip from '../layout/Tooltip'
import { PrivyWeb3Button } from '../privy/PrivyWeb3Button'
import MissionFundingProgressBar from './MissionFundingProgressBar'

// Loading skeleton components
const TextSkeleton = ({
  width,
  height = 'h-4',
}: {
  width: string
  height?: string
}) => <div className={`animate-pulse bg-gray-300 rounded ${height} ${width}`} />

interface MissionProfileHeaderProps {
  mission: any
  teamNFT: any
  ruleset: any
  fundingGoal: number
  backers: any[]
  deadline: number | undefined
  duration: any
  deadlinePassed: boolean
  refundPeriodPassed: boolean
  stage: number
  poolDeployerAddress: string | undefined
  isManager: boolean
  availableTokens: number
  availablePayouts: number
  sendReservedTokens: () => void
  sendPayouts: () => void
  deployLiquidityPool: () => void
  // Direct props for total funding instead of callback
  totalFunding: bigint
  isLoadingTotalFunding: boolean
<<<<<<< HEAD
  setMissionMetadataModalEnabled?: (enabled: boolean) => void
=======
  contributeButton: React.ReactNode
>>>>>>> d8d8696e
}

const MissionProfileHeader = React.memo(
  ({
    mission,
    teamNFT,
    ruleset,
    fundingGoal,
    backers,
    deadline,
    duration,
    deadlinePassed,
    refundPeriodPassed,
    stage,
    poolDeployerAddress,
    isManager,
    availableTokens,
    availablePayouts,
    sendReservedTokens,
    sendPayouts,
    deployLiquidityPool,
    totalFunding,
    isLoadingTotalFunding,
<<<<<<< HEAD
    setMissionMetadataModalEnabled,
=======
    contributeButton,
>>>>>>> d8d8696e
  }: MissionProfileHeaderProps) => {
    const account = useActiveAccount()
    const { data: ethPrice, isLoading: isLoadingEthPrice } = useETHPrice(
      1,
      'ETH_TO_USD'
    )

    // Total funding is now passed as props from MissionProfile component

    return (
      <div className="w-full bg-[#090d21] relative overflow-hidden">
        {/* Edit Button for Managers */}
        {isManager && setMissionMetadataModalEnabled && (
          <button
            className="absolute top-6 right-24 z-20 p-2 bg-slate-600/50 hover:bg-slate-500/50 rounded-xl transition-colors"
            onClick={() => setMissionMetadataModalEnabled(true)}
          >
            <PencilIcon width={24} height={24} className="text-white" />
          </button>
        )}

        {/* Background decorative elements */}
        <div className="absolute inset-0 bg-[radial-gradient(circle_at_20%_80%,rgba(59,130,246,0.1),transparent_50%)] pointer-events-none" />
        <div className="absolute inset-0 bg-[radial-gradient(circle_at_80%_20%,rgba(99,102,241,0.05),transparent_50%)] pointer-events-none" />

        <div className="relative z-10 w-full px-[5vw] pt-4 pb-2 lg:pt-6 lg:pb-3">
          <div className="flex flex-col lg:flex-row gap-x-8 items-center max-w-[1200px] xl:min-w-[1200px] mx-auto">
            {/* Left Column - Mission Image */}
            <div className="flex justify-center lg:justify-start">
              <div className="relative group">
                {mission?.metadata?.logoUri ? (
                  <div className="relative">
                    {/* Main mission image with enhanced styling */}
                    <div className="relative w-full max-w-xs sm:w-80 sm:h-80 lg:w-[320px] lg:h-[320px] aspect-square">
                      <div className="absolute inset-0 bg-gradient-to-br from-purple-400/15 to-blue-400/15 rounded-2xl blur-xl group-hover:blur-lg transition-all duration-500" />
                      <IPFSRenderer
                        src={mission?.metadata?.logoUri}
                        className="relative rounded-2xl shadow-xl border border-white/10 group-hover:shadow-purple-500/20 transition-all duration-500 w-full h-full object-cover"
                        height={320}
                        width={320}
                        alt="Mission Image"
                      />

                      {/* Floating team NFT badge */}
                      {teamNFT?.metadata?.image && (
                        <div className="absolute -bottom-3 -right-3 lg:-bottom-4 lg:-right-4">
                          <div className="relative group/team">
                            <div className="absolute inset-0 bg-gradient-to-r from-purple-500 to-pink-500 rounded-full blur-md opacity-60 group-hover/team:opacity-80 transition-opacity duration-300" />
                            <IPFSRenderer
                              src={teamNFT?.metadata?.image}
                              className="relative w-16 h-16 lg:w-20 lg:h-20 rounded-full border-3 border-white/20 shadow-lg"
                              height={80}
                              width={80}
                              alt="Team Image"
                            />
                          </div>
                        </div>
                      )}
                    </div>
                  </div>
                ) : (
                  <div className="w-full max-w-xs sm:w-80 sm:h-80 lg:w-[320px] lg:h-[320px] aspect-square bg-gradient-to-br from-slate-700 to-slate-600 rounded-2xl border border-white/10 flex items-center justify-center">
                    <div className="text-center p-6">
                      <div className="w-12 h-12 mx-auto mb-3 bg-gradient-to-r from-blue-500 to-purple-600 rounded-full flex items-center justify-center">
                        <Image
                          src="/assets/icon-star-blue.svg"
                          alt="Mission"
                          width={24}
                          height={24}
                        />
                      </div>
                      <p className="text-gray-400">Mission Image</p>
                    </div>
                  </div>
                )}
              </div>
            </div>

            {/* Right Column - Mission Info */}
            <div className="flex flex-col justify-center space-y-3 lg:space-y-4 flex-grow mt-6 lg:mt-0">
              {/* Mission Title & Tagline */}
              <div className="space-y-2">
                {mission?.metadata?.name && (
                  <h1 className="text-3xl sm:text-4xl lg:text-5xl font-GoodTimes bg-gradient-to-r from-white via-purple-200 to-white bg-clip-text text-transparent leading-tight">
                    {mission.metadata.name}
                  </h1>
                )}

                {mission?.metadata?.tagline && (
                  <p className="text-lg sm:text-xl text-gray-300 leading-relaxed">
                    {mission.metadata.tagline}
                  </p>
                )}
              </div>

              {/* Team Attribution */}
              {ruleset && teamNFT?.metadata?.name && (
                <div className="flex flex-wrap items-center gap-2 text-gray-400 text-sm">
                  <span>
                    Created on{' '}
                    {new Date(ruleset?.[0]?.start * 1000).toLocaleDateString(
                      'en-US',
                      {
                        month: 'long',
                        day: 'numeric',
                        year: 'numeric',
                      }
                    )}{' '}
                    by
                  </span>
                  <Link
                    href={`/team/${generatePrettyLink(
                      teamNFT?.metadata?.name
                    )}`}
                    className="font-GoodTimes text-white hover:text-purple-300 underline transition-colors duration-200"
                  >
                    {teamNFT?.metadata?.name}
                  </Link>
                </div>
              )}

              {/* Enhanced Funding Stats Card */}
              <div className="bg-gradient-to-br from-dark-cool to-darkest-cool backdrop-blur-lg rounded-xl p-4 lg:p-5 border border-white/10 shadow-xl w-full max-w-2xl">
                {/* Raised Amount Badge with Manager Actions */}
                <div className="mb-2 flex flex-col md:flex-row items-center justify-between">
                  <div className="inline-flex items-center bg-gradient-to-r from-blue-500 to-blue-700 text-white font-GoodTimes py-2 px-4 rounded-full shadow-lg">
                    <Image
                      src="/assets/icon-raised-tokens.svg"
                      alt="Raised"
                      width={20}
                      height={20}
                      className="mr-2"
                    />
                    {isLoadingTotalFunding ? (
                      <div className="flex items-center">
                        <TextSkeleton width="w-16" height="h-5" />
                        <span className="text-xs opacity-90 ml-2">
                          ETH RAISED
                        </span>
                      </div>
                    ) : (
                      <>
                        <span className="text-base lg:text-lg mr-2">
                          {truncateTokenValue(
                            Number(totalFunding || 0) / 1e18,
                            'ETH'
                          )}
                        </span>
                        <span className="text-xs opacity-90">ETH RAISED</span>
                      </>
                    )}
                  </div>
                  <div className="mt-2 md:mt-0 flex flex-col items-center md:items-end gap-2">
<<<<<<< HEAD
                    <Link
                      className="flex flex-col items-center group"
                      href={`https://juicebox.money/v5/arb:${mission?.projectId}`}
                      target="_blank"
                    >
                      <div className="scale-75 group-hover:scale-[0.80] transition-all duration-200">
                        <JuiceboxLogoWhite />
                      </div>
                    </Link>
=======
                    {contributeButton}
>>>>>>> d8d8696e

                    {/* Compact Manager Actions */}
                    {account && deadlinePassed && isManager && (
                      <div className="flex flex-wrap gap-3">
                        <PrivyWeb3Button
                          requiredChain={DEFAULT_CHAIN_V5}
                          className="group relative bg-white/10 hover:bg-purple-500/20 text-white py-2 px-3 rounded-full transition-all duration-200 border border-white/20 hover:border-purple-400/50 disabled:opacity-30 disabled:cursor-not-allowed"
                          label={
                            <div className="flex items-center gap-2">
                              <Image
                                src="/assets/icon-raised-tokens.svg"
                                alt="Send Tokens"
                                width={14}
                                height={14}
                                className="opacity-70 group-hover:opacity-100"
                              />
                              <span className="text-xs font-medium">
                                Tokens
                              </span>
                            </div>
                          }
                          action={sendReservedTokens}
                          isDisabled={!availableTokens}
                        />
                        <PrivyWeb3Button
                          requiredChain={DEFAULT_CHAIN_V5}
                          className="group relative bg-white/10 hover:bg-blue-500/20 text-white py-2 px-3 rounded-full transition-all duration-200 border border-white/20 hover:border-blue-400/50 disabled:opacity-30 disabled:cursor-not-allowed"
                          label={
                            <div className="flex items-center gap-2">
                              <Image
                                src="/assets/icon-crowdfunding.svg"
                                alt="Send Payouts"
                                width={14}
                                height={14}
                                className="opacity-70 group-hover:opacity-100"
                              />
                              <span className="text-xs font-medium">
                                Payouts
                              </span>
                            </div>
                          }
                          action={sendPayouts}
                          isDisabled={!availablePayouts}
                        />
                        {stage === 2 && (
                          <PrivyWeb3Button
                            requiredChain={DEFAULT_CHAIN_V5}
                            className="group relative bg-white/10 hover:bg-green-500/20 text-white py-2 px-3 rounded-full transition-all duration-200 border border-white/20 hover:border-green-400/50 disabled:opacity-30 disabled:cursor-not-allowed"
                            label={
                              <div className="flex items-center gap-2">
                                <Image
                                  src="/assets/icon-ethereum.svg"
                                  alt="Deploy Liquidity"
                                  width={14}
                                  height={14}
                                  className="opacity-90 group-hover:opacity-100"
                                />
                                <span className="text-xs font-medium">
                                  Liquidity
                                </span>
                              </div>
                            }
                            action={deployLiquidityPool}
                            isDisabled={!poolDeployerAddress}
                          />
                        )}
                      </div>
                    )}
                  </div>
                </div>
                <div className="text-gray-400 text-xs mt-2 ml-4">
                  {isLoadingTotalFunding || isLoadingEthPrice ? (
                    <TextSkeleton width="w-16" height="h-4" />
                  ) : (
                    <>
                      ≈ $
                      {Math.round(
                        (Number(totalFunding || 0) / 1e18 || 0) * ethPrice
                      ).toLocaleString()}{' '}
                      USD
                    </>
                  )}
                </div>
                {/* Progress Bar */}
                <div className="mb-3">
                  <MissionFundingProgressBar
                    fundingGoal={fundingGoal}
                    volume={Number(totalFunding || 0) / 1e18}
                    compact={true}
                  />
                </div>
                {/* Stats Grid */}
                <div className="grid grid-cols-3 gap-2 lg:gap-3">
                  {/* Goal */}
                  <div className="bg-slate-700/40 rounded-lg p-2 lg:p-3 border border-white/5">
                    <div className="flex items-center mb-1">
                      <Image
                        src="/assets/launchpad/target.svg"
                        alt="Goal"
                        width={14}
                        height={14}
                        className="mr-1"
                      />
                      <div className="flex items-center gap-1">
                        <span className="text-gray-400 text-xs uppercase tracking-wide">
                          Goal
                        </span>
                        <Tooltip
                          text={`≈ $${Math.round(
                            (fundingGoal / 1e18) * ethPrice
                          ).toLocaleString()} USD`}
                          buttonClassName="scale-75"
                        >
                          ?
                        </Tooltip>
                      </div>
                    </div>
                    <p className="text-white font-GoodTimes text-xs lg:text-sm">
                      {+(fundingGoal / 1e18).toFixed(3)} ETH
                    </p>
                  </div>

                  {/* Deadline */}
                  <div className="bg-slate-700/40 rounded-lg p-2 lg:p-3 border border-white/5">
                    <div className="flex items-center mb-1">
                      <Image
                        src="/assets/launchpad/clock.svg"
                        alt="Deadline"
                        width={14}
                        height={14}
                        className="mr-1"
                      />
                      <span className="text-gray-400 text-xs uppercase tracking-wide">
                        {refundPeriodPassed || stage === 4 || stage === 3
                          ? 'Status'
                          : 'Deadline'}
                      </span>
                    </div>
                    <p className="text-white font-GoodTimes text-xs lg:text-sm">
                      {refundPeriodPassed || stage === 4 || stage === 2
                        ? 'PASSED'
                        : stage === 3
                        ? 'REFUND'
                        : duration}
                    </p>
                  </div>

                  {/* Backers */}
                  <div className="bg-slate-700/40 rounded-lg p-2 lg:p-3 border border-white/5">
                    <div className="flex items-center mb-1">
                      <Image
                        src="/assets/icon-backers.svg"
                        alt="Backers"
                        width={14}
                        height={14}
                        className="mr-1"
                      />
                      <span className="text-gray-400 text-xs uppercase tracking-wide">
                        Backers
                      </span>
                    </div>
                    <p className="text-white font-GoodTimes text-xs lg:text-sm">
                      {backers?.length || 0}
                    </p>
                  </div>
                </div>
              </div>
            </div>
          </div>
        </div>
      </div>
    )
  }
)

MissionProfileHeader.displayName = 'MissionProfileHeader'

export default MissionProfileHeader<|MERGE_RESOLUTION|>--- conflicted
+++ resolved
@@ -43,11 +43,8 @@
   // Direct props for total funding instead of callback
   totalFunding: bigint
   isLoadingTotalFunding: boolean
-<<<<<<< HEAD
   setMissionMetadataModalEnabled?: (enabled: boolean) => void
-=======
   contributeButton: React.ReactNode
->>>>>>> d8d8696e
 }
 
 const MissionProfileHeader = React.memo(
@@ -71,11 +68,8 @@
     deployLiquidityPool,
     totalFunding,
     isLoadingTotalFunding,
-<<<<<<< HEAD
     setMissionMetadataModalEnabled,
-=======
     contributeButton,
->>>>>>> d8d8696e
   }: MissionProfileHeaderProps) => {
     const account = useActiveAccount()
     const { data: ethPrice, isLoading: isLoadingEthPrice } = useETHPrice(
@@ -229,7 +223,6 @@
                     )}
                   </div>
                   <div className="mt-2 md:mt-0 flex flex-col items-center md:items-end gap-2">
-<<<<<<< HEAD
                     <Link
                       className="flex flex-col items-center group"
                       href={`https://juicebox.money/v5/arb:${mission?.projectId}`}
@@ -239,9 +232,7 @@
                         <JuiceboxLogoWhite />
                       </div>
                     </Link>
-=======
                     {contributeButton}
->>>>>>> d8d8696e
 
                     {/* Compact Manager Actions */}
                     {account && deadlinePassed && isManager && (
