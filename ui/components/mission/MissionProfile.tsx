import CitizenABI from 'const/abis/Citizen.json'
import HatsABI from 'const/abis/Hats.json'
import JBV5Controller from 'const/abis/JBV5Controller.json'
import JBV5Directory from 'const/abis/JBV5Directory.json'
import JBV5MultiTerminal from 'const/abis/JBV5MultiTerminal.json'
import JBV5Token from 'const/abis/JBV5Token.json'
import JBV5Tokens from 'const/abis/JBV5Tokens.json'
import MissionCreator from 'const/abis/MissionCreator.json'
import MissionTableABI from 'const/abis/MissionTable.json'
import TeamABI from 'const/abis/Team.json'
import {
  CITIZEN_ADDRESSES,
  DEFAULT_CHAIN_V5,
  HATS_ADDRESS,
  JBV5_CONTROLLER_ADDRESS,
  JBV5_DIRECTORY_ADDRESS,
  JBV5_TERMINAL_ADDRESS,
  JBV5_TOKENS_ADDRESS,
  MISSION_CREATOR_ADDRESSES,
  MISSION_TABLE_ADDRESSES,
  TEAM_ADDRESSES,
} from 'const/config'
import { useRouter } from 'next/router'
import React, { useContext, useEffect, useMemo, useRef, useState } from 'react'
import { useWindowSize } from 'react-use'
import { getContract } from 'thirdweb'
import { getNFT } from 'thirdweb/extensions/erc721'
import { useActiveAccount } from 'thirdweb/react'
import useJBProjectTimeline from '@/lib/juicebox/useJBProjectTimeline'
import useTotalFunding from '@/lib/juicebox/useTotalFunding'
import { useDeadlineTracking } from '@/lib/mission/useDeadlineTracking'
import { useManagerActions } from '@/lib/mission/useManagerActions'
import useMissionData from '@/lib/mission/useMissionData'
import { useOnrampFlow } from '@/lib/mission/useOnrampFlow'
import { arbitrum, base, ethereum, optimismSepolia, sepolia } from '@/lib/rpc/chains'
import { useTeamData } from '@/lib/team/useTeamData'
import { getChainSlug } from '@/lib/thirdweb/chain'
import ChainContextV5 from '@/lib/thirdweb/chain-context-v5'
import { serverClient } from '@/lib/thirdweb/client'
import useContract from '@/lib/thirdweb/hooks/useContract'
import useRead from '@/lib/thirdweb/hooks/useRead'
import { useElementVisibility } from '@/lib/utils/hooks/useElementVisibility'
import { getAttribute } from '@/lib/utils/nft'
import Container from '@/components/layout/Container'
import ContentLayout from '@/components/layout/ContentLayoutMission'
import { ExpandedFooter } from '@/components/layout/ExpandedFooter'
import Head from '@/components/layout/Head'
import { Mission } from '@/components/mission/MissionCard'
import MissionContributeModal from '@/components/mission/MissionContributeModal'
import MissionDeployTokenModal from '@/components/mission/MissionDeployTokenModal'
import MissionInfo from '@/components/mission/MissionInfo'
import MissionJuiceboxFooter from '@/components/mission/MissionJuiceboxFooter'
import MissionMetadataModal from '@/components/mission/MissionMetadataModal'
import MissionMobileContributeButton from '@/components/mission/MissionMobileContributeButton'
import MissionPayRedeem from '@/components/mission/MissionPayRedeem'
import MissionProfileHeader from '@/components/mission/MissionProfileHeader'
import MissionTeamSection from '@/components/mission/MissionTeamSection'

const CHAIN = DEFAULT_CHAIN_V5
const CHAIN_SLUG = getChainSlug(CHAIN)

const missionCreatorContract = getContract({
  client: serverClient,
  address: MISSION_CREATOR_ADDRESSES[CHAIN_SLUG],
  abi: MissionCreator.abi as any,
  chain: CHAIN,
})

const jbControllerContract = getContract({
  client: serverClient,
  address: JBV5_CONTROLLER_ADDRESS,
  abi: JBV5Controller.abi as any,
  chain: CHAIN,
})

type MissionProfileProps = {
  mission: Mission
  _stage: number
  _deadline: number | undefined
  _refundPeriod: number | undefined
  _primaryTerminalAddress: string
  _token?: any
  _teamNFT?: any
  _teamHats?: any[]
  _fundingGoal: number
  _ruleset: any[]
  _backers: any[]
  _citizens: any[]
}

export default function MissionProfile({
  mission,
  _stage,
  _deadline,
  _refundPeriod,
  _primaryTerminalAddress,
  _token,
  _teamNFT,
  _teamHats,
  _fundingGoal,
  _ruleset,
  _backers,
  _citizens,
}: MissionProfileProps) {
  const account = useActiveAccount()
  const router = useRouter()
  const { selectedChain } = useContext(ChainContextV5)

  const payRedeemContainerRef = useRef<HTMLDivElement>(null)

  const [isMounted, setIsMounted] = useState(false)

  const { width: windowWidth } = useWindowSize()

  useEffect(() => {
    setIsMounted(true)
  }, [])

  const isTestnet = process.env.NEXT_PUBLIC_CHAIN !== 'mainnet'
  const chains = useMemo(
    () => (isTestnet ? [sepolia, optimismSepolia] : [arbitrum, base, ethereum]),
    [isTestnet]
  )
  const chainSlugs = chains.map((chain) => getChainSlug(chain))

  const chainSlug = getChainSlug(selectedChain)

  const [teamNFT, setTeamNFT] = useState<any>(_teamNFT)
  const [missionMetadataModalEnabled, setMissionMetadataModalEnabled] = useState(false)
  const [deployTokenModalEnabled, setDeployTokenModalEnabled] = useState(false)

  // Use custom hooks for extracted logic
  const {
    onrampJWTPayload,
    usdInput,
    setUsdInput,
    contributeModalEnabled,
    setContributeModalEnabled,
  } = useOnrampFlow(mission, router, chainSlugs)

  const { isVisible: isPayRedeemContainerVisible } = useElementVisibility(payRedeemContainerRef, {
    visibilityThreshold: 0.75,
    rootMargin: '-100px 0px 0px 0px',
  })

  const {
    totalFunding,
    refetch: refreshTotalFunding,
    isLoading: isLoadingTotalFunding,
  } = useTotalFunding(mission?.projectId)

  const hatsContract = useContract({
    address: HATS_ADDRESS,
    abi: HatsABI,
    chain: selectedChain,
  })

  const teamContract = useContract({
    address: TEAM_ADDRESSES[chainSlug],
    abi: TeamABI as any,
    chain: selectedChain,
  })

  const citizenContract = useContract({
    address: CITIZEN_ADDRESSES[chainSlug],
    abi: CitizenABI as any,
    chain: selectedChain,
  })

  const jbTerminalContract = useContract({
    address: JBV5_TERMINAL_ADDRESS,
    abi: JBV5MultiTerminal.abi as any,
    chain: selectedChain,
  })

  const jbTokensContract = useContract({
    address: JBV5_TOKENS_ADDRESS,
    abi: JBV5Tokens.abi as any,
    chain: selectedChain,
  })

  const jbDirectoryContract = useContract({
    address: JBV5_DIRECTORY_ADDRESS,
    abi: JBV5Directory.abi as any,
    chain: selectedChain,
  })

  const missionTableContract = useContract({
    address: MISSION_TABLE_ADDRESSES[chainSlug],
    abi: MissionTableABI as any,
    chain: selectedChain,
  })

  const {
    ruleset,
    token,
    subgraphData,
    fundingGoal,
    primaryTerminalAddress,
    stage,
    deadline,
    refundPeriod,
    refreshBackers,
    backers,
    refreshStage,
    poolDeployerAddress,
  } = useMissionData({
    mission,
    missionTableContract,
    missionCreatorContract,
    jbControllerContract,
    jbDirectoryContract,
    jbTokensContract,
    _stage,
    _deadline,
    _refundPeriod,
    _primaryTerminalAddress,
    _token,
    _fundingGoal,
    _ruleset,
    _backers,
  })

  // Use deadline tracking hook
  const { duration, deadlinePassed, refundPeriodPassed } = useDeadlineTracking(
    deadline,
    refundPeriod,
    refreshStage
  )

  const { adminHatId, isManager } = useTeamData(teamContract, hatsContract, teamNFT)

  const teamHats = _teamHats || []

  const {
    points,
    isLoading: isLoadingPoints,
    range,
    setRange,
  } = useJBProjectTimeline(
    selectedChain,
    subgraphData?.createdAt,
    subgraphData?.suckerGroupId,
    mission?.projectId
  )

  const missionTokenContract = useContract({
    address: token.tokenAddress,
    abi: JBV5Token as any,
    chain: selectedChain,
  })

  const { data: userMissionTokenBalance, isLoading: userMissionTokenBalanceLoading } = useRead({
    contract: missionTokenContract,
    method: 'balanceOf',
    params: [account?.address],
  })

  const {
    availableTokens,
    availablePayouts,
    sendReservedTokens,
    sendPayouts,
    deployLiquidityPool,
  } = useManagerActions(mission, selectedChain, poolDeployerAddress)

  const teamSocials = useMemo(() => {
    return {
      communications: getAttribute(teamNFT?.metadata?.attributes, 'communications')?.value,
      twitter: getAttribute(teamNFT?.metadata?.attributes, 'twitter')?.value,
      website: getAttribute(teamNFT?.metadata?.attributes, 'website')?.value,
      discord: getAttribute(teamNFT?.metadata?.attributes, 'discord')?.value,
    }
  }, [teamNFT?.metadata?.attributes])

  useEffect(() => {
    async function getTeamNFT() {
      if (mission?.teamId === undefined || !teamContract) return
      const teamNFT = await getNFT({
        contract: teamContract,
        tokenId: BigInt(mission.teamId),
      })
      setTeamNFT({
        ...teamNFT,
        metadata: { ...teamNFT.metadata, id: teamNFT.id.toString() },
      })
    }

    // Only fetch teamNFT if not provided via props
    if (!_teamNFT) {
      getTeamNFT()
    }
  }, [teamContract, mission?.teamId, _teamNFT])

  return (
    <>
      {/* Mission Metadata Modal */}
      {missionMetadataModalEnabled && (
        <MissionMetadataModal
          mission={mission}
          teamNFT={teamNFT}
          selectedChain={selectedChain}
          setEnabled={setMissionMetadataModalEnabled}
          jbControllerContract={jbControllerContract}
        />
      )}

      {/* Deploy Token Modal */}
      {deployTokenModalEnabled && (
        <MissionDeployTokenModal
          setEnabled={setDeployTokenModalEnabled}
          isTeamSigner={isManager}
          queueSafeTx={() => {}}
          mission={mission}
          chainSlug={chainSlug}
          teamMutlisigAddress=""
          lastSafeTxExecuted={false}
        />
      )}

      {/* Full-width Mission Header outside Container */}
      <MissionProfileHeader
        mission={mission}
        teamNFT={teamNFT}
        ruleset={ruleset}
        fundingGoal={fundingGoal}
        backers={backers}
        deadline={deadline}
        duration={duration}
        deadlinePassed={deadlinePassed}
        refundPeriodPassed={refundPeriodPassed}
        stage={stage}
        poolDeployerAddress={poolDeployerAddress}
        isManager={isManager}
        availableTokens={availableTokens}
        availablePayouts={availablePayouts}
        sendReservedTokens={sendReservedTokens}
        sendPayouts={sendPayouts}
        deployLiquidityPool={deployLiquidityPool}
        totalFunding={totalFunding}
        isLoadingTotalFunding={isLoadingTotalFunding}
        setMissionMetadataModalEnabled={setMissionMetadataModalEnabled}
        setDeployTokenModalEnabled={setDeployTokenModalEnabled}
        token={token}
        contributeButton={
          !deadlinePassed && (
            <MissionPayRedeem
              mission={mission}
              teamNFT={teamNFT}
              token={token}
              stage={stage}
              deadline={deadline || 0}
              primaryTerminalAddress={primaryTerminalAddress}
              jbControllerContract={jbControllerContract}
              jbTokensContract={jbTokensContract}
              refreshBackers={refreshBackers}
              backers={backers}
              refreshTotalFunding={refreshTotalFunding}
              ruleset={ruleset}
              onOpenModal={() => {
                setContributeModalEnabled(true)
              }}
              usdInput={usdInput || ''}
              setUsdInput={setUsdInput}
              onlyButton
              visibleButton={windowWidth > 0 && windowWidth > 768}
              buttonClassName="max-h-1/2 w-full  rounded-full text-sm flex justify-center items-center"
            />
          )
        }
      />

      <Container containerwidth={true}>
        <Head
          title={mission?.metadata?.name}
          image={mission?.metadata?.logoUri}
          description={mission?.metadata?.tagline}
        />
        <ContentLayout
          header={''}
          headerSize="max(20px, 3vw)"
          description={''}
          mainPadding
          mode="compact"
          popOverEffect={false}
          isProfile
          preFooter={
            <ExpandedFooter
              callToActionTitle="Join the Network"
              callToActionBody="Be part of the space acceleration network and play a role in establishing a permanent human presence on the moon and beyond!"
              callToActionImage="/assets/SAN-logo-dark.svg"
              callToActionButtonText="Join the Network"
              callToActionButtonLink="/join"
              hasCallToAction={true}
            />
          }
        >
          {/* Fixed contribute button for mobile with fade effect */}
          <MissionMobileContributeButton
            mission={mission}
            teamNFT={teamNFT}
            token={token}
            stage={stage}
            deadline={deadline || 0}
            primaryTerminalAddress={primaryTerminalAddress}
            jbControllerContract={jbControllerContract}
            jbTokensContract={jbTokensContract}
            refreshBackers={refreshBackers}
            backers={backers}
            refreshTotalFunding={refreshTotalFunding}
            ruleset={ruleset}
            onOpenModal={() => {
              setContributeModalEnabled(true)
            }}
            usdInput={usdInput || ''}
            setUsdInput={setUsdInput}
            isPayRedeemContainerVisible={isPayRedeemContainerVisible}
            deadlinePassed={deadlinePassed}
          />
          <div
            id="page-container"
            className="bg-[#090d21] animate-fadeIn flex flex-col items-center gap-5 w-full"
          >
            <div
              ref={payRedeemContainerRef} // Add ref to the full component container
              className="flex z-20 xl:hidden w-full px-[5vw]"
            >
              {primaryTerminalAddress &&
              primaryTerminalAddress !== '0x0000000000000000000000000000000000000000' ? (
                <div
                  id="mission-pay-redeem-container"
                  className="xl:bg-darkest-cool lg:max-w-[650px] mt-[5vw] md:mt-0 xl:mt-[2vw] w-full xl:rounded-tl-[2vmax] rounded-[2vmax] xl:pr-0 overflow-hidden xl:rounded-bl-[5vmax]"
                >
                  <MissionPayRedeem
                    mission={mission}
                    teamNFT={teamNFT}
                    token={token}
                    stage={stage}
                    deadline={deadline || 0}
                    primaryTerminalAddress={primaryTerminalAddress}
                    jbControllerContract={jbControllerContract}
                    jbTokensContract={jbTokensContract}
                    refreshBackers={refreshBackers}
                    backers={backers}
                    refreshTotalFunding={refreshTotalFunding}
                    ruleset={ruleset}
                    onOpenModal={() => {
                      setContributeModalEnabled(true)
                    }}
                    usdInput={usdInput || ''}
                    setUsdInput={setUsdInput}
                  />
                </div>
              ) : (
                <div className="p-4 text-center">
                  <p>Loading payment terminal...</p>
                </div>
              )}
            </div>
            {/* Project Overview */}
            <div className="px-[5vw] w-full flex items-center justify-center">
              <div className="z-50 w-[100%] md:pb-[2vw] md:pr-0 overflow-hidden xl:px-[2vw] max-w-[1200px] xl:min-w-[1200px] xl:bg-gradient-to-r from-[#020617] to-[#090d21] to-90% rounded-[2vw]">
                <MissionInfo
                  selectedChain={selectedChain}
                  mission={mission}
                  stage={stage}
                  teamNFT={teamNFT}
                  ruleset={ruleset}
                  jbDirectoryContract={jbDirectoryContract}
                  jbTokensContract={jbTokensContract}
                  jbControllerContract={jbControllerContract}
                  points={points}
                  isLoadingPoints={isLoadingPoints}
                  range={range}
                  setRange={setRange}
                  subgraphData={subgraphData}
                  token={token}
                  primaryTerminalAddress={primaryTerminalAddress}
                  refreshBackers={refreshBackers}
                  backers={backers}
                  citizens={_citizens}
                  refreshStage={refreshStage}
                  refreshTotalFunding={refreshTotalFunding}
                  deadline={deadline}
                  setContributeModalEnabled={setContributeModalEnabled}
                  usdInput={usdInput || ''}
                  setUsdInput={setUsdInput}
                />
              </div>
            </div>
<<<<<<< HEAD
            <div className="w-full px-[5vw] flex justify-center">
              <div className="w-full bg-gradient-to-r from-darkest-cool to-dark-cool max-w-[1200px] rounded-[5vw] md:rounded-[2vw] px-0 pb-[5vw] md:pb-[2vw]">
                <div className="ml-[5vw] md:ml-[2vw] mt-[2vw] flex justify-between w-full gap-2 text-light-cool">
                  <div className="flex items-center gap-2 w-full">
                    <Image
                      src={'/assets/icon-star-blue.svg'}
                      alt="Job icon"
                      width={30}
                      height={30}
                    />
                    <h2 className="text-2xl 2xl:text-4xl font-GoodTimes text-moon-indigo">
                      Meet the Team
                    </h2>
                  </div>
                  <div className="flex justify-end gap-2 w-full text-white mr-[5vw]">
                    <div className="flex gap-2 justify-start justify-end">
                      {teamSocials.communications && (
                        <Link
                          className="flex gap-2 hover:scale-105 transition-all duration-200"
                          href={teamSocials.communications}
                          target="_blank"
                          passHref
                        >
                          <ChatBubbleLeftIcon height={25} width={25} />
                        </Link>
                      )}
                      {teamSocials.twitter && (
                        <Link
                          className="flex gap-2 hover:scale-105 transition-all duration-200"
                          href={teamSocials.twitter}
                          target="_blank"
                          passHref
                        >
                          <TwitterIcon />
                        </Link>
                      )}
                    </div>
                  </div>
                </div>
                <SlidingCardMenu>
                  <div className="flex gap-4"></div>
                  {teamHats?.[0]?.id && (
                    <TeamMembers
                      hats={teamHats}
                      hatsContract={hatsContract}
                      citizenContract={citizenContract}
                    />
                  )}
                </SlidingCardMenu>
              </div>
            </div>
            <div className="w-full px-[5vw] pb-[5vw] md:pb-[2vw] flex justify-center">
              <div className="w-full bg-gradient-to-r from-darkest-cool to-dark-cool max-w-[1200px] rounded-[5vw] md:rounded-[2vw] px-0 py-4">
                <div className="flex items-center relative rounded-tl-[20px] rounded-bl-[5vmax] p-4">
                  <div
                    className="pl-4 pr-8 flex overflow-x-auto overflow-y-hidden"
                    style={{
                      msOverflowStyle: 'none',
                      WebkitOverflowScrolling: 'touch',
                    }}
                  >
                    <Link
                      className="flex flex-col group"
                      href={`https://juicebox.money/v5/arb:${mission?.projectId}`}
                      target="_blank"
                    >
                      <div className="group-hover:scale-[1.05] transition-all duration-200">
                        <JuiceboxLogoWhite />
                      </div>
                      {isManager && (
                        <p className="text-xs opacity-90 uppercase group-hover:scale-105 transition-all duration-200">
                          (Edit Project)
                        </p>
                      )}
                    </Link>
                  </div>
                </div>
              </div>
            </div>
=======
            <MissionTeamSection
              teamSocials={teamSocials}
              teamHats={teamHats}
              hatsContract={hatsContract}
              citizenContract={citizenContract}
            />
            <MissionJuiceboxFooter projectId={mission?.projectId} isManager={isManager} />
>>>>>>> 79f1ed00
          </div>
        </ContentLayout>
      </Container>

      {/* Single modal instance for all contribute buttons */}
      <MissionContributeModal
        mission={mission}
        token={token}
        modalEnabled={contributeModalEnabled}
        setModalEnabled={setContributeModalEnabled}
        primaryTerminalAddress={primaryTerminalAddress}
        onrampJWTPayload={onrampJWTPayload}
        jbControllerContract={jbControllerContract}
        refreshBackers={refreshBackers}
        backers={backers}
        refreshTotalFunding={refreshTotalFunding}
        ruleset={ruleset}
        usdInput={usdInput || ''}
        setUsdInput={setUsdInput}
      />
    </>
  )
}<|MERGE_RESOLUTION|>--- conflicted
+++ resolved
@@ -488,7 +488,6 @@
                 />
               </div>
             </div>
-<<<<<<< HEAD
             <div className="w-full px-[5vw] flex justify-center">
               <div className="w-full bg-gradient-to-r from-darkest-cool to-dark-cool max-w-[1200px] rounded-[5vw] md:rounded-[2vw] px-0 pb-[5vw] md:pb-[2vw]">
                 <div className="ml-[5vw] md:ml-[2vw] mt-[2vw] flex justify-between w-full gap-2 text-light-cool">
@@ -568,15 +567,6 @@
                 </div>
               </div>
             </div>
-=======
-            <MissionTeamSection
-              teamSocials={teamSocials}
-              teamHats={teamHats}
-              hatsContract={hatsContract}
-              citizenContract={citizenContract}
-            />
-            <MissionJuiceboxFooter projectId={mission?.projectId} isManager={isManager} />
->>>>>>> 79f1ed00
           </div>
         </ContentLayout>
       </Container>
