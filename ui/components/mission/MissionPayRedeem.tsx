--- conflicted
+++ resolved
@@ -1,12 +1,4 @@
-<<<<<<< HEAD
 import { ArrowDownIcon } from '@heroicons/react/20/solid'
-=======
-import { ArrowDownIcon, XMarkIcon } from '@heroicons/react/20/solid'
-import { waitForMessageReceived } from '@layerzerolabs/scan-client'
-import { getAccessToken } from '@privy-io/react-auth'
-import confetti from 'canvas-confetti'
-import MISSION_CROSS_CHAIN_PAY_ABI from 'const/abis/CrossChainPay.json'
->>>>>>> c48b5983
 import JBV5MultiTerminal from 'const/abis/JBV5MultiTerminal.json'
 import { DEFAULT_CHAIN_V5, JB_NATIVE_TOKEN_ADDRESS } from 'const/config'
 import { FixedInt } from 'fpnum'
@@ -578,221 +570,6 @@
     stage,
   ])
 
-<<<<<<< HEAD
-=======
-  const buyMissionToken = useCallback(async () => {
-    if (!account || !address) {
-      console.error('No account or address available')
-      return
-    }
-    if (!primaryTerminalContract) {
-      console.error('Primary terminal contract not initialized')
-      return
-    }
-    if (!agreedToCondition) {
-      toast.error('Please agree to the terms.', {
-        style: toastStyle,
-      })
-      return
-    }
-
-    // Check if ETH price is still loading
-    if (isLoadingEthUsdPrice || !ethUsdPrice) {
-      toast.error('Please wait for ETH price to load.', {
-        style: toastStyle,
-      })
-      return
-    }
-
-    const inputValue = parseFloat(input) || 0
-    const usdValue = parseFloat(usdInput.replace(/,/g, '')) || 0
-
-    // Validate based on USD input if available, otherwise fall back to ETH input
-    if (usdInput && usdValue <= 0) {
-      toast.error('Please enter a valid amount.', {
-        style: toastStyle,
-      })
-      return
-    } else if (!usdInput && inputValue <= 0) {
-      toast.error('Please enter a valid amount.', {
-        style: toastStyle,
-      })
-      return
-    }
-
-    if (!chainSlugs.includes(chainSlug)) {
-      return toast.error('Mission tokens are not supported on this network.', {
-        style: toastStyle,
-      })
-    }
-
-    try {
-      let receipt: TransactionReceipt
-      if (chainSlug !== defaultChainSlug) {
-        const quoteCrossChainPay: any = await readContract({
-          contract: crossChainPayContract,
-          method: 'quoteCrossChainPay' as string,
-          params: [
-            LAYERZERO_SOURCE_CHAIN_TO_DESTINATION_EID[chainSlug].toString(),
-            toWei(inputValue),
-            mission?.projectId,
-            address || ZERO_ADDRESS,
-            toWei(output),
-            message,
-            '0x00',
-          ],
-        })
-        const transaction = prepareContractCall({
-          contract: crossChainPayContract,
-          method: 'crossChainPay' as string,
-          params: [
-            LAYERZERO_SOURCE_CHAIN_TO_DESTINATION_EID[chainSlug].toString(),
-            mission?.projectId,
-            toWei(inputValue),
-            address || ZERO_ADDRESS,
-            output * 0, // Don't put in mininum output for cross-chain pay to account for slippage
-            message,
-            '0x00',
-          ],
-          value: BigInt(quoteCrossChainPay),
-        })
-
-        const originReceipt: any = await sendAndConfirmTransaction({
-          transaction,
-          account,
-        })
-        toast.success(
-          'Payment recieved! Please wait a minute or two for settlement.',
-          {
-            style: toastStyle,
-          }
-        )
-        const destinationMessage = await waitForMessageReceived(
-          isTestnet ? 19999 : 1, // 19999 resolves to testnet, 1 to mainnet, see https://cdn.jsdelivr.net/npm/@layerzerolabs/scan-client@0.0.8/dist/client.mjs
-          originReceipt.transactionHash
-        )
-        receipt = await waitForReceipt({
-          client: client,
-          chain: DEFAULT_CHAIN_V5,
-          transactionHash: destinationMessage.dstTxHash as `0x${string}`,
-        })
-      } else {
-        const transaction = prepareContractCall({
-          contract: primaryTerminalContract,
-          method: 'pay' as string,
-          params: [
-            mission?.projectId,
-            JB_NATIVE_TOKEN_ADDRESS,
-            toWei(inputValue),
-            address,
-            (toWei(output) * BigInt(95)) / BigInt(100),
-            message,
-            '0x00',
-          ],
-          value: toWei(inputValue),
-        })
-
-        receipt = await sendAndConfirmTransaction({
-          transaction,
-          account,
-        })
-      }
-
-      setInput('0')
-      setUsdInput('0')
-
-      if (setModalEnabled) {
-        setModalEnabled(false)
-      }
-
-      const accessToken = await getAccessToken()
-
-      const contributionNotification: any = await fetch(
-        '/api/mission/contribution-notification',
-        {
-          method: 'POST',
-          body: JSON.stringify({
-            txHash: receipt.transactionHash,
-            accessToken: accessToken,
-            txChainSlug: chainSlug,
-            projectId: mission?.projectId,
-          }),
-        }
-      )
-      const contributionNotificationData = await contributionNotification.json()
-
-      if (contributionNotificationData?.message) {
-        console.log(contributionNotificationData.message)
-      }
-
-      toast.success('Mission token purchased!', {
-        style: toastStyle,
-      })
-      confetti({
-        particleCount: 150,
-        spread: 100,
-        origin: { y: 0.6 },
-        shapes: ['circle', 'star'],
-        colors: ['#ffffff', '#FFD700', '#00FFFF', '#ff69b4', '#8A2BE2'],
-      })
-
-      if (setModalEnabled) {
-        setModalEnabled(false)
-      }
-      if (!isCitizen) {
-        const totalPaid =
-          backers.reduce((acc: any, payment: any) => {
-            return acc + payment.backer.toLowerCase() == address.toLowerCase()
-              ? parseInt(payment.totalAmountContributed)
-              : 0
-          }, 0) +
-          inputValue * 1e18
-        if (totalPaid > FREE_MINT_THRESHOLD) {
-          toast.success(
-            <div>
-              <Link href={'/join?tier=citizen&freeMint=true'}>
-                Mission token purchased! Click to claim free citizenship!
-              </Link>
-            </div>,
-            {
-              style: toastStyle,
-            }
-          )
-        }
-      } else {
-        toast.success('Mission token purchased!', {
-          style: toastStyle,
-        })
-        refreshMissionData()
-      }
-    } catch (error) {
-      console.error('Error purchasing tokens:', error)
-      toast.error('Failed to purchase tokens', {
-        style: toastStyle,
-      })
-    }
-  }, [
-    account,
-    primaryTerminalContract,
-    mission,
-    input,
-    address,
-    output,
-    message,
-    refreshMissionData,
-    chainSlug,
-    chainSlugs,
-    agreedToCondition,
-    defaultChainSlug,
-    crossChainPayContract,
-    isTestnet,
-    isLoadingEthUsdPrice,
-    ethUsdPrice,
-    usdInput,
-    setModalEnabled,
-  ])
-
->>>>>>> c48b5983
   //Redeem (stage 3 refund) all mission tokens for the connected wallet
   const redeemMissionToken = useCallback(async () => {
     if (!account || !address) {
@@ -1021,423 +798,6 @@
           )}
         </>
       )}
-<<<<<<< HEAD
-=======
-      {modalEnabled && (
-        <Modal id="mission-pay-modal" setEnabled={handleModalClose}>
-          <div className="w-screen md:w-[550px] mx-auto bg-gradient-to-br from-gray-900 via-blue-900/30 to-purple-900/20 backdrop-blur-xl border border-white/10 rounded-2xl shadow-2xl text-white">
-            {/* Header */}
-            <div className="flex items-center justify-between p-6 border-b border-white/10">
-              <div className="flex items-center space-x-3">
-                <div className="w-10 h-10 rounded-full bg-gradient-to-r from-blue-500 to-purple-600 flex items-center justify-center">
-                  <Image
-                    src="/assets/icon-star.svg"
-                    alt="Contribute"
-                    width={20}
-                    height={20}
-                    className="text-white"
-                  />
-                </div>
-                <div>
-                  <h2 className="text-xl font-semibold text-white">
-                    Contribute to Mission
-                  </h2>
-                  <p className="text-gray-300 text-sm">
-                    {mission?.metadata?.name}
-                  </p>
-                </div>
-              </div>
-              <button
-                type="button"
-                className="p-2 hover:bg-white/10 rounded-full transition-colors duration-200"
-                onClick={handleModalClose}
-              >
-                <XMarkIcon className="h-5 w-5 text-gray-300 hover:text-white" />
-              </button>
-            </div>
-
-            <div className="p-4 space-y-4">
-              {/* Total Amount Section */}
-              <div className="space-y-2">
-                <label className="text-gray-300 font-medium text-sm uppercase tracking-wide">
-                  Total Amount
-                </label>
-                <div className="bg-black/20 border border-white/10 rounded-lg p-3">
-                  <div className="flex items-center justify-between">
-                    <div className="flex items-center space-x-3">
-                      <Image
-                        src="/coins/ETH.svg"
-                        alt="ETH"
-                        width={20}
-                        height={20}
-                        className="w-6 h-6 bg-light-cool rounded-full"
-                      />
-                      <div>
-                        <p className="font-medium text-white flex items-center gap-1">
-                          {calculateEthAmount()} ETH
-                        </p>
-                        <p className="text-gray-400 text-xs">Ethereum</p>
-                      </div>
-                    </div>
-                    <div className="flex items-center space-x-2">
-                      <span className="text-white">$</span>
-                      <input
-                        id="payment-input"
-                        type="text"
-                        className="bg-black/20 border border-white/10 rounded-lg p-2 text-white text-right w-24 placeholder-gray-400 hover:bg-black/30 hover:border-white/20 transition-all duration-200 focus:outline-none focus:ring-2 focus:ring-blue-500/50 focus:border-blue-500/50 [appearance:textfield] [&::-webkit-outer-spin-button]:appearance-none [&::-webkit-inner-spin-button]:appearance-none"
-                        value={usdInput}
-                        onChange={handleUsdInputChange}
-                        placeholder="0"
-                        maxLength={15}
-                        disabled={isFiatPaymentProcessing}
-                      />
-                      <span className="text-white">USD</span>
-                    </div>
-                  </div>
-                </div>
-              </div>
-
-              {/* Token Receive Section */}
-              {token?.tokenSymbol && (
-                <div className="space-y-2">
-                  <label className="text-gray-300 font-medium text-sm uppercase tracking-wide">
-                    You Receive
-                  </label>
-                  <div className="bg-black/20 border border-white/10 rounded-lg p-3">
-                    <div className="flex items-center justify-between">
-                      <div className="flex items-center space-x-3">
-                        <Image
-                          src={mission?.metadata.logoUri}
-                          width={40}
-                          height={40}
-                          className="rounded-full"
-                          alt={`${token?.tokenSymbol} logo`}
-                        />
-                        <div>
-                          <p className="font-medium text-white">
-                            {token?.tokenSymbol}
-                          </p>
-                          <p className="text-gray-400 text-xs">
-                            {token?.tokenName}
-                          </p>
-                        </div>
-                      </div>
-                      <div className="text-right">
-                        <p className="font-semibold text-white">
-                          {formatTokenAmount(output, 2)}
-                        </p>
-                        <p className="text-gray-400 text-xs">
-                          {token?.tokenSymbol}
-                        </p>
-                      </div>
-                    </div>
-                  </div>
-                </div>
-              )}
-
-              {/* Recipient Address */}
-              <div className="space-y-2">
-                <label className="text-gray-300 font-medium text-sm uppercase tracking-wide">
-                  Recipient Address
-                </label>
-                <div className="flex items-center justify-between w-full gap-2">
-                  <div className="bg-black/20 border border-white/10 rounded-lg p-3 w-full">
-                    <div className="flex items-center justify-between">
-                      <div className="flex items-center space-x-2">
-                        <div className="w-2 h-2 bg-green-500 rounded-full"></div>
-                        <p className="text-white font-mono text-sm">
-                          {address?.slice(0, 6)}...{address?.slice(-4)}
-                        </p>
-                      </div>
-                      <button
-                        className="p-1 hover:bg-white/10 rounded transition-colors duration-200 group"
-                        onClick={() => {
-                          navigator.clipboard.writeText(address || '')
-                          toast.success('Address copied to clipboard.', {
-                            style: toastStyle,
-                          })
-                        }}
-                      >
-                        <CopyIcon />
-                      </button>
-                    </div>
-                  </div>
-                  <div className="">
-                    <NetworkSelector
-                      chains={chains}
-                      compact={true}
-                      align="right"
-                      iconsOnly={true}
-                    />
-                  </div>
-                </div>
-              </div>
-
-              {/* Conditional Content Based on Balance */}
-              {layerZeroLimitExceeded ? (
-                // LayerZero limit exceeded - show only error message, no forms
-                <div className="space-y-6 pt-4">
-                  <div className="bg-blue-500/10 border border-blue-500/30 rounded-lg p-6">
-                    <div className="flex items-start gap-4">
-                      <div className="flex-shrink-0 w-10 h-10 bg-blue-500/20 rounded-full flex items-center justify-center">
-                        <span className="text-blue-400 text-xl">💡</span>
-                      </div>
-                      <div className="flex-1">
-                        <h4 className="text-blue-300 font-semibold text-base mb-2">
-                          How to Proceed
-                        </h4>
-                        <div className="space-y-3 text-sm text-blue-200/80">
-                          <p>
-                            <strong className="text-blue-300">Option 1:</strong>{' '}
-                            Reduce your contribution to under $
-                            {(
-                              LAYERZERO_MAX_CONTRIBUTION_ETH *
-                              (ethUsdPrice || 0)
-                            ).toFixed(0)}{' '}
-                            USD ( + fees)
-                          </p>
-                          <p>
-                            <strong className="text-blue-300">Option 2:</strong>{' '}
-                            Switch to Arbitrum network and contribute any amount
-                            without limits
-                          </p>
-                          <p>
-                            <strong className="text-blue-300">Option 3:</strong>{' '}
-                            Split your contribution into multiple transactions
-                          </p>
-                        </div>
-                      </div>
-                    </div>
-                  </div>
-                </div>
-              ) : hasEnoughBalance ? (
-                // User has enough balance - show pay form
-                <>
-                  {/* Message Input */}
-                  <div className="space-y-2">
-                    <label className="text-gray-300 font-medium text-sm uppercase tracking-wide">
-                      Message (Optional)
-                    </label>
-                    <input
-                      id="payment-message-input"
-                      type="text"
-                      className="w-full bg-black/20 border border-white/10 rounded-lg p-4 text-white placeholder-gray-400 hover:bg-black/30 hover:border-white/20 transition-all duration-200 focus:outline-none focus:ring-2 focus:ring-blue-500/50 focus:border-blue-500/50"
-                      placeholder="Attach an on-chain message to this payment"
-                      value={message}
-                      onChange={(e) => setMessage(e.target.value)}
-                      maxLength={100}
-                    />
-                  </div>
-                  {/* Payment Breakdown */}
-                  {ethUsdPrice && usdInput && (
-                    <PaymentBreakdown
-                      usdInput={usdInput}
-                      chainSlug={chainSlug}
-                      defaultChainSlug={defaultChainSlug}
-                      layerZeroLimitExceeded={layerZeroLimitExceeded}
-                      isLoadingGasEstimate={isLoadingGasEstimate}
-                      layerZeroFeeDisplay={layerZeroFeeDisplay}
-                      showEstimatedGas={showEstimatedGas as boolean}
-                      gasCostDisplay={gasCostDisplay}
-                      requiredEth={requiredEth}
-                      ethUsdPrice={ethUsdPrice}
-                      nativeBalance={nativeBalance}
-                      showCurrentBalance={true}
-                      showNeedToBuy={true}
-                      coinbasePaymentSubtotal={coinbasePaymentSubtotal}
-                      coinbaseTotalFees={coinbaseTotalFees}
-                      coinbasePaymentTotal={coinbasePaymentTotal}
-                      coinbaseEthReceive={coinbaseEthReceive}
-                      isAdjustedForMinimum={isAdjustedForMinimum}
-                      coinbaseEthInsufficient={coinbaseEthInsufficient}
-                    />
-                  )}
-
-                  <MissionTokenNotice />
-
-                  {/* LayerZero Limit Warning */}
-                  {layerZeroLimitExceeded && (
-                    <div className="bg-red-500/10 border border-red-500/30 rounded-lg p-4">
-                      <p className="text-red-300 text-sm font-medium">
-                        ⚠️ Contribution Limit Exceeded
-                      </p>
-                      <p className="text-red-200/80 text-xs mt-2">
-                        Cross-chain contributions from{' '}
-                        {chainSlug === 'ethereum'
-                          ? 'Ethereum'
-                          : chainSlug === 'base'
-                          ? 'Base'
-                          : 'this network'}{' '}
-                        are limited to {LAYERZERO_MAX_ETH} ETH (~$
-                        {(
-                          LAYERZERO_MAX_CONTRIBUTION_ETH * (ethUsdPrice || 0)
-                        ).toFixed(0)}
-                        ) per transaction due to LayerZero protocol limits (0.24
-                        ETH total including fees).
-                      </p>
-                      <p className="text-red-200/80 text-xs mt-2">
-                        Please reduce your contribution amount or split it into
-                        multiple transactions. Alternatively, you can contribute
-                        directly on Arbitrum without limits.
-                      </p>
-                    </div>
-                  )}
-
-                  {/* Terms Checkbox */}
-                  <div className="bg-black/10 rounded-lg p-4 border border-white/5">
-                    <ConditionCheckbox
-                      id="contribution-terms-checkbox"
-                      label={
-                        <p className="text-sm text-gray-300">
-                          {`I acknowledge that any token issued from this contribution is not a security, carries no profit expectation, and I accept all `}
-                          <Link
-                            href="https://docs.moondao.com/Launchpad/Launchpad-Disclaimer"
-                            className="text-blue-400 hover:text-blue-300"
-                            target="_blank"
-                            rel="noopener noreferrer"
-                          >
-                            risks
-                          </Link>
-                          {` associated with participation in the MoonDAO Launchpad.`}
-                        </p>
-                      }
-                      agreedToCondition={agreedToCondition}
-                      setAgreedToCondition={setAgreedToCondition}
-                    />
-                  </div>
-
-                  {/* Action Buttons */}
-                  <div className="flex flex-col md:flex-row gap-3 pt-4">
-                    <button
-                      type="button"
-                      className="flex-1 bg-black/20 border border-white/10 hover:bg-black/30 hover:border-white/20 text-white py-4 px-6 rounded-lg font-medium transition-all duration-200"
-                      onClick={handleModalClose}
-                    >
-                      Cancel
-                    </button>
-                    <PrivyWeb3Button
-                      id="contribute-button"
-                      className="flex-1 bg-gradient-to-r from-blue-500 to-purple-600 hover:from-blue-600 hover:to-purple-700 disabled:from-gray-600 disabled:to-gray-700 text-white py-4 px-6 rounded-lg font-semibold transition-all duration-200 transform hover:scale-105 disabled:hover:scale-100 shadow-lg disabled:opacity-50"
-                      label={
-                        layerZeroLimitExceeded
-                          ? 'Contribution Limit Exceeded'
-                          : !chainSlugs.includes(chainSlug)
-                          ? `Switch Network`
-                          : `Contribute $${formattedUsdInput || '0'} USD`
-                      }
-                      action={buyMissionToken}
-                      isDisabled={
-                        !agreedToCondition ||
-                        !usdInput ||
-                        parseFloat((usdInput as string).replace(/,/g, '')) <=
-                          0 ||
-                        !chainSlugs.includes(chainSlug) ||
-                        isLoadingGasEstimate ||
-                        isLoadingEthUsdPrice ||
-                        layerZeroLimitExceeded
-                      }
-                    />
-                  </div>
-                </>
-              ) : (
-                // User needs more ETH - show CBOnramp
-                <div className="space-y-4">
-                  {/* Show balance breakdown if user has some ETH */}
-                  {usdInput && ethUsdPrice && (
-                    <PaymentBreakdown
-                      usdInput={usdInput}
-                      chainSlug={chainSlug}
-                      defaultChainSlug={defaultChainSlug}
-                      layerZeroLimitExceeded={layerZeroLimitExceeded}
-                      isLoadingGasEstimate={isLoadingGasEstimate}
-                      layerZeroFeeDisplay={layerZeroFeeDisplay}
-                      showEstimatedGas={showEstimatedGas as boolean}
-                      gasCostDisplay={gasCostDisplay}
-                      requiredEth={requiredEth}
-                      ethUsdPrice={ethUsdPrice}
-                      nativeBalance={nativeBalance}
-                      showCurrentBalance={true}
-                      showNeedToBuy={true}
-                      coinbasePaymentSubtotal={coinbasePaymentSubtotal}
-                      coinbaseEthReceive={coinbaseEthReceive}
-                      isAdjustedForMinimum={isAdjustedForMinimum}
-                      coinbaseEthInsufficient={coinbaseEthInsufficient}
-                      coinbaseTotalFees={coinbaseTotalFees}
-                      coinbasePaymentTotal={coinbasePaymentTotal}
-                    />
-                  )}
-
-                  {usdInput && ethDeficit > 0 && (
-                    <CBOnramp
-                      address={address || ''}
-                      selectedChain={selectedChain}
-                      ethAmount={ethDeficit}
-                      onQuoteCalculated={handleCoinbaseQuote}
-                      onSuccess={() => {
-                        setIsFiatPaymentProcessing(false)
-                        toast.success(
-                          'ETH purchase completed! You can now contribute to the mission.',
-                          {
-                            style: toastStyle,
-                          }
-                        )
-                      }}
-                      onBeforeNavigate={() => {}}
-                      redirectUrl={`${DEPLOYED_ORIGIN}/mission/${
-                        mission?.id
-                      }?onrampSuccess=true&chain=${chainSlug}&usdAmount=${usdInput.replace(
-                        /,/g,
-                        ''
-                      )}`}
-                    />
-                  )}
-
-                  {usdInput && (
-                    <>
-                      {parseFloat(usdInput.replace(/,/g, '')) > 5000 && (
-                        <div className="bg-orange-500/10 border border-orange-500/20 rounded-lg p-4">
-                          <p className="text-orange-300 text-sm">
-                            <span className="font-semibold">Large Amount:</span>{' '}
-                            Coinbase has purchase limits around $5,000-$7,500.
-                            For larger contributions, please contact{' '}
-                            <a
-                              href="mailto:info@moondao.com"
-                              className="text-orange-200 underline hover:text-orange-100"
-                            >
-                              info@moondao.com
-                            </a>.
-                          </p>
-                        </div>
-                      )}
-                    </>
-                  )}
-
-                  <button
-                    type="button"
-                    className="w-full bg-black/20 border border-white/10 hover:bg-black/30 hover:border-white/20 text-white py-4 px-6 rounded-lg font-medium transition-all duration-200"
-                    onClick={handleModalClose}
-                  >
-                    Close
-                  </button>
-                </div>
-              )}
-
-              {/* Processing State */}
-              {isFiatPaymentProcessing && (
-                <div className="bg-blue-500/10 border border-blue-500/20 rounded-lg p-4">
-                  <div className="flex items-center space-x-2">
-                    <LoadingSpinner />
-                    <p className="text-blue-400 text-sm">
-                      Processing your payment...
-                    </p>
-                  </div>
-                </div>
-              )}
-            </div>
-          </div>
-        </Modal>
-      )}
->>>>>>> c48b5983
     </>
   )
 }
