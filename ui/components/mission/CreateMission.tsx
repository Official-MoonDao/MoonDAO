import {
  ArrowLeftCircleIcon,
  ArrowRightCircleIcon,
  RocketLaunchIcon,
  XMarkIcon,
} from '@heroicons/react/20/solid'
import { GetMarkdown, SetMarkdown } from '@nance/nance-editor'
import { usePrivy } from '@privy-io/react-auth'
import { DEFAULT_CHAIN_V5, IPFS_GATEWAY } from 'const/config'
import { getUnixTime } from 'date-fns'
import { ethers } from 'ethers'
import { marked } from 'marked'
import dynamic from 'next/dynamic'
import Image from 'next/image'
import Link from 'next/link'
import { useRouter } from 'next/router'
import { useEffect, useState } from 'react'
import toast from 'react-hot-toast'
import { useLocalStorage } from 'react-use'
import {
  prepareContractCall,
  readContract,
  sendAndConfirmTransaction,
} from 'thirdweb'
import { getNFT } from 'thirdweb/extensions/erc721'
import { useActiveAccount } from 'thirdweb/react'
import useETHPrice from '@/lib/etherscan/useETHPrice'
import { pinBlobOrFile } from '@/lib/ipfs/pinBlobOrFile'
import toastStyle from '@/lib/marketplace/marketplace-utils/toastConfig'
import { renameFile } from '@/lib/utils/files'
import { getAttribute } from '@/lib/utils/nft'
import '@nance/nance-editor/lib/css/dark.css'
import '@nance/nance-editor/lib/css/editor.css'
import FormInput from '../forms/FormInput'
import FormYesNo from '../forms/FormYesNo'
import { Hat } from '../hats/Hat'
import ConditionCheckbox from '../layout/ConditionCheckbox'
import Container from '../layout/Container'
import FileInput from '../layout/FileInput'
import { LoadingSpinner } from '../layout/LoadingSpinner'
import StandardButton from '../layout/StandardButton'
import { Steps } from '../layout/Steps'
import { PrivyWeb3Button } from '../privy/PrivyWeb3Button'
import MissionTokenomicsExplainer from './MissionTokenomicsExplainer'
import MissionWideCard from './MissionWideCard'
import TeamRequirementModal from './TeamRequirementModal'

let getMarkdown: GetMarkdown
let setMarkdown: SetMarkdown

const NanceEditor = dynamic(
  async () => {
    getMarkdown = (await import('@nance/nance-editor')).getMarkdown
    setMarkdown = (await import('@nance/nance-editor')).setMarkdown
    return import('@nance/nance-editor').then((mod) => mod.NanceEditor)
  },
  {
    ssr: false,
    loading: () => <LoadingSpinner />,
  }
)

export type MissionData = {
  name: string
  description: string
  infoUri: string
  logoUri: string
  socialLink: string
  tagline: string
  fundingGoal: number | undefined
  youtubeLink: string
  token: {
    name: string
    symbol: string
    decimals: number
    tradeable: boolean
  }
}

export type MissionCache = MissionData & {
  timestamp: number
}

export type CreateMissionProps = {
  selectedChain: any
  missionCreatorContract: any
  hatsContract: any
  teamContract: any
  setStatus: (status: 'idle' | 'loggingIn' | 'apply' | 'create') => void
  userTeams: any
  userTeamsAsManager: any
}

const MISSION_DESCRIPTION_TEMPLATE = `
*Please delete all italicized instructions*

### Mission Overview
*The text below is a template to help you craft a compelling mission. Please consider these as suggestions for best practices for information to include, but customize it to your needs, eliminating what is not needed.*

### Introduce Your Mission
*Contributors are more likely to support your mission if they connect with its purpose and trust the team behind it. Consider including:*
- A concise summary of your mission and why it matters.
- A brief introduction to your team and any relevant experience.
- A compelling call to action explaining what supporters will help you achieve and what they get in return.

*Think of this as your mission's elevator pitch—make it clear and engaging! If you don't capture their attention in the first paragraph, they are unlikely to continue reading.*

### Mission Details (Optional but recommended)
*Use this section to provide additional context, such as:*
- The core objectives and impact of your mission.
- Technical aspects or unique innovations involved.
- Any personal stories or insights that add depth to your mission's purpose.
*If you were reading this for the first time, would you be excited to contribute?*

### Funding & Rewards
*What will supporters receive in return? Funding a mission is more engaging when contributors get something meaningful in return. Outline what backers can expect:*
- Governance Tokens – Enable participation in mission decisions.
- Mission Patches & Digital Collectibles – Unique digital memorabilia tied to the mission.
`

export function CreateMissionStage({
  id,
  account,
  stage,
  setStage,
  header,
  description,
  action,
  customButton,
  children,
}: any) {
  const { login } = usePrivy()
  return (
    <div className="w-full flex flex-col gap-4" id={id}>
      <h2 className="font-GoodTimes text-2xl md:text-4xl">{header}</h2>
      <p className="opacity-50">{description}</p>
      <div className="flex flex-col gap-5 w-full md:max-w-[600px] lg:max-w-[800px]">
        {children}
        <div className="mt-4 w-full flex flex-wrap gap-4 justify-between items-center">
          {stage > 0 ? (
            <StandardButton
              id="back-button"
              className="gradient-2 rounded-full"
              hoverEffect={false}
              onClick={() => setStage((prev: number) => prev - 1)}
            >
              <div className="flex items-center gap-2">
                <ArrowLeftCircleIcon width={20} height={20} />
                Go Back
              </div>
            </StandardButton>
          ) : (
            <div />
          )}
          {customButton ? (
            customButton
          ) : (
            <StandardButton
              id="continue-button"
              className="gradient-2 rounded-full"
              hoverEffect={false}
<<<<<<< HEAD
              onClick={() => {
                const isTestEnv = process.env.NEXT_PUBLIC_TEST_ENV === 'true'
                if (!account && !isTestEnv) {
=======
              onClick={async () => {
                if (!account) {
>>>>>>> d8dab251
                  login()
                  return
                }
                if (isTestEnv) {
                  setStage((prev: number) => prev + 1)
                } else {
                  if ((await action()) === true) {
                    setStage((prev: number) => prev + 1)
                  }
                }
              }}
            >
              <div className="flex items-center gap-2">
                Continue
                <ArrowRightCircleIcon width={20} height={20} />
              </div>
            </StandardButton>
          )}
        </div>
      </div>
    </div>
  )
}

export default function CreateMission({
  selectedChain,
  missionCreatorContract,
  hatsContract,
  teamContract,
  setStatus,
  userTeams,
  userTeamsAsManager,
}: CreateMissionProps) {
  const router = useRouter()
  const account = useActiveAccount()
  const address = account?.address

  const [stage, setStage] = useState(0)

  const [selectedTeamId, setSelectedTeamId] = useState<number | undefined>(
    userTeamsAsManager?.[0]?.teamId
  )
  const [selectedTeamNFT, setSelectedTeamNFT] = useState<any>()
  const [missionCache, setMissionCache, clearMissionCache] =
    useLocalStorage<MissionCache>(`MissionCacheV1`)
  const [missionLogoUri, setMissionLogoUri] = useState<string | undefined>(
    missionCache?.logoUri
  )
  const [missionData, setMissionData] = useState<MissionData>({
    name: missionCache?.name || '',
    description: missionCache?.description || '',
    infoUri:
      getAttribute(selectedTeamNFT?.metadata?.attributes, 'website')?.value ||
      '',
    logoUri: missionCache?.logoUri || '',
    socialLink:
      getAttribute(selectedTeamNFT?.metadata?.attributes, 'communications') ||
      '',
    tagline: missionCache?.tagline || '',
    fundingGoal: missionCache?.fundingGoal || undefined,
    youtubeLink: missionCache?.youtubeLink || '',
    token: missionCache?.token || {
      name: '',
      symbol: '',
      decimals: 18,
      tradeable: false,
    },
  })

  const [formattedFundingGoal, setFormattedFundingGoal] = useState<string>(
    missionCache?.fundingGoal
      ? Number(missionCache.fundingGoal).toLocaleString()
      : ''
  )

  useEffect(() => {
    if (selectedTeamNFT) {
      setMissionData({
        ...missionData,
        infoUri:
          getAttribute(selectedTeamNFT?.metadata?.attributes, 'website')
            ?.value || '',
        socialLink:
          getAttribute(
            selectedTeamNFT?.metadata?.attributes,
            'communications'
          ) || '',
      })
    }
  }, [selectedTeamNFT])

  const [signingTx, setSigningTx] = useState(false)
  const [createdMission, setCreatedMission] = useState(false)
  const [fundingGoalIsLoading, setFundingGoalIsLoading] = useState(false)
  const [agreedToTerms, setAgreedToTerms] = useState(false)
  const [agreedToTokenNotSecurity, setAgreedToTokenNotSecurity] =
    useState(false)

  const [teamRequirementModalEnabled, setTeamRequirementModalEnabled] =
    useState(userTeamsAsManager && userTeamsAsManager?.[0] === undefined)

  useEffect(() => {
    if (userTeams)
      setTeamRequirementModalEnabled(userTeamsAsManager?.[0] === undefined)
  }, [userTeams, userTeamsAsManager])

  const {
    data: fundingGoalInETH,
    isLoading: fundingGoalInETHIsLoading,
    refresh: getFundingGoalInETH,
  } = useETHPrice(missionData?.fundingGoal || 0, 'USD_TO_ETH')

  const [isUploadingImage, setIsUploadingImage] = useState(false)

  async function createMission() {
    try {
      if (!account) throw new Error('Please connect your wallet')
      if (!missionLogoUri) throw new Error('Please upload a mission image')
      if (!fundingGoalInETH || +fundingGoalInETH <= 0)
        throw new Error('Funding goal is not set')
      const teamMultisig = await readContract({
        contract: teamContract,
        method: 'ownerOf' as string,
        params: [selectedTeamId],
      })

      const missionMetadataBlob = new Blob(
        [
          JSON.stringify({
            name: missionData.name,
            description: missionData.description,
            tagline: missionData.tagline,
            infoUri: missionData.infoUri,
            socialLink: missionData.socialLink,
            logoUri: missionLogoUri,
            youtubeLink: missionData.youtubeLink,
            tokens: [],
            payButton: 'Brew',
            payDisclosure: '',
            version: 4,
          }),
        ],
        {
          type: 'application/json',
        }
      )

      const { cid: missionMetadataIpfsHash } = await pinBlobOrFile(
        missionMetadataBlob
      )

      let transaction
      if (process.env.NEXT_PUBLIC_CHAIN === 'mainnet') {
        transaction = prepareContractCall({
          contract: missionCreatorContract,
          method: 'createMission' as string,
          params: [
            selectedTeamId,
            teamMultisig,
            missionMetadataIpfsHash,
            fundingGoalInETH * 1e18,
            missionData.token.tradeable,
            missionData?.token?.name,
            missionData?.token?.symbol,
            'MoonDAO Mission',
          ],
        })
      } else {
        transaction = prepareContractCall({
          contract: missionCreatorContract,
          method: 'createMission' as string,
          params: [
            selectedTeamId,
            teamMultisig,
            missionMetadataIpfsHash,
            fundingGoalInETH * 1e18,
            Math.floor(new Date().getTime() / 1000) + 28 * 24 * 60 * 60, // Expires in 300000 days
            missionData.token.tradeable,
            missionData?.token?.name,
            missionData?.token?.symbol,
            'MoonDAO Mission',
          ],
        })
      }

      setSigningTx(true)
      const receipt = await sendAndConfirmTransaction({
        transaction,
        account,
      })
      setSigningTx(false)
      // Define the event signature for the Transfer event
      const missionCreatedEventSignature = ethers.utils.id(
        'MissionCreated(uint256,uint256,uint256,address,uint256)'
      )
      // Find the log that matches the Transfer event signature
      const missionCreatedLog = receipt.logs.find(
        (log: any) => log.topics[0] === missionCreatedEventSignature
      )

      const missionId = ethers.BigNumber.from(
        missionCreatedLog?.topics[1]
      ).toString()

      setCreatedMission(true)

      if (receipt) {
        setTimeout(() => {
          toast.success('Mission created successfully!')
          setMissionData({
            name: '',
            description: '',
            infoUri: '',
            logoUri: '',
            socialLink: '',
            tagline: '',
            fundingGoal: undefined,
            youtubeLink: '',
            token: {
              name: '',
              symbol: '',
              decimals: 18,
              tradeable: false,
            },
          })
          setFormattedFundingGoal('')
          clearMissionCache()
          setCreatedMission(false)

          router.push(`/mission/${missionId}`)
        }, 30000)
      }
    } catch (err: any) {
      console.error(err)
      toast.error(err.message)
      setSigningTx(false)
      setCreatedMission(false)
    }
  }

  useEffect(() => {
    if (missionData || missionLogoUri) {
      setMissionCache({
        name: missionData.name,
        description: missionData.description,
        infoUri: missionData.infoUri,
        logoUri: missionLogoUri || missionData.logoUri,
        socialLink: missionData.socialLink,
        tagline: missionData.tagline,
        fundingGoal: missionData.fundingGoal,
        youtubeLink: missionData.youtubeLink,
        token: missionData.token,
        timestamp: getUnixTime(new Date()),
      })
    }
  }, [missionData, missionLogoUri])

  useEffect(() => {
    if (selectedTeamNFT) {
      setMissionData({
        ...missionData,
        socialLink:
          getAttribute(selectedTeamNFT?.metadata?.attributes, 'communications')
            ?.value || '',
        infoUri:
          getAttribute(selectedTeamNFT?.metadata?.attributes, 'website')
            ?.value || '',
      })
    }
  }, [selectedTeamNFT])

  useEffect(() => {
    async function getTeamNFT() {
      if (selectedTeamId === undefined) return
      try {
        const nft = await getNFT({
          contract: teamContract,
          tokenId: BigInt(selectedTeamId),
        })
        setSelectedTeamNFT(nft)
      } catch (err) {
        console.error(err)
        setSelectedTeamNFT(undefined)
      }
    }
    if (selectedTeamId !== undefined && teamContract) getTeamNFT()
    else setSelectedTeamNFT(undefined)
  }, [selectedTeamId, teamContract])

  useEffect(() => {
    if (userTeamsAsManager?.[0]) {
      setSelectedTeamId(userTeamsAsManager[0]?.teamId)
    } else {
      setSelectedTeamId(undefined)
    }
  }, [userTeamsAsManager, address])

  return (
    <Container containerwidth={true}>
      <div className="flex flex-col items-center w-full min-h-screen">
        <div className="w-full max-w-[1200px] flex flex-col items-center px-4 pb-4 md:px-8">
          <h1 className="font-GoodTimes text-[max(20px,3vw)] mt-[100px] mb-4 text-center">
            Launch A Mission
          </h1>

          <div className="w-full bg-darkest-cool p-8 rounded-[2vmax]">
            <div className="max-w-[800px] mx-auto">
              <div className="relative flex flex-col md:flex-row items-center p-2 pb-0 w-full">
                <button
                  className="absolute top-1 right-1"
                  onClick={() => setStatus('idle')}
                >
                  <XMarkIcon width={50} height={50} />
                </button>
                <Steps
                  className="mb-4 w-full"
                  steps={['Overview', 'Goals', 'Details', 'Confirm']}
                  currStep={stage}
                  lastStep={stage - 1}
                  setStep={setStage}
                />
              </div>
              {teamRequirementModalEnabled && (
                <TeamRequirementModal setStatus={setStatus} />
              )}
              {stage === 0 && (
                <CreateMissionStage
                  id="mission-overview-stage"
                  account={account}
                  stage={stage}
                  setStage={setStage}
                  description="Enter your mission concept from a high level, overview perspective. These fields should encapsulate the mission idea succinctly to potential backers and compel them to contribute.
"
                  action={() => {
                    if (
                      !userTeamsAsManager ||
                      userTeamsAsManager.length === 0
                    ) {
                      return toast.error(
                        'Please create a team or join one as a manager.',
                        {
                          style: toastStyle,
                        }
                      )
                    } else if (selectedTeamId === undefined) {
                      return toast.error('Please select a team.', {
                        style: toastStyle,
                      })
                    }
                    if (missionData.name.length === 0) {
                      return toast.error('Please enter a mission title.', {
                        style: toastStyle,
                      })
                    }
                    if (!missionLogoUri) {
                      return toast.error('Please upload a mission image.', {
                        style: toastStyle,
                      })
                    }
                    return true
                  }}
                >
                  <div className="flex justify-between">
                    {!userTeamsAsManager || userTeamsAsManager.length === 0 ? (
                      <StandardButton
                        className="gradient-2"
                        hoverEffect={false}
                        link="/team"
                      >
                        Create a Team
                      </StandardButton>
                    ) : (
                      <></>
                    )}
                  </div>
                  {userTeamsAsManager && userTeamsAsManager.length > 1 && (
                    <div>
                      <p>
                        You are a manager of multiple teams, please select one:
                      </p>
                      <div className="mt-4 grid grid-cols-1 md:grid-cols-2 gap-4 max-h-[500px] overflow-y-auto">
                        {!userTeamsAsManager ? (
                          Array.from({ length: 3 }).map((_, index) => (
                            <div
                              key={`team-${index}`}
                              className="w-[350px] h-[100px] bg-dark-cool p-2"
                            ></div>
                          ))
                        ) : userTeamsAsManager &&
                          userTeamsAsManager.length > 0 ? (
                          userTeamsAsManager.map((team: any) => (
                            <button
                              key={`team-${team.id}`}
                              className="bg-dark-cool p-2"
                              onClick={() => {
                                setSelectedTeamId(team.teamId)
                              }}
                            >
                              <Hat
                                hat={team}
                                selectedChain={selectedChain}
                                hatsContract={hatsContract}
                                teamContract={teamContract}
                                compact
                                isDisabled={true}
                              />
                            </button>
                          ))
                        ) : (
                          <p>You are not a manager of any teams</p>
                        )}
                      </div>
                    </div>
                  )}
                  {selectedTeamNFT && (
                    <p className="mt-4 font-GoodTimes">
                      {`Selected Team : `}
                      <Link
                        className="text-lg text-light-warm font-bold hover:underline"
                        href={`/team/${selectedTeamId}`}
                      >
                        {selectedTeamNFT?.metadata?.name}
                      </Link>
                    </p>
                  )}
                  <div className="grid grid-cols-1 lg:grid-cols-2 gap-4">
                    <FormInput
                      id="mission-title"
                      label="Mission Title *"
                      placeholder="Enter a title for your mission"
                      value={missionData.name}
                      onChange={(e: any) =>
                        setMissionData({ ...missionData, name: e.target.value })
                      }
                      mode="dark"
                      maxLength={100}
                    />
                    <FormInput
                      id="mission-tagline"
                      label="Tagline"
                      placeholder="Enter a tagline for your mission"
                      value={missionData.tagline}
                      onChange={(e: any) =>
                        setMissionData({
                          ...missionData,
                          tagline: e.target.value,
                        })
                      }
                      mode="dark"
                      maxLength={100}
                    />

                    <FormInput
                      id="mission-website"
                      label="Website"
                      placeholder="Enter a website link"
                      value={missionData.infoUri}
                      onChange={(e: any) =>
                        setMissionData({
                          ...missionData,
                          infoUri: e.target.value,
                        })
                      }
                      mode="dark"
                      maxLength={500}
                    />
                    <FormInput
                      id="mission-social"
                      label="Social Link"
                      placeholder="Enter a social media link"
                      value={missionData.socialLink}
                      onChange={(e: any) =>
                        setMissionData({
                          ...missionData,
                          socialLink: e.target.value,
                        })
                      }
                      maxLength={500}
                      mode="dark"
                    />
                    <FormInput
                      id="mission-youtube"
                      label="YouTube Video Link"
                      placeholder="Enter a YouTube video link"
                      value={missionData.youtubeLink}
                      onChange={(e: any) =>
                        setMissionData({
                          ...missionData,
                          youtubeLink: e.target.value,
                        })
                      }
                      maxLength={500}
                      mode="dark"
                      tooltip="Add a YouTube video link to showcase your mission. This will be displayed on the mission page."
                    />
                  </div>
                  <FileInput
                    id="mission-image"
                    label="Mission Logo *"
                    uri={missionLogoUri}
                    setFile={async (file: File) => {
                      const renamedMissionImage = renameFile(
                        file,
                        `${missionData.name} Mission Image`
                      )
                      const { cid: missionLogoIpfsHash } = await pinBlobOrFile(
                        renamedMissionImage
                      )
                      setMissionLogoUri(`${IPFS_GATEWAY}${missionLogoIpfsHash}`)
                    }}
                    dimensions={[1024, 1024]}
                    accept="image/png, image/jpeg, image/webp, image/gif, image/svg"
                    acceptText="Accepted file types: PNG, JPEG, WEBP, GIF, SVG"
                  />
                  <div>
                    {missionLogoUri && (
                      <Image
                        src={missionLogoUri}
                        alt="Mission Image"
                        width={200}
                        height={200}
                      />
                    )}
                  </div>
                </CreateMissionStage>
              )}
              {stage === 1 && (
                <CreateMissionStage
                  id="mission-goals-stage"
                  account={account}
                  stage={stage}
                  setStage={setStage}
                  action={() => {
                    if (
                      !missionData?.fundingGoal ||
                      missionData.fundingGoal <= 0
                    ) {
                      return toast.error('Please enter a funding goal.', {
                        style: toastStyle,
                      })
                    }
                    if (missionData.token.tradeable) {
                      if (missionData.token.name.trim().length === 0) {
                        return toast.error('Please enter a token name.', {
                          style: toastStyle,
                        })
                      }
                      if (missionData.token.symbol.trim().length === 0) {
                        return toast.error('Please enter a token symbol.', {
                          style: toastStyle,
                        })
                      }
                    }
                    return true
                  }}
                >
                  <div className="">
                    <h1 className="font-GoodTimes text-2xl">Tokenomics</h1>
                    <p className="my-2">
                      {
                        'When you launch a mission on the MoonDAO Launchpad, your fundraising structure follows a transparent, standardized model designed for long-term sustainability and success.'
                      }
                    </p>
                    <MissionTokenomicsExplainer />
                  </div>
                  <div className="mt-2 w-full grid grid-cols-1 lg:grid-cols-2 gap-4">
                    <FormInput
                      id="funding-goal-input"
                      label="Funding Goal (USD)"
                      placeholder="Enter a goal in USD"
                      value={formattedFundingGoal}
                      onChange={(e: any) => {
                        const value = e.target.value
                        // Remove any commas from the input for storage
                        const rawValue = value.replace(/,/g, '')
                        setMissionData({
                          ...missionData,
                          fundingGoal: rawValue,
                        })
                        // Only format if there's actually a value
                        if (rawValue) {
                          const numValue = parseFloat(rawValue)
                          if (!isNaN(numValue)) {
                            setFormattedFundingGoal(numValue.toLocaleString())
                          }
                        } else {
                          setFormattedFundingGoal('') // Allow empty value
                        }
                      }}
                      disabled={false}
                      mode="dark"
                      tooltip="How much would you like to raise? Set something ambitious but achievable while accounting for the 20% set aside of the total raise. We will automatically convert the US Dollar amount into Ethereum, the native currency of the Launchpad."
                      maxLength={14}
                      extra={
                        <div className="w-full">
                          <p className="opacity-60">
                            {fundingGoalIsLoading ? (
                              <div className="flex">
                                <LoadingSpinner className="scale-75" />
                              </div>
                            ) : (
                              `${Number(fundingGoalInETH).toFixed(2)} ETH`
                            )}
                          </p>
                        </div>
                      }
                      onBlur={getFundingGoalInETH}
                    />
                  </div>

                  <div className="w-full grid grid-cols-1 lg:grid-cols-3 gap-4">
                    <FormYesNo
                      id="mission-token-toggle"
                      label="Create a Token"
                      value={missionData.token.tradeable}
                      onChange={(value: boolean) =>
                        setMissionData({
                          ...missionData,
                          token: { ...missionData.token, tradeable: value },
                        })
                      }
                      mode="dark"
                      tooltip="ERC-20 tokens are not created by default, but teams can choose to deploy one, if they would like a market tradeable token."
                    />

                    <div
                      className={`${
                        !missionData.token.tradeable && 'opacity-60'
                      }`}
                    >
                      <FormInput
                        id="mission-token-name"
                        label="Token Name"
                        placeholder="Enter a token name"
                        value={missionData.token.name}
                        onChange={(e: any) =>
                          setMissionData({
                            ...missionData,
                            token: {
                              ...missionData.token,
                              name: e.target.value,
                            },
                          })
                        }
                        maxLength={32}
                        disabled={!missionData.token.tradeable}
                        mode="dark"
                        tooltip="The name for your mission token (e.g.: Ethereum, Bitcoin)."
                      />
                    </div>
                    <div
                      className={`${
                        !missionData.token.tradeable && 'opacity-60'
                      }`}
                    >
                      <FormInput
                        id="mission-token-symbol"
                        label="Token Symbol"
                        placeholder="Enter a token symbol"
                        value={missionData.token.symbol}
                        onChange={(e: any) =>
                          setMissionData({
                            ...missionData,
                            token: {
                              ...missionData.token,
                              symbol: e.target.value.toUpperCase(),
                            },
                          })
                        }
                        maxLength={8}
                        disabled={!missionData.token.tradeable}
                        mode="dark"
                        tooltip="The symbol for your mission token (e.g.: ETH, BTC)."
                      />
                    </div>
                  </div>
                </CreateMissionStage>
              )}
              {stage === 2 && (
                <CreateMissionStage
                  id="mission-details-stage"
                  account={account}
                  stage={stage}
                  setStage={setStage}
                  action={async () => {
                    if (missionData.description.length < 10) {
                      return toast.error('Please enter a mission description', {
                        style: toastStyle,
                      })
                    }
                    const html = await marked(missionData.description)
                    setMissionData({ ...missionData, description: html })
                    return true
                  }}
                >
                  <StandardButton
                    className="gradient-2 rounded-full"
                    hoverEffect={false}
                    onClick={() => {
                      if (isUploadingImage) return
                      setMarkdown(MISSION_DESCRIPTION_TEMPLATE)
                    }}
                    disabled={isUploadingImage}
                  >
                    Restore Template
                  </StandardButton>
                  <div id="mission-description-editor" className="pt-2 rounded-b-[0px] bg-gradient-to-b from-[#0b0c21] from-50% to-transparent to-50% relative">
                    <NanceEditor
                      initialValue={
                        missionData.description.length === 0
                          ? MISSION_DESCRIPTION_TEMPLATE
                          : missionData.description
                      }
                      fileUploadExternal={async (val) => {
                        try {
                          setIsUploadingImage(true)
                          const res = await pinBlobOrFile(val)
                          return res.url
                        } finally {
                          setIsUploadingImage(false)
                        }
                      }}
                      darkMode={true}
                      onEditorChange={(m: string) => {
                        setMissionData({ ...missionData, description: m })
                      }}
                    />
                    {isUploadingImage && (
                      <div className="absolute inset-0 bg-black bg-opacity-75 flex flex-col items-center justify-center z-50 rounded-b-[0px]">
                        <img
                          src="/assets/MoonDAO-Loading-Animation.svg"
                          alt="Uploading..."
                          className="w-16 h-16 mb-4"
                        />
                        <p className="text-white text-lg font-medium">Uploading image...</p>
                        <p className="text-gray-300 text-sm mt-2">Please wait, do not close this window</p>
                      </div>
                    )}
                  </div>
                </CreateMissionStage>
              )}
              {stage === 3 && (
                <CreateMissionStage
                  id="mission-confirmation-stage"
                  account={account}
                  stage={stage}
                  setStage={setStage}
                  description="Please review your mission details:"
                  customButton={
                    <PrivyWeb3Button
                      id="launch-mission-button"
                      label={
                        <div className="flex items-center gap-2">
                          Launch Your Mission
                          <RocketLaunchIcon width={20} height={20} />
                        </div>
                      }
                      requiredChain={DEFAULT_CHAIN_V5}
                      className="gradient-2 rounded-full px-4 py-[7px]"
                      noPadding
                      isDisabled={
                        !agreedToTerms ||
                        (missionData.token.tradeable &&
                          !agreedToTokenNotSecurity) ||
                        signingTx ||
                        createdMission
                      }
                      action={createMission}
                    />
                  }
                >
                  <MissionWideCard
                    mission={
                      {
                        metadata: {
                          name: missionData.name,
                          tagline: missionData.tagline,
                          description: missionData.description,
                          logoUri: missionData.logoUri,
                        },
                      } as any
                    }
                    token={missionData.token}
                    fundingGoal={fundingGoalInETH * 1e18 || 0}
                    subgraphData={{}}
                    missionImage={missionLogoUri}
                    showMore={true}
                    showMoreButton={false}
                  />
                  <MissionTokenomicsExplainer />
                  <ConditionCheckbox
                    id="terms-checkbox"
                    label={
                      <p>
                        I HAVE READ AND ACCEPTED THE{' '}
                        <Link
                          className="text-blue-500 hover:underline"
                          href="https://docs.moondao.com/Legal/Website-Terms-and-Conditions"
                          target="_blank"
                          rel="noreferrer"
                        >
                          TERMS AND CONDITIONS
                        </Link>{' '}
                        AND THE{' '}
                        <Link
                          className="text-blue-500 hover:underline"
                          href="https://docs.moondao.com/Legal/Website-Privacy-Policy"
                          target="_blank"
                          rel="noreferrer"
                        >
                          PRIVACY POLICY
                        </Link>
                      </p>
                    }
                    agreedToCondition={agreedToTerms}
                    setAgreedToCondition={setAgreedToTerms}
                  />
                  {missionData.token.tradeable && (
                    <ConditionCheckbox
                      id="token-security-checkbox"
                      label={
                        <p>
                          I ACKNOWLEDGE THAT THIS TOKEN IS NOT A SECURITY,
                          CARRIES NO PROFIT EXPECTATION, AND I ACCEPT ALL{' '}
                          <Link
                            className="text-blue-500 hover:underline"
                            href="https://docs.moondao.com/Launchpad/Launchpad-Disclaimer"
                            target="_blank"
                            rel="noreferrer"
                          >
                            RISKS
                          </Link>{' '}
                          ASSOCIATED WITH PARTICIPATION IN THE MOONDAO
                          LAUNCHPAD.
                        </p>
                      }
                      agreedToCondition={agreedToTokenNotSecurity}
                      setAgreedToCondition={setAgreedToTokenNotSecurity}
                    />
                  )}
                  {signingTx && (
                    <p>{`Please sign the transaction in your wallet. After signing you will be redirected to your mission page. This might take a minute. If nothing happens please refresh your page.`}</p>
                  )}
                  {createdMission && (
                    <div className="px-2 flex justify-center items-center gap-4">
                      <LoadingSpinner />
                      <p>{`You will be redirected to the Mission page once your payment has been processed. Expect to wait about 30 seconds.`}</p>
                    </div>
                  )}
                </CreateMissionStage>
              )}
            </div>
          </div>
        </div>
      </div>
    </Container>
  )
}<|MERGE_RESOLUTION|>--- conflicted
+++ resolved
@@ -159,14 +159,9 @@
               id="continue-button"
               className="gradient-2 rounded-full"
               hoverEffect={false}
-<<<<<<< HEAD
-              onClick={() => {
+              onClick={async () => {
                 const isTestEnv = process.env.NEXT_PUBLIC_TEST_ENV === 'true'
                 if (!account && !isTestEnv) {
-=======
-              onClick={async () => {
-                if (!account) {
->>>>>>> d8dab251
                   login()
                   return
                 }
@@ -873,7 +868,10 @@
                   >
                     Restore Template
                   </StandardButton>
-                  <div id="mission-description-editor" className="pt-2 rounded-b-[0px] bg-gradient-to-b from-[#0b0c21] from-50% to-transparent to-50% relative">
+                  <div
+                    id="mission-description-editor"
+                    className="pt-2 rounded-b-[0px] bg-gradient-to-b from-[#0b0c21] from-50% to-transparent to-50% relative"
+                  >
                     <NanceEditor
                       initialValue={
                         missionData.description.length === 0
@@ -901,8 +899,12 @@
                           alt="Uploading..."
                           className="w-16 h-16 mb-4"
                         />
-                        <p className="text-white text-lg font-medium">Uploading image...</p>
-                        <p className="text-gray-300 text-sm mt-2">Please wait, do not close this window</p>
+                        <p className="text-white text-lg font-medium">
+                          Uploading image...
+                        </p>
+                        <p className="text-gray-300 text-sm mt-2">
+                          Please wait, do not close this window
+                        </p>
                       </div>
                     )}
                   </div>
