--- conflicted
+++ resolved
@@ -454,7 +454,6 @@
                         style: toastStyle,
                       })
                     }
-<<<<<<< HEAD
                     if (missionData.name.length === 0) {
                       return toast.error('Please enter a mission title', {
                         style: toastStyle,
@@ -465,7 +464,8 @@
                         style: toastStyle,
                       })
                     }
-                  }}
+                    setStage((prev: number) => prev + 1)
+              }}
                 >
                   <div className="flex justify-between">
                     {!userTeamsAsManager || userTeamsAsManager.length === 0 ? (
@@ -476,70 +476,6 @@
                       >
                         Create a Team
                       </StandardButton>
-=======
-                  )
-                } else if (selectedTeamId === undefined) {
-                  return toast.error('Please select a team', {
-                    style: toastStyle,
-                  })
-                }
-                if (missionData.name.length === 0) {
-                  return toast.error('Please enter a mission title', {
-                    style: toastStyle,
-                  })
-                }
-                if (!missionImage) {
-                  return toast.error('Please upload a mission image', {
-                    style: toastStyle,
-                  })
-                }
-                setStage((prev: number) => prev + 1)
-              }}
-            >
-              <div className="flex justify-between">
-                {!userTeamsAsManager || userTeamsAsManager.length === 0 ? (
-                  <StandardButton
-                    className="gradient-2"
-                    hoverEffect={false}
-                    link="/team"
-                  >
-                    Create a Team
-                  </StandardButton>
-                ) : (
-                  <></>
-                )}
-              </div>
-              {userTeamsAsManager && userTeamsAsManager.length > 1 && (
-                <div>
-                  <p>You are a manager of multiple teams, please select one</p>
-                  <div className="mt-4 grid grid-cols-1 md:grid-cols-2 gap-4 max-h-[500px] overflow-y-auto">
-                    {!userTeamsAsManager ? (
-                      Array.from({ length: 3 }).map((_, index) => (
-                        <div
-                          key={`team-${index}`}
-                          className="w-[350px] h-[100px] bg-dark-cool p-2"
-                        ></div>
-                      ))
-                    ) : userTeamsAsManager && userTeamsAsManager.length > 0 ? (
-                      userTeamsAsManager.map((team: any) => (
-                        <button
-                          key={`team-${team.id}`}
-                          className="bg-dark-cool p-2"
-                          onClick={() => {
-                            setSelectedTeamId(team.teamId)
-                          }}
-                        >
-                          <Hat
-                            hat={team}
-                            selectedChain={selectedChain}
-                            hatsContract={hatsContract}
-                            teamContract={teamContract}
-                            compact
-                            isDisabled={true}
-                          />
-                        </button>
-                      ))
->>>>>>> ceab2ef9
                     ) : (
                       <></>
                     )}
@@ -640,7 +576,6 @@
                     setFile={setMissionImage}
                     dimensions={[1024, 1024]}
                   />
-<<<<<<< HEAD
                   <div>
                     {missionImage && (
                       <Image
@@ -663,85 +598,12 @@
                     if (missionData.description.length < 10) {
                       return toast.error('Please enter a mission description', {
                         style: toastStyle,
-=======
-                )}
-              </div>
-            </Stage>
-          )}
-          {stage === 1 && (
-            <Stage
-              id="mission-details-stage"
-              stage={stage}
-              setStage={setStage}
-              header="Mission Details"
-              action={async () => {
-                if (missionData.description.length < 10) {
-                  return toast.error('Please enter a mission description', {
-                    style: toastStyle,
-                  })
-                }
-                const html = await marked(missionData.description)
-                setMissionData({ ...missionData, description: html })
-                setStage((prev: number) => prev + 1)
-              }}
-            >
-              <StandardButton
-                className="gradient-2 rounded-full"
-                hoverEffect={false}
-                onClick={() => {
-                  setMarkdown(MISSION_DESCRIPTION_TEMPLATE)
-                }}
-              >
-                Restore Template
-              </StandardButton>
-              <div
-                id="mission-description-editor"
-                className="pt-2 rounded-b-[0px] bg-gradient-to-b from-[#0b0c21] from-50% to-transparent to-50%"
-              >
-                <NanceEditor
-                  initialValue={
-                    missionData.description.length === 0
-                      ? MISSION_DESCRIPTION_TEMPLATE
-                      : missionData.description
-                  }
-                  fileUploadExternal={async (val) => {
-                    const res = await pinBlobOrFile(val)
-                    return res.url
-                  }}
-                  darkMode={true}
-                  onEditorChange={(m: string) => {
-                    setMissionData({ ...missionData, description: m })
-                  }}
-                />
-              </div>
-            </Stage>
-          )}
-          {stage === 2 && (
-            <Stage
-              id="mission-goals-stage"
-              stage={stage}
-              setStage={setStage}
-              action={() => {
-                setStage((prev: number) => prev + 1)
-              }}
-            >
-              <div className="w-full grid grid-cols-1 lg:grid-cols-2 gap-4">
-                <FormYesNo
-                  id="fundraising-deadline-toggle"
-                  label="Set A Fundraising Deadline"
-                  value={hasDeadline}
-                  onChange={(value: boolean) => {
-                    setHasDeadline(value)
-                    if (!value) {
-                      setMissionData({
-                        ...missionData,
-                        deadline: '',
->>>>>>> ceab2ef9
                       })
                     }
                     const html = await marked(missionData.description)
                     setMissionData({ ...missionData, description: html })
-                  }}
+                    setStage((prev: number) => prev + 1)
+              }}
                 >
                   <StandardButton
                     className="gradient-2 rounded-full"
@@ -749,7 +611,6 @@
                     onClick={() => {
                       setMarkdown(MISSION_DESCRIPTION_TEMPLATE)
                     }}
-<<<<<<< HEAD
                   >
                     Restore Template
                   </StandardButton>
@@ -780,7 +641,9 @@
                   id="mission-goals-stage"
                   stage={stage}
                   setStage={setStage}
-                  action={() => {}}
+                  action={() => {
+                setStage((prev: number) => prev + 1)
+              }}
                 >
                   <div className="w-full grid grid-cols-1 lg:grid-cols-2 gap-4">
                     <FormYesNo
@@ -829,7 +692,7 @@
                           minFundingRequired: e.target.value,
                         })
                       }
-                      disabled={!hasFundingGoal}
+                      disabled={false}
                       mode="dark"
                       tooltip="The minimum amount of funding required for your mission to be successful."
                     />
@@ -843,7 +706,7 @@
                           fundingGoal: e.target.value,
                         })
                       }
-                      disabled={!hasFundingGoal}
+                      disabled={false}
                       mode="dark"
                       tooltip="The maximum amount of funding required for your mission to be successful."
                     />
@@ -929,51 +792,6 @@
                       }
                       action={createMission}
                     />
-=======
-                    min={new Date()}
-                    disabled={!hasDeadline}
-                    mode="dark"
-                  />
-                </div>
-
-                <FormInput
-                  label="Min Funding Required"
-                  placeholder="Enter a funding goal"
-                  value={missionData.minFundingRequired}
-                  onChange={(e: any) =>
-                    setMissionData({
-                      ...missionData,
-                      minFundingRequired: e.target.value,
-                    })
-                  }
-                  disabled={false}
-                  mode="dark"
-                  tooltip="The minimum amount of funding required for your mission to be successful."
-                />
-                <FormInput
-                  label="Funding Goal"
-                  placeholder="Enter a funding goal"
-                  value={missionData.fundingGoal}
-                  onChange={(e: any) =>
-                    setMissionData({
-                      ...missionData,
-                      fundingGoal: e.target.value,
-                    })
-                  }
-                  disabled={false}
-                  mode="dark"
-                  tooltip="The maximum amount of funding required for your mission to be successful."
-                />
-                <FormYesNo
-                  id="mission-token-toggle"
-                  label="Create A Mission Token"
-                  value={missionData.token.tradeable}
-                  onChange={(value: boolean) =>
-                    setMissionData({
-                      ...missionData,
-                      token: { ...missionData.token, tradeable: value },
-                    })
->>>>>>> ceab2ef9
                   }
                 >
                   <MissionWideCard
