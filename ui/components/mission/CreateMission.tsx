import {
  ArrowLeftCircleIcon,
  ArrowRightCircleIcon,
  RocketLaunchIcon,
  XMarkIcon,
} from '@heroicons/react/20/solid'
import { GetMarkdown, SetMarkdown } from '@nance/nance-editor'
import { DEFAULT_CHAIN_V5 } from 'const/config'
import { getUnixTime } from 'date-fns'
import { ethers } from 'ethers'
import { marked } from 'marked'
import dynamic from 'next/dynamic'
import Image from 'next/image'
import Link from 'next/link'
import { useRouter } from 'next/router'
import { useEffect, useState } from 'react'
import toast from 'react-hot-toast'
import { useLocalStorage } from 'react-use'
import {
  prepareContractCall,
  readContract,
  sendAndConfirmTransaction,
} from 'thirdweb'
import { getNFT } from 'thirdweb/extensions/erc721'
import { useActiveAccount } from 'thirdweb/react'
import useETHPrice from '@/lib/etherscan/useETHPrice'
import { pinBlobOrFile } from '@/lib/ipfs/pinBlobOrFile'
import toastStyle from '@/lib/marketplace/marketplace-utils/toastConfig'
import { renameFile } from '@/lib/utils/files'
import { getAttribute } from '@/lib/utils/nft'
import '@nance/nance-editor/lib/css/dark.css'
import '@nance/nance-editor/lib/css/editor.css'
import FormInput from '../forms/FormInput'
import FormYesNo from '../forms/FormYesNo'
import { Hat } from '../hats/Hat'
import ConditionCheckbox from '../layout/ConditionCheckbox'
import Container from '../layout/Container'
import FileInput from '../layout/FileInput'
import { LoadingSpinner } from '../layout/LoadingSpinner'
import StandardButton from '../layout/StandardButton'
import { Steps } from '../layout/Steps'
import { PrivyWeb3Button } from '../privy/PrivyWeb3Button'
import MissionTokenomicsExplainer from './MissionTokenomicsExplainer'
import MissionWideCard from './MissionWideCard'
import TeamRequirementModal from './TeamRequirementModal'

let getMarkdown: GetMarkdown
let setMarkdown: SetMarkdown

const NanceEditor = dynamic(
  async () => {
    getMarkdown = (await import('@nance/nance-editor')).getMarkdown
    setMarkdown = (await import('@nance/nance-editor')).setMarkdown
    return import('@nance/nance-editor').then((mod) => mod.NanceEditor)
  },
  {
    ssr: false,
    loading: () => <LoadingSpinner />,
  }
)

export type MissionData = {
  name: string
  description: string
  infoUri: string
  logoUri: string
  socialLink: string
  tagline: string
  fundingGoal: number | undefined
  token: {
    name: string
    symbol: string
    decimals: number
    tradeable: boolean
  }
}

export type MissionCache = MissionData & {
  timestamp: number
}

export type CreateMissionProps = {
  selectedChain: any
  missionCreatorContract: any
  hatsContract: any
  teamContract: any
  setStatus: (status: 'idle' | 'loggingIn' | 'apply' | 'create') => void
  userTeams: any
  userTeamsAsManager: any
}

const MISSION_DESCRIPTION_TEMPLATE = `
*Please delete all italicized instructions*

### Mission Overview
*The text below is a template to help you craft a compelling mission. Please consider these as suggestions for best practices for information to include, but customize it to your needs, eliminating what is not needed.*

### Introduce Your Mission
*Contributors are more likely to support your mission if they connect with its purpose and trust the team behind it. Consider including:*
- A concise summary of your mission and why it matters.
- A brief introduction to your team and any relevant experience.
- A compelling call to action explaining what supporters will help you achieve and what they get in return.

*Think of this as your mission's elevator pitch—make it clear and engaging! If you don't capture their attention in the first paragraph, they are unlikely to continue reading.*

### Mission Details (Optional but recommended)
*Use this section to provide additional context, such as:*
- The core objectives and impact of your mission.
- Technical aspects or unique innovations involved.
- Any personal stories or insights that add depth to your mission's purpose.
*If you were reading this for the first time, would you be excited to contribute?*

### Funding & Rewards
*What will supporters receive in return? Funding a mission is more engaging when contributors get something meaningful in return. Outline what backers can expect:*
- Governance Tokens – Enable participation in mission decisions.
- Mission Patches & Digital Collectibles – Unique digital memorabilia tied to the mission.
`

export function CreateMissionStage({
  id,
  stage,
  setStage,
  header,
  description,
  action,
  customButton,
  children,
}: any) {
  return (
    <div className="w-full flex flex-col gap-4" id={id}>
      <h2 className="font-GoodTimes text-2xl md:text-4xl">{header}</h2>
      <p className="opacity-50">{description}</p>
      <div className="flex flex-col gap-5 w-full md:max-w-[600px] lg:max-w-[800px]">
        {children}
        <div className="mt-4 w-full flex flex-wrap gap-4 justify-between items-center">
          {stage > 0 ? (
            <StandardButton
              id="back-button"
              className="gradient-2 rounded-full"
              hoverEffect={false}
              onClick={() => setStage((prev: number) => prev - 1)}
            >
              <div className="flex items-center gap-2">
                <ArrowLeftCircleIcon width={20} height={20} />
                Go Back
              </div>
            </StandardButton>
          ) : (
            <div />
          )}
          {customButton ? (
            customButton
          ) : (
            <StandardButton
              id="continue-button"
              className="gradient-2 rounded-full"
              hoverEffect={false}
              onClick={() => {
                if (process.env.NEXT_PUBLIC_TEST_ENV === 'true') {
                  setStage((prev: number) => prev + 1)
                } else {
                  action()
                }
              }}
            >
              <div className="flex items-center gap-2">
                Continue
                <ArrowRightCircleIcon width={20} height={20} />
              </div>
            </StandardButton>
          )}
        </div>
      </div>
    </div>
  )
}

export default function CreateMission({
  selectedChain,
  missionCreatorContract,
  hatsContract,
  teamContract,
  setStatus,
  userTeams,
  userTeamsAsManager,
}: CreateMissionProps) {
  const router = useRouter()
  const account = useActiveAccount()
  const address = account?.address

  const [stage, setStage] = useState(0)

  const [selectedTeamId, setSelectedTeamId] = useState<number | undefined>(
    userTeamsAsManager?.[0]?.teamId
  )
  const [selectedTeamNFT, setSelectedTeamNFT] = useState<any>()
  const [missionCache, setMissionCache, clearMissionCache] =
    useLocalStorage<MissionCache>(`MissionCacheV1`)
  const [missionLogoUri, setMissionLogoUri] = useState<string | undefined>(
    missionCache?.logoUri
  )
  const [missionData, setMissionData] = useState<MissionData>({
    name: missionCache?.name || '',
    description: missionCache?.description || '',
    infoUri:
      getAttribute(selectedTeamNFT?.metadata?.attributes, 'website')?.value ||
      '',
    logoUri: missionCache?.logoUri || '',
    socialLink:
      getAttribute(selectedTeamNFT?.metadata?.attributes, 'communications') ||
      '',
    tagline: missionCache?.tagline || '',
    fundingGoal: missionCache?.fundingGoal || undefined,
    token: missionCache?.token || {
      name: '',
      symbol: '',
      decimals: 18,
      tradeable: false,
    },
  })

  const [formattedFundingGoal, setFormattedFundingGoal] = useState<string>(
    missionCache?.fundingGoal
      ? Number(missionCache.fundingGoal).toLocaleString()
      : ''
  )

  useEffect(() => {
    if (selectedTeamNFT) {
      setMissionData({
        ...missionData,
        infoUri:
          getAttribute(selectedTeamNFT?.metadata?.attributes, 'website')
            ?.value || '',
        socialLink:
          getAttribute(
            selectedTeamNFT?.metadata?.attributes,
            'communications'
          ) || '',
      })
    }
  }, [selectedTeamNFT])

  const [signingTx, setSigningTx] = useState(false)
  const [createdMission, setCreatedMission] = useState(false)
  const [fundingGoalIsLoading, setFundingGoalIsLoading] = useState(false)
  const [agreedToTerms, setAgreedToTerms] = useState(false)
  const [agreedToTokenNotSecurity, setAgreedToTokenNotSecurity] =
    useState(false)

  const [teamRequirementModalEnabled, setTeamRequirementModalEnabled] =
    useState(userTeamsAsManager?.[0] === undefined)

  useEffect(() => {
    if (userTeams)
      setTeamRequirementModalEnabled(userTeamsAsManager?.[0] === undefined)
  }, [userTeams, userTeamsAsManager])

  const {
    data: fundingGoalInETH,
    isLoading: fundingGoalInETHIsLoading,
    refresh: getFundingGoalInETH,
  } = useETHPrice(missionData?.fundingGoal || 0, 'USD_TO_ETH')

  async function createMission() {
    try {
      if (!account) throw new Error('Please connect your wallet')
      if (!missionLogoUri) throw new Error('Please upload a mission image')
      if (!fundingGoalInETH || +fundingGoalInETH <= 0)
        throw new Error('Funding goal is not set')
      const teamMultisig = await readContract({
        contract: teamContract,
        method: 'ownerOf' as string,
        params: [selectedTeamId],
      })

      const missionMetadataBlob = new Blob(
        [
          JSON.stringify({
            name: missionData.name,
            description: missionData.description,
            tagline: missionData.tagline,
            infoUri: missionData.infoUri,
            socialLink: missionData.socialLink,
            logoUri: missionLogoUri,
            tokens: [],
            payButton: 'Brew',
            payDisclosure: '',
            version: 4,
          }),
        ],
        {
          type: 'application/json',
        }
      )

      const { cid: missionMetadataIpfsHash } = await pinBlobOrFile(
        missionMetadataBlob
      )

      let transaction
      if (process.env.NEXT_PUBLIC_CHAIN === 'mainnet') {
        transaction = prepareContractCall({
          contract: missionCreatorContract,
          method: 'createMission' as string,
          params: [
            selectedTeamId,
            teamMultisig,
            missionMetadataIpfsHash,
            fundingGoalInETH * 1e18,
            missionData.token.tradeable,
            missionData?.token?.name,
            missionData?.token?.symbol,
            'MoonDAO Mission',
          ],
        })
      } else {
        transaction = prepareContractCall({
          contract: missionCreatorContract,
          method: 'createMission' as string,
          params: [
            selectedTeamId,
            teamMultisig,
            missionMetadataIpfsHash,
            fundingGoalInETH * 1e18,
            Math.floor(new Date().getTime() / 1000) + 28 * 24 * 60 * 60, // Expires in 28 days
            missionData.token.tradeable,
            missionData?.token?.name,
            missionData?.token?.symbol,
            'MoonDAO Mission',
          ],
        })
      }

      setSigningTx(true)
      const receipt = await sendAndConfirmTransaction({
        transaction,
        account,
      })
      setSigningTx(false)
      // Define the event signature for the Transfer event
      const missionCreatedEventSignature = ethers.utils.id(
        'MissionCreated(uint256,uint256,uint256,address,uint256)'
      )
      // Find the log that matches the Transfer event signature
      const missionCreatedLog = receipt.logs.find(
        (log: any) => log.topics[0] === missionCreatedEventSignature
      )

      const missionId = ethers.BigNumber.from(
        missionCreatedLog?.topics[1]
      ).toString()

      setCreatedMission(true)

      if (receipt) {
        setTimeout(() => {
          toast.success('Mission created successfully')
          setMissionData({
            name: '',
            description: '',
            infoUri: '',
            logoUri: '',
            socialLink: '',
            tagline: '',
            fundingGoal: undefined,
            token: {
              name: '',
              symbol: '',
              decimals: 18,
              tradeable: false,
            },
          })
          setFormattedFundingGoal('')
          clearMissionCache()

          setStatus('idle')
          setCreatedMission(false)
          router.push(`/mission/${missionId}`)
        }, 30000)
      }
    } catch (err: any) {
      console.error(err)
      toast.error(err.message)
      setSigningTx(false)
      setCreatedMission(false)
    }
  }

  useEffect(() => {
    if (missionData || missionLogoUri) {
      setMissionCache({
        name: missionData.name,
        description: missionData.description,
        infoUri: missionData.infoUri,
        logoUri: missionLogoUri || missionData.logoUri,
        socialLink: missionData.socialLink,
        tagline: missionData.tagline,
        fundingGoal: missionData.fundingGoal,
        token: missionData.token,
        timestamp: getUnixTime(new Date()),
      })
    }
  }, [missionData, missionLogoUri])

  useEffect(() => {
    if (selectedTeamNFT) {
      setMissionData({
        ...missionData,
        socialLink:
          getAttribute(selectedTeamNFT?.metadata?.attributes, 'communications')
            ?.value || '',
        infoUri:
          getAttribute(selectedTeamNFT?.metadata?.attributes, 'website')
            ?.value || '',
      })
    }
  }, [selectedTeamNFT])

  useEffect(() => {
    async function getTeamNFT() {
      if (selectedTeamId === undefined) return
      const nft = await getNFT({
        contract: teamContract,
        tokenId: BigInt(selectedTeamId),
      })
      setSelectedTeamNFT(nft)
    }
    if (selectedTeamId !== undefined && teamContract) getTeamNFT()
    else setSelectedTeamNFT(undefined)
  }, [selectedTeamId, teamContract])

  useEffect(() => {
    if (userTeamsAsManager?.[0]) {
      setSelectedTeamId(userTeamsAsManager[0]?.teamId)
    } else {
      setSelectedTeamId(undefined)
    }
  }, [userTeamsAsManager, address])

  return (
    <Container containerwidth={true}>
      <div className="flex flex-col items-center w-full min-h-screen">
        <div className="w-full max-w-[1200px] flex flex-col items-center px-4 pb-4 md:px-8">
          <h1 className="font-GoodTimes text-[max(20px,3vw)] mt-[100px] mb-4 text-center">
            Launch A Mission
          </h1>

          <div className="w-full bg-darkest-cool p-8 rounded-[2vmax]">
            <div className="max-w-[800px] mx-auto">
              <div className="relative flex flex-col md:flex-row items-center p-2 pb-0 w-full">
                <button
                  className="absolute top-1 right-1"
                  onClick={() => setStatus('idle')}
                >
                  <XMarkIcon width={50} height={50} />
                </button>
                <Steps
                  className="mb-4 w-full"
                  steps={['Overview', 'Goals', 'Details', 'Confirm']}
                  currStep={stage}
                  lastStep={stage - 1}
                  setStep={setStage}
                />
              </div>
              {teamRequirementModalEnabled && (
                <TeamRequirementModal setEnabled={() => {}} />
              )}
              {stage === 0 && (
                <CreateMissionStage
                  id="mission-overview-stage"
                  stage={stage}
                  setStage={setStage}
                  description="Enter your mission concept from a high level, overview perspective. These fields should encapsulate the mission idea succinctly to potential backers and compel them to contribute.
"
                  action={() => {
                    if (
                      !userTeamsAsManager ||
                      userTeamsAsManager.length === 0
                    ) {
                      return toast.error(
                        'Please create a team or join one as a manager',
                        {
                          style: toastStyle,
                        }
                      )
                    } else if (selectedTeamId === undefined) {
                      return toast.error('Please select a team', {
                        style: toastStyle,
                      })
                    }
                    if (missionData.name.length === 0) {
                      return toast.error('Please enter a mission title', {
                        style: toastStyle,
                      })
                    }
                    if (!missionLogoUri) {
                      return toast.error('Please upload a mission image', {
                        style: toastStyle,
                      })
                    }
                    setStage((prev: number) => prev + 1)
                  }}
                >
                  <div className="flex justify-between">
                    {!userTeamsAsManager || userTeamsAsManager.length === 0 ? (
                      <StandardButton
                        className="gradient-2"
                        hoverEffect={false}
                        link="/team"
                      >
                        Create a Team
                      </StandardButton>
                    ) : (
                      <></>
                    )}
                  </div>
                  {userTeamsAsManager && userTeamsAsManager.length > 1 && (
                    <div>
                      <p>
                        You are a manager of multiple teams, please select one:
                      </p>
                      <div className="mt-4 grid grid-cols-1 md:grid-cols-2 gap-4 max-h-[500px] overflow-y-auto">
                        {!userTeamsAsManager ? (
                          Array.from({ length: 3 }).map((_, index) => (
                            <div
                              key={`team-${index}`}
                              className="w-[350px] h-[100px] bg-dark-cool p-2"
                            ></div>
                          ))
                        ) : userTeamsAsManager &&
                          userTeamsAsManager.length > 0 ? (
                          userTeamsAsManager.map((team: any) => (
                            <button
                              key={`team-${team.id}`}
                              className="bg-dark-cool p-2"
                              onClick={() => {
                                setSelectedTeamId(team.teamId)
                              }}
                            >
                              <Hat
                                hat={team}
                                selectedChain={selectedChain}
                                hatsContract={hatsContract}
                                teamContract={teamContract}
                                compact
                                isDisabled={true}
                              />
                            </button>
                          ))
                        ) : (
                          <p>You are not a manager of any teams</p>
                        )}
                      </div>
                    </div>
                  )}
                  {selectedTeamNFT && (
                    <p className="mt-4 font-GoodTimes">
                      {`Selected Team : `}
                      <Link
                        className="text-lg text-light-warm font-bold hover:underline"
                        href={`/team/${selectedTeamId}`}
                      >
                        {selectedTeamNFT?.metadata?.name}
                      </Link>
                    </p>
                  )}
                  <div className="grid grid-cols-1 lg:grid-cols-2 gap-4">
                    <FormInput
                      id="mission-title"
                      label="Mission Title *"
                      placeholder="Enter a title for your mission"
                      value={missionData.name}
                      onChange={(e: any) =>
                        setMissionData({ ...missionData, name: e.target.value })
                      }
                      mode="dark"
                      maxLength={100}
                    />
                    <FormInput
                      id="mission-tagline"
                      label="Tagline"
                      placeholder="Enter a tagline for your mission"
                      value={missionData.tagline}
                      onChange={(e: any) =>
                        setMissionData({
                          ...missionData,
                          tagline: e.target.value,
                        })
                      }
                      mode="dark"
                      maxLength={100}
                    />

                    <FormInput
                      id="mission-website"
                      label="Website"
                      placeholder="Enter a website link"
                      value={missionData.infoUri}
                      onChange={(e: any) =>
                        setMissionData({
                          ...missionData,
                          infoUri: e.target.value,
                        })
                      }
                      mode="dark"
                      maxLength={500}
                    />
                    <FormInput
                      id="mission-social"
                      label="Social Link"
                      placeholder="Enter a social media link"
                      value={missionData.socialLink}
                      onChange={(e: any) =>
                        setMissionData({
                          ...missionData,
                          socialLink: e.target.value,
                        })
                      }
                      maxLength={500}
                      mode="dark"
                    />
                  </div>
                  <FileInput
                    id="mission-image"
                    label="Mission Logo *"
                    uri={missionLogoUri}
                    setFile={async (file: File) => {
                      const renamedMissionImage = renameFile(
                        file,
                        `${missionData.name} Mission Image`
                      )
                      const { cid: missionLogoIpfsHash } = await pinBlobOrFile(
                        renamedMissionImage
                      )
                      setMissionLogoUri(
                        `https://ipfs.io/ipfs/${missionLogoIpfsHash}`
                      )
                    }}
                    dimensions={[1024, 1024]}
                  />
                  {console.log(missionLogoUri)}
                  <div>
                    {missionLogoUri && (
                      <Image
                        src={missionLogoUri}
                        alt="Mission Image"
                        width={200}
                        height={200}
                      />
                    )}
                  </div>
                </CreateMissionStage>
              )}
              {stage === 1 && (
                <CreateMissionStage
                  id="mission-goals-stage"
                  stage={stage}
                  setStage={setStage}
                  action={() => {
                    if (
                      !missionData?.fundingGoal ||
                      missionData.fundingGoal <= 0
                    ) {
                      return toast.error('Please enter a funding goal', {
                        style: toastStyle,
                      })
                    }
                    if (missionData.token.tradeable) {
                      if (missionData.token.name.trim().length === 0) {
                        return toast.error('Please enter a token name', {
                          style: toastStyle,
                        })
                      }
                      if (missionData.token.symbol.trim().length === 0) {
                        return toast.error('Please enter a token symbol', {
                          style: toastStyle,
                        })
                      }
                    }
                    setStage((prev: number) => prev + 1)
                  }}
                >
                  <div className="">
                    <h1 className="font-GoodTimes text-2xl">Tokenomics</h1>
                    <p className="my-2">
                      {
                        'When you launch a mission on the MoonDAO Launchpad, your fundraising structure follows a transparent, standardized model designed for long-term sustainability and success.'
                      }
                    </p>
                    <MissionTokenomicsExplainer />
                  </div>
                  <div className="mt-2 w-full grid grid-cols-1 lg:grid-cols-2 gap-4">
                    <FormInput
                      label="Funding Goal (USD)"
                      placeholder="Enter a goal in USD"
                      value={formattedFundingGoal}
                      onChange={(e: any) => {
                        const value = e.target.value
                        // Remove any commas from the input for storage
                        const rawValue = value.replace(/,/g, '')
                        setMissionData({
                          ...missionData,
                          fundingGoal: rawValue,
                        })
                        // Only format if there's actually a value
                        if (rawValue) {
                          const numValue = parseFloat(rawValue)
                          if (!isNaN(numValue)) {
                            setFormattedFundingGoal(numValue.toLocaleString())
                          }
                        } else {
                          setFormattedFundingGoal('') // Allow empty value
                        }
                      }}
                      disabled={false}
                      mode="dark"
<<<<<<< HEAD
                      tooltip="How much would you like to raise? Set something ambitious but achievable while accounting for the 20% set aside of the total raise. We will automatically convert the US Dollar amount into Ethereum, the native currency of the Launchpad."
=======
                      maxLength={14}
                      tooltip="How much would you like to raise? Set something ambitious but achievable. We will automatically convert the US Dollar amount into Ethereum, the native currency of the Launchpad."
>>>>>>> 36f2e71c
                      extra={
                        <div className="w-full">
                          <p className="opacity-60">
                            {fundingGoalIsLoading ? (
                              <div className="flex">
                                <LoadingSpinner className="scale-75" />
                              </div>
                            ) : (
                              `${Number(fundingGoalInETH).toFixed(2)} ETH`
                            )}
                          </p>
                        </div>
                      }
                      onBlur={getFundingGoalInETH}
                    />
                  </div>

                  <div className="w-full grid grid-cols-1 lg:grid-cols-3 gap-4">
                    <FormYesNo
                      id="mission-token-toggle"
                      label="Create a Token"
                      value={missionData.token.tradeable}
                      onChange={(value: boolean) =>
                        setMissionData({
                          ...missionData,
                          token: { ...missionData.token, tradeable: value },
                        })
                      }
                      mode="dark"
                      tooltip="ERC-20 tokens are not created by default, but teams can choose to deploy one, if they would like a market tradeable token."
                    />

                    <div
                      className={`${
                        !missionData.token.tradeable && 'opacity-60'
                      }`}
                    >
                      <FormInput
                        id="mission-token-name"
                        label="Token Name"
                        placeholder="Enter a token name"
                        value={missionData.token.name}
                        onChange={(e: any) =>
                          setMissionData({
                            ...missionData,
                            token: {
                              ...missionData.token,
                              name: e.target.value,
                            },
                          })
                        }
                        maxLength={32}
                        disabled={!missionData.token.tradeable}
                        mode="dark"
                        tooltip="The name for your mission token (e.g.: Ethereum, Bitcoin)."
                      />
                    </div>
                    <div
                      className={`${
                        !missionData.token.tradeable && 'opacity-60'
                      }`}
                    >
                      <FormInput
                        id="mission-token-symbol"
                        label="Token Symbol"
                        placeholder="Enter a token symbol"
                        value={missionData.token.symbol}
                        onChange={(e: any) =>
                          setMissionData({
                            ...missionData,
                            token: {
                              ...missionData.token,
                              symbol: e.target.value.toUpperCase(),
                            },
                          })
                        }
                        maxLength={8}
                        disabled={!missionData.token.tradeable}
                        mode="dark"
                        tooltip="The symbol for your mission token (e.g.: ETH, BTC)."
                      />
                    </div>
                  </div>
                </CreateMissionStage>
              )}
              {stage === 2 && (
                <CreateMissionStage
                  id="mission-details-stage"
                  stage={stage}
                  setStage={setStage}
                  action={async () => {
                    if (missionData.description.length < 10) {
                      return toast.error('Please enter a mission description', {
                        style: toastStyle,
                      })
                    }
                    const html = await marked(missionData.description)
                    console.log(html)
                    setMissionData({ ...missionData, description: html })
                    setStage((prev: number) => prev + 1)
                  }}
                >
                  <StandardButton
                    className="gradient-2 rounded-full"
                    hoverEffect={false}
                    onClick={() => {
                      setMarkdown(MISSION_DESCRIPTION_TEMPLATE)
                    }}
                  >
                    Restore Template
                  </StandardButton>
                  <div
                    id="mission-description-editor"
                    className="pt-2 rounded-b-[0px] bg-gradient-to-b from-[#0b0c21] from-50% to-transparent to-50%"
                  >
                    <NanceEditor
                      initialValue={
                        missionData.description.length === 0
                          ? MISSION_DESCRIPTION_TEMPLATE
                          : missionData.description
                      }
                      fileUploadExternal={async (val) => {
                        const res = await pinBlobOrFile(val)
                        return res.url
                      }}
                      darkMode={true}
                      onEditorChange={(m: string) => {
                        setMissionData({ ...missionData, description: m })
                      }}
                    />
                  </div>
                </CreateMissionStage>
              )}
              {stage === 3 && (
                <CreateMissionStage
                  id="mission-confirmation-stage"
                  stage={stage}
                  setStage={setStage}
                  description="Please review your mission details:"
                  customButton={
                    <PrivyWeb3Button
                      id="launch-mission-button"
                      label={
                        <div className="flex items-center gap-2">
                          Launch Your Mission
                          <RocketLaunchIcon width={20} height={20} />
                        </div>
                      }
                      requiredChain={DEFAULT_CHAIN_V5}
                      className="gradient-2 rounded-full px-4 py-[7px]"
                      noPadding
                      isDisabled={
                        !agreedToTerms ||
                        (missionData.token.tradeable &&
                          !agreedToTokenNotSecurity) ||
                        signingTx ||
                        createdMission
                      }
                      action={createMission}
                    />
                  }
                >
                  <MissionWideCard
                    mission={
                      {
                        metadata: {
                          name: missionData.name,
                          tagline: missionData.tagline,
                          description: missionData.description,
                          logoUri: missionData.logoUri,
                        },
                      } as any
                    }
                    token={missionData.token}
                    fundingGoal={fundingGoalInETH || 0}
                    subgraphData={{}}
                    missionImage={missionLogoUri}
                    showMore={true}
                    showMoreButton={false}
                  />
                  <MissionTokenomicsExplainer />
                  <ConditionCheckbox
                    id="terms-checkbox"
                    label={
                      <p>
                        I HAVE READ AND ACCEPTED THE{' '}
                        <Link
                          className="text-blue-500 hover:underline"
                          href="https://docs.moondao.com/Legal/Website-Terms-and-Conditions"
                          target="_blank"
                          rel="noreferrer"
                        >
                          TERMS AND CONDITIONS
                        </Link>{' '}
                        AND THE{' '}
                        <Link
                          className="text-blue-500 hover:underline"
                          href="https://docs.moondao.com/Legal/Website-Privacy-Policy"
                          target="_blank"
                          rel="noreferrer"
                        >
                          PRIVACY POLICY
                        </Link>
                      </p>
                    }
                    agreedToCondition={agreedToTerms}
                    setAgreedToCondition={setAgreedToTerms}
                  />
                  {missionData.token.tradeable && (
                    <ConditionCheckbox
                      id="token-security-checkbox"
                      label={
                        <p>
                          I ACKNOWLEDGE THAT THIS TOKEN IS NOT A SECURITY,
                          CARRIES NO PROFIT EXPECTATION, AND I ACCEPT ALL{' '}
                          <Link
                            className="text-blue-500 hover:underline"
                            href="https://docs.moondao.com/Launchpad/Launchpad-Disclaimer"
                            target="_blank"
                            rel="noreferrer"
                          >
                            RISKS
                          </Link>{' '}
                          ASSOCIATED WITH PARTICIPATION IN THE MOONDAO
                          LAUNCHPAD.
                        </p>
                      }
                      agreedToCondition={agreedToTokenNotSecurity}
                      setAgreedToCondition={setAgreedToTokenNotSecurity}
                    />
                  )}
                  {signingTx && (
                    <p>{`Please sign the transaction in your wallet. After signing you will be redirected to your mission page. This might take a minute. If nothing happens please refresh your page.`}</p>
                  )}
                  {createdMission && (
                    <div className="px-2 flex justify-center items-center gap-4">
                      <LoadingSpinner />
                      <p>{`You will be redirected to the Mission page once your payment has been processed. Expect to wait about 30 seconds.`}</p>
                    </div>
                  )}
                </CreateMissionStage>
              )}
            </div>
          </div>
        </div>
      </div>
    </Container>
  )
}<|MERGE_RESOLUTION|>--- conflicted
+++ resolved
@@ -715,12 +715,8 @@
                       }}
                       disabled={false}
                       mode="dark"
-<<<<<<< HEAD
                       tooltip="How much would you like to raise? Set something ambitious but achievable while accounting for the 20% set aside of the total raise. We will automatically convert the US Dollar amount into Ethereum, the native currency of the Launchpad."
-=======
                       maxLength={14}
-                      tooltip="How much would you like to raise? Set something ambitious but achievable. We will automatically convert the US Dollar amount into Ethereum, the native currency of the Launchpad."
->>>>>>> 36f2e71c
                       extra={
                         <div className="w-full">
                           <p className="opacity-60">
