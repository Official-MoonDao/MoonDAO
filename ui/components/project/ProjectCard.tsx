--- conflicted
+++ resolved
@@ -19,7 +19,6 @@
   distribution?: Record<string, number>
   handleDistributionChange?: (projectId: string, value: number) => void
   userHasVotingPower?: any
-  awarded?: boolean
 }
 
 const ProjectCardContent = memo(
@@ -31,7 +30,6 @@
     distribute,
     userContributed,
     userHasVotingPower,
-    awarded,
   }: any) => {
     return (
       <div
@@ -88,15 +86,6 @@
           <p className="text-[80%] pr-4 break-words">
             {proposalJSON?.abstract}
           </p>
-<<<<<<< HEAD
-          {awarded && (
-            <div className="mt-2 flex items-center gap-2">
-              <p>{`Awarded: ${totalBudget} ETH`}</p>
-              <Image src="/coins/ETH.svg" alt="ETH" width={15} height={15} />
-            </div>
-          )}
-=======
->>>>>>> bdcca93a
         </div>
       </div>
     )
