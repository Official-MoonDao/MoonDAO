//This component dipslays a project card using project data directly from tableland
import Image from 'next/image'
import Link from 'next/link'
<<<<<<< HEAD
import React, { useContext, memo, useMemo } from 'react'
=======
import React, { useContext, memo } from 'react'
>>>>>>> c06b6d02
import { useActiveAccount } from 'thirdweb/react'
import { useSubHats } from '@/lib/hats/useSubHats'
import useUniqueHatWearers from '@/lib/hats/useUniqueHatWearers'
import useProjectData, { Project } from '@/lib/project/useProjectData'
import ChainContextV5 from '@/lib/thirdweb/chain-context-v5'
import NumberStepper from '../layout/NumberStepper'

type ProjectCardProps = {
  project: Project | undefined
  projectContract: any
  hatsContract: any
  distribute?: boolean
  userContributed?: boolean
  distribution?: Record<string, number>
  handleDistributionChange?: (projectId: string, value: number) => void
}

const ProjectCardContent = memo(
  ({
    project,
    distribution,
    handleDistributionChange,
    proposalJSON,
    totalBudget,
    distribute,
    userContributed,
  }: any) => {
    return (
      <div
        id="card-container"
        className="p-4 pb-10 flex flex-col gap-2 relative bg-dark-cool w-full h-full rounded-2xl flex-1 border-b-2 border-[#020617]"
      >
        <div className="flex justify-between">
          <div className="flex flex-col xl:flex-row gap-2 xl:items-center">
            <Link href={`/project/${project?.id}`} passHref>
              <h1 className="font-GoodTimes">{project?.name || ''}</h1>
            </Link>
            {project?.finalReportLink && (
              <Link
                href={project?.finalReportLink}
                target="_blank"
                rel="noopener"
                passHref
              >
                <h3 className="text-[14px] font-medium font-GoodTimes">
                  Review Final Report
                </h3>
              </Link>
            )}
          </div>
          {distribute &&
            (userContributed ? (
              <p>Contributed</p>
            ) : (
              <NumberStepper
                number={distribution?.[project?.id] || 0}
                setNumber={(value: any) => {
                  if (distribution && handleDistributionChange) {
                    handleDistributionChange(String(project?.id), value)
                  }
                }}
                step={1}
                min={0}
                max={100}
              />
            ))}
        </div>
        <div className="flex gap-2"></div>
        <div>
          <p className="text-[80%] pr-4">{proposalJSON?.abstract}</p>
          <div className="mt-2 flex items-center gap-2">
            <p>{`Awarded: ${totalBudget} ETH`}</p>
            <Image src="/coins/ETH.svg" alt="ETH" width={15} height={15} />
          </div>
        </div>
      </div>
    )
  }
)
ProjectCardContent.displayName = 'ProjectCardContent'

export default function ProjectCard({
  project,
  projectContract,
  hatsContract,
  distribute,
  distribution,
  handleDistributionChange,
}: ProjectCardProps) {
  const account = useActiveAccount()
  const address = account?.address

  const { adminHatId, proposalJSON, totalBudget } = useProjectData(
    projectContract,
    hatsContract,
    project
  )

  const { selectedChain } = useContext(ChainContextV5)
  const hats = useSubHats(selectedChain, adminHatId)
  const wearers = useUniqueHatWearers(hats)
<<<<<<< HEAD

=======
  const account = useActiveAccount()
  const address = account?.address
>>>>>>> c06b6d02
  let userContributed = false
  if (wearers && address) {
    wearers.forEach((wearer: { address: string }) => {
      if (address.toLowerCase() === wearer['address'].toLowerCase()) {
        userContributed = true
      }
    })
  }

  if (!project) return null

  return (
    <>
      {distribute ? (
        <ProjectCardContent
          project={project}
          distribute={distribute}
          userContributed={userContributed}
          distribution={distribution}
          handleDistributionChange={handleDistributionChange}
          proposalJSON={proposalJSON}
          totalBudget={totalBudget}
        />
      ) : (
        <Link href={`/project/${project?.id}`} passHref>
          <ProjectCardContent
            project={project}
            proposalJSON={proposalJSON}
            totalBudget={totalBudget}
          />
        </Link>
      )}
    </>
  )
}<|MERGE_RESOLUTION|>--- conflicted
+++ resolved
@@ -1,11 +1,7 @@
 //This component dipslays a project card using project data directly from tableland
 import Image from 'next/image'
 import Link from 'next/link'
-<<<<<<< HEAD
-import React, { useContext, memo, useMemo } from 'react'
-=======
 import React, { useContext, memo } from 'react'
->>>>>>> c06b6d02
 import { useActiveAccount } from 'thirdweb/react'
 import { useSubHats } from '@/lib/hats/useSubHats'
 import useUniqueHatWearers from '@/lib/hats/useUniqueHatWearers'
@@ -107,12 +103,6 @@
   const { selectedChain } = useContext(ChainContextV5)
   const hats = useSubHats(selectedChain, adminHatId)
   const wearers = useUniqueHatWearers(hats)
-<<<<<<< HEAD
-
-=======
-  const account = useActiveAccount()
-  const address = account?.address
->>>>>>> c06b6d02
   let userContributed = false
   if (wearers && address) {
     wearers.forEach((wearer: { address: string }) => {
