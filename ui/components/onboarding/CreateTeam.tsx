import { XMarkIcon } from '@heroicons/react/24/outline'
import { useFundWallet } from '@privy-io/react-auth'
import { Widget } from '@typeform/embed-react'
import {
  DEPLOYED_ORIGIN,
  TEAM_ADDRESSES,
  TEAM_CREATOR_ADDRESSES,
} from 'const/config'
import { ethers } from 'ethers'
import Image from 'next/image'
import Link from 'next/link'
import { useRouter } from 'next/router'
import { useCallback, useEffect, useState } from 'react'
import toast from 'react-hot-toast'
import {
  prepareContractCall,
  readContract,
  sendAndConfirmTransaction,
} from 'thirdweb'
import { useActiveAccount } from 'thirdweb/react'
import useWindowSize from '../../lib/team/use-window-size'
import sendDiscordMessage from '@/lib/discord/sendDiscordMessage'
import { pinBlobOrFile } from '@/lib/ipfs/pinBlobOrFile'
import { generatePrettyLink } from '@/lib/subscription/pretty-links'
import cleanData from '@/lib/tableland/cleanData'
import { getChainSlug } from '@/lib/thirdweb/chain'
import useContract from '@/lib/thirdweb/hooks/useContract'
import { useNativeBalance } from '@/lib/thirdweb/hooks/useNativeBalance'
import waitForERC721 from '@/lib/thirdweb/waitForERC721'
import formatTeamFormData, { TeamData } from '@/lib/typeform/teamFormData'
import waitForResponse from '@/lib/typeform/waitForResponse'
import { renameFile } from '@/lib/utils/files'
import MoonDAOTeamCreatorABI from '../../const/abis/MoonDAOTeamCreator.json'
import TeamABI from '../../const/abis/Team.json'
import Container from '../layout/Container'
import ContentLayout from '../layout/ContentLayout'
import Footer from '../layout/Footer'
import { Steps } from '../layout/Steps'
import { PrivyWeb3Button } from '../privy/PrivyWeb3Button'
import { StageContainer } from './StageContainer'
import { ImageGenerator } from './TeamImageGenerator'

export default function CreateTeam({ selectedChain, setSelectedTier }: any) {
  const router = useRouter()

  const chainSlug = getChainSlug(selectedChain)

  const account = useActiveAccount()
  const address = account?.address

  const [stage, setStage] = useState<number>(0)
  const [lastStage, setLastStage] = useState<number>(0)

  const [teamImage, setTeamImage] = useState<any>()

  const [agreedToCondition, setAgreedToCondition] = useState<boolean>(false)

  const [isLoadingMint, setIsLoadingMint] = useState<boolean>(false)

  const { isMobile } = useWindowSize()

  const [teamData, setTeamData] = useState<TeamData>({
    name: '',
    description: '',
    twitter: '',
    communications: '',
    website: '',
    view: 'private',
    formResponseId: '',
  })

  useEffect(() => {
    if (stage > lastStage) {
      setLastStage(stage)
    }
  }, [stage, lastStage])

  const teamContract = useContract({
    address: TEAM_ADDRESSES[chainSlug],
    abi: TeamABI,
    chain: selectedChain,
  })

  const teamCreatorContract = useContract({
    address: TEAM_CREATOR_ADDRESSES[chainSlug],
    abi: MoonDAOTeamCreatorABI,
    chain: selectedChain,
  })

  const nativeBalance = useNativeBalance()

  const { fundWallet } = useFundWallet()

  const submitTypeform = useCallback(async (formResponse: any) => {
    //get response from form
    const { formId, responseId } = formResponse

    await waitForResponse(formId, responseId)

    const responseRes = await fetch(
      `/api/typeform/response?formId=${formId}&responseId=${responseId}`,
      {
        method: 'POST',
      }
    )
    const data = await responseRes.json()

    //format answers into an object
    const teamFormData = formatTeamFormData(data.answers, responseId)

    //escape single quotes and remove emojis
    const cleanedTeamFormData = cleanData(teamFormData)

    setTeamData(cleanedTeamFormData)
    setStage(2)
  }, [])

  return (
    <Container>
      <div id="create-team-image-container">
        <ContentLayout
          isProfile
          mode="compact"
          header="Join The Network"
          mainPadding
          headerSize="max(20px, 3vw)"
          preFooter={
            <>
              <Footer></Footer>
            </>
          }
          description=""
        >
          <div className="flex flex-row w-full">
            <div className="px-5 bg-slide-section lg:p-5 rounded-tl-[20px] rounded-[5vmax] md:m-5 mb-0 md:mb-0 w-full flex flex-col lg:max-w-[1200px]">
              <div className="flex p-2 pb-0 flex-row w-full justify-between max-w-[600px] items-start">
                <Steps
                  className="mb-4 w-[300px] sm:w-[600px] lg:max-w-[900px] md:-ml-16 -ml-10"
                  steps={['Design', 'Profile', 'Checkout']}
                  currStep={stage}
                  lastStep={lastStage}
                  setStep={setStage}
                />
                <button onClick={() => setSelectedTier(null)}>
                  <XMarkIcon width={50} height={50} />
                </button>
              </div>

              {/* Typeform form */}
              {stage === 0 && (
                <StageContainer
                  className={`mb-[350px] max-w-[600px]`}
                  title="Design"
                  description="Design your unique onchain registration by uploading your logo or image. For best results, use an image with a white or transparent background."
                >
                  <ImageGenerator
                    setImage={setTeamImage}
                    nextStage={() => setStage(1)}
                    stage={stage}
                  />
                </StageContainer>
              )}

              {/* Upload & Create Image */}
              {stage === 1 && (
                <StageContainer
                  title="Info"
                  description="Please complete your team profile."
                >
                  <div className="w-full">
                    <Widget
                      className="w-[100%] md:w-[100%]"
                      id={
                        process.env.NEXT_PUBLIC_TYPEFORM_TEAM_FORM_ID as string
                      }
                      onSubmit={submitTypeform}
                      height={700}
                    />
                  </div>
                </StageContainer>
              )}
              {/* Pin Image and Metadata to IPFS, Mint NFT to Gnosis Safe */}
              {stage === 2 && (
                <StageContainer
                  title="Mint Team"
                  description="Please review your onchain profile before finalizing your registration."
                >
                  {/* <p className="mt-6 w-[400px] font-[Lato] text-base xl:text-lg lg:text-left text-left text-[#071732] dark:text-white text-opacity-70 dark:text-opacity-60">
                        {`Make sure all your information is displayed correcly.`}
                      </p>
                      <p className="mt-6 w-[400px] font-[Lato] text-base xl:text-lg lg:text-left text-left text-[#071732] dark:text-white text-opacity-70 dark:text-opacity-60">
                        {`Welcome to the future of off-world coordination with MoonDAO.`}
                      </p> */}

                  <Image
                    src={URL.createObjectURL(teamImage)}
                    alt="entity-image"
                    width={600}
                    height={600}
                  />

                  <div className="flex flex-col w-full md:p-5 mt-10 max-w-[600px]">
                    <h2 className="font-GoodTimes text-3xl mb-2">OVERVIEW</h2>
                    <div className="flex flex-col dark:bg-[#0F152F] p-5 pb-10 rounded-[20px] md:p-5 overflow-auto space-y-3 md:space-y-0">
                      {isMobile ? (
                        Object.keys(teamData)
                          .filter((v) => v != 'formResponseId')
                          .map((v, i) => {
                            return (
                              <div
                                className="flex flex-col text-left"
                                key={'entityData' + i}
                              >
                                <p className="text-xl capitalize">{v}:</p>

                                <p className="text-md text-balance">
                                  {/**@ts-expect-error */}
                                  {teamData[v]!}
                                </p>
                              </div>
                            )
                          })
                      ) : (
                        <table className="table w-fit">
                          <tbody>
                            {Object.keys(teamData)
                              .filter((v) => v != 'formResponseId')
                              .map((v, i) => {
                                return (
                                  <tr className="" key={'entityData' + i}>
                                    <th className="text-xl bg-[#0F152F]">
                                      {v}:
                                    </th>

                                    <th className="text-md dark:bg-[#0F152F]">
                                      {/**@ts-expect-error */}
                                      {teamData[v]!}
                                    </th>
                                  </tr>
                                )
                              })}
                          </tbody>
                        </table>
                      )}
                    </div>
                  </div>
                  <div className="flex flex-col w-full md:p-5 mt-10 max-w-[600px]">
                    <h2 className="font-GoodTimes text-3xl mb-2">
                      IMPORTANT INFORMATION
                    </h2>
                    <div className="flex flex-col rounded-[20px] bg-[#0F152F] p-5 pb-10 md:p-5">
                      <h3 className="font-GoodTimes text-2xl mb-2">TREASURY</h3>
                      <p className="mt-2">
                        A self-custodied multisignature treasury will secure
                        your organization’s assets, allowing interaction with
                        any smart contracts within the Ethereum ecosystem.{' '}
                        <br /> <br />
                        You can add more signers later via your Team management
                        portal.
                      </p>
                    </div>
                    <div className="flex flex-col bg-[#0F152F] rounded-[20px] pb-10 p-5 mt-5">
                      <h3 className="font-GoodTimes text-2xl mb-2">MANAGER</h3>
                      <p className="mt-2">
                        The manager can modify your organization’s information.
                        To begin, the currently connected wallet will act as the
                        Manager.
                        <br /> <br />
                        You can add a manager or members to your organization
                        using your Team Management Portal.
                      </p>
                    </div>
                    <p className="mt-4">
                      Welcome to the future of on-chain, off-world coordination
                      with MoonDAO!
                    </p>
                  </div>
                  <div className="flex flex-row items-center mt-4">
                    <label
                      className="relative flex items-center p-3 rounded-full cursor-pointer"
                      htmlFor="link"
                    >
                      <input
                        checked={agreedToCondition}
                        onChange={(e) => setAgreedToCondition(e.target.checked)}
                        type="checkbox"
                        className="before:content[''] peer relative h-5 w-5 cursor-pointer appearance-none rounded-md border border-[#D7594F] transition-all before:absolute before:top-2/4 before:left-2/4 before:block before:h-12 before:w-12 before:-translate-y-2/4 before:-translate-x-2/4 before:rounded-full before:bg-blue-gray-500 before:opacity-0 before:transition-opacity checked:border-[#D7594F] checked:bg-gray-900 checked:before:bg-gray-900 hover:before:opacity-10"
                        id="link"
                      />
                      <span className="absolute text-white transition-opacity opacity-0 pointer-events-none top-2/4 left-2/4 -translate-y-2/4 -translate-x-2/4 peer-checked:opacity-100">
                        <svg
                          xmlns="http://www.w3.org/2000/svg"
                          className="h-3.5 w-3.5"
                          viewBox="0 0 20 20"
                          fill="currentColor"
                          stroke="currentColor"
                          strokeWidth="1"
                        >
                          <path
                            fillRule="evenodd"
                            d="M16.707 5.293a1 1 0 010 1.414l-8 8a1 1 0 01-1.414 0l-4-4a1 1 0 011.414-1.414L8 12.586l7.293-7.293a1 1 0 011.414 0z"
                            clipRule="evenodd"
                          ></path>
                        </svg>
                      </span>
                    </label>
                    <label
                      className="mt-px font-light text-gray-700  select-none max-w-[550px]"
                      htmlFor="link"
                    >
                      <p className="dark:text-white">
                        I have read and accepted the
                        <Link
                          rel="noopener noreferrer"
                          className="text-sky-400"
                          href="https://docs.moondao.com/Legal/Website-Terms-and-Conditions"
                          target="_blank"
                        >
                          {' '}
                          Terms and Conditions{' '}
                        </Link>{' '}
                        and the{' '}
                        <Link
                          className="text-sky-400"
                          href="https://docs.moondao.com/Legal/Website-Privacy-Policy"
                          target="_blank"
                          rel="noopener noreferrer"
                        >
                          Privacy Policy
                        </Link>
                        .
                      </p>
                    </label>
                  </div>
                  <PrivyWeb3Button
                    id="team-checkout-button"
                    label="Check Out"
                    isDisabled={!agreedToCondition || isLoadingMint}
                    action={async () => {
                      if (!account || !address) {
                        return toast.error(
                          'Please connect your wallet to continue.'
                        )
                      }
                      try {
                        const cost: any = await readContract({
                          contract: teamContract,
                          method: 'getRenewalPrice' as string,
                          params: [address, 365 * 24 * 60 * 60],
                        })

                        const formattedCost = ethers.utils
                          .formatEther(cost.toString())
                          .toString()

                        const estimatedMaxGas = 0.0003

                        const totalCost =
                          Number(formattedCost) + estimatedMaxGas

                        if (nativeBalance < totalCost) {
                          const roundedCost =
                            Math.ceil(+totalCost * 100000) / 100000

                          return await fundWallet(address, {
                            amount: String(roundedCost),
                          })
                        }

                        const adminHatMetadataBlob = new Blob(
                          [
                            JSON.stringify({
                              type: '1.0',
                              data: {
                                name: teamData.name + ' Admin',
                                description: teamData.description,
                              },
                            }),
                          ],
                          {
                            type: 'application/json',
                          }
                        )

                        const { cid: adminHatMetadataIpfsHash } =
                          await pinBlobOrFile(adminHatMetadataBlob)

                        const managerHatMetadataBlob = new Blob(
                          [
                            JSON.stringify({
                              type: '1.0',
                              data: {
                                name: teamData.name + ' Manager',
                                description: teamData.description,
                              },
                            }),
                          ],
                          {
                            type: 'application/json',
                          }
                        )

                        const { cid: managerHatMetadataIpfsHash } =
                          await pinBlobOrFile(managerHatMetadataBlob)

                        const memberHatMetadataBlob = new Blob(
                          [
                            JSON.stringify({
                              type: '1.0',
                              data: {
                                name: teamData.name + ' Member',
                                description: teamData.description,
                              },
                            }),
                          ],
                          {
                            type: 'application/json',
                          }
                        )

                        const { cid: memberHatMetadataIpfsHash } =
                          await pinBlobOrFile(memberHatMetadataBlob)

                        //pin image to IPFS

                        const renamedTeamImage = renameFile(
                          teamImage,
                          `${teamData.name} Team Image`
                        )

                        const { cid: newImageIpfsHash } = await pinBlobOrFile(
                          renamedTeamImage
                        )

                        if (!newImageIpfsHash) {
                          return toast.error('Error pinning image to IPFS')
                        }

                        setIsLoadingMint(true)
                        //mint NFT to safe

<<<<<<< HEAD
                        console.log('minting NFT')
                        const mintTx = await teamCreatorContract?.call(
                          'createMoonDAOTeam',
                          [
=======
                        const transaction = prepareContractCall({
                          contract: teamCreatorContract,
                          method: 'createMoonDAOTeam' as string,
                          params: [
>>>>>>> b9ae8fe0
                            'ipfs://' + adminHatMetadataIpfsHash,
                            'ipfs://' + managerHatMetadataIpfsHash,
                            'ipfs://' + memberHatMetadataIpfsHash,
                            teamData.name,
                            teamData.description,
                            'ipfs://' + newImageIpfsHash,
                            teamData.twitter,
                            teamData.communications,
                            teamData.website,
                            teamData.view,
                            teamData.formResponseId,
                          ],
<<<<<<< HEAD
                          {
                            value: cost,
                          }
                        )
                        console.log('minted NFT')
=======
                          value: cost,
                        })

                        const receipt: any = await sendAndConfirmTransaction({
                          transaction,
                          account,
                        })
>>>>>>> b9ae8fe0

                        const mintedTokenId = parseInt(
                          receipt.logs[14].topics[3],
                          16
                        ).toString()

                        if (mintedTokenId) {
                          const teamNFT = await waitForERC721(
                            teamContract,
                            mintedTokenId
                          )
                          const teamName = teamNFT?.metadata.name as string
                          const teamPrettyLink = generatePrettyLink(teamName)
                          setTimeout(async () => {
                            await sendDiscordMessage(
                              'networkNotifications',
                              `[**${teamName}** has created a team in the Space Acceleration Network!](${DEPLOYED_ORIGIN}/team/${teamPrettyLink}?_timestamp=123456789)`
                            )

                            router.push(`/team/${teamPrettyLink}`)
                            setIsLoadingMint(false)
                          }, 5000)
                        }
                      } catch (err) {
                        console.error(err)
                        setIsLoadingMint(false)
                      }
                    }}
                  />
                  {isLoadingMint && (
                    <p className="opacity-[50%]">
                      {
                        'On-chain registration can take up to a minute, please wait while the transaction is processed.'
                      }
                    </p>
                  )}
                </StageContainer>
              )}
            </div>
          </div>
          {/* Dev Buttons */}
          {process.env.NEXT_PUBLIC_ENV === 'dev' && (
            <div className="flex flex-row justify-center gap-4">
              <button onClick={() => setStage(stage - 1)}>BACK</button>
              <button onClick={() => setStage(stage + 1)}>NEXT</button>
            </div>
          )}
        </ContentLayout>
      </div>
    </Container>
  )
}<|MERGE_RESOLUTION|>--- conflicted
+++ resolved
@@ -439,17 +439,10 @@
                         setIsLoadingMint(true)
                         //mint NFT to safe
 
-<<<<<<< HEAD
-                        console.log('minting NFT')
-                        const mintTx = await teamCreatorContract?.call(
-                          'createMoonDAOTeam',
-                          [
-=======
                         const transaction = prepareContractCall({
                           contract: teamCreatorContract,
                           method: 'createMoonDAOTeam' as string,
                           params: [
->>>>>>> b9ae8fe0
                             'ipfs://' + adminHatMetadataIpfsHash,
                             'ipfs://' + managerHatMetadataIpfsHash,
                             'ipfs://' + memberHatMetadataIpfsHash,
@@ -462,13 +455,6 @@
                             teamData.view,
                             teamData.formResponseId,
                           ],
-<<<<<<< HEAD
-                          {
-                            value: cost,
-                          }
-                        )
-                        console.log('minted NFT')
-=======
                           value: cost,
                         })
 
@@ -476,7 +462,6 @@
                           transaction,
                           account,
                         })
->>>>>>> b9ae8fe0
 
                         const mintedTokenId = parseInt(
                           receipt.logs[14].topics[3],
