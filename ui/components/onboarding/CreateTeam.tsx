--- conflicted
+++ resolved
@@ -21,8 +21,6 @@
 import { StageButton } from './StageButton'
 import { StageContainer } from './StageContainer'
 import { ImageGenerator } from './TeamImageGenerator'
-import ContentLayout from '../layout/ContentLayout'
-import Footer from '../layout/Footer'
 
 export default function CreateTeam({
   address,
@@ -103,22 +101,6 @@
 
   return (
     <Container>
-<<<<<<< HEAD
-      <div id="create-team-image-container"
-        >
-        <ContentLayout
-          isProfile
-          mode="compact"
-          header='Join The Network'
-          mainPadding
-          headerSize="max(20px, 3vw)"
-          preFooter={<><Footer></Footer></>}
-          description=""
-          > 
-          <div className="flex flex-row w-full">
-            <div className="px-5 bg-slide-section lg:p-5 rounded-tl-[20px] rounded-[5vmax] md:m-5 mb-0 md:mb-0 w-full flex flex-col lg:max-w-[1200px]">
-              <div className="flex p-5 pb-0 flex-row w-full justify-between max-w-[600px] items-start">
-=======
       <div id="create-team-image-container">
         <ContentLayout
           isProfile
@@ -136,7 +118,6 @@
           <div className="flex flex-row w-full">
             <div className="px-5 bg-slide-section lg:p-5 rounded-tl-[20px] rounded-[5vmax] md:m-5 mb-0 md:mb-0 w-full flex flex-col lg:max-w-[1200px]">
               <div className="flex p-2 pb-0 flex-row w-full justify-between max-w-[600px] items-start">
->>>>>>> 8ad9eba9
                 <Steps
                   className="mb-4 w-[300px] sm:w-[600px] lg:max-w-[900px] md:-ml-16 -ml-10"
                   steps={['Design', 'Profile', 'Checkout']}
@@ -173,13 +154,9 @@
                   <div className="w-full">
                     <Widget
                       className="w-[100%] md:w-[100%]"
-<<<<<<< HEAD
-                      id={process.env.NEXT_PUBLIC_TYPEFORM_TEAM_FORM_ID as string}
-=======
                       id={
                         process.env.NEXT_PUBLIC_TYPEFORM_TEAM_FORM_ID as string
                       }
->>>>>>> 8ad9eba9
                       onSubmit={submitTypeform}
                       height={700}
                     />
@@ -253,15 +230,6 @@
                   </div>
                   <div className="flex flex-col w-full md:p-5 mt-10 max-w-[600px]">
                     <h2 className="font-GoodTimes text-3xl mb-2">IMPORTANT</h2>
-<<<<<<< HEAD
-                    <h2 className="font-GoodTimes text-3xl mb-2">INFORMATION</h2>
-                    <div className="flex flex-col rounded-[20px] bg-[#0F152F] p-5 pb-10 md:p-5">
-                      <h3 className="font-GoodTimes text-2xl mb-2">TREASURY</h3>
-                      <p className="mt-2">
-                        A self-custodied multisignature treasury will secure your
-                        organization’s assets, allowing to interact with any smart
-                        contracts within the Ethereum ecosystem. <br /> <br />
-=======
                     <h2 className="font-GoodTimes text-3xl mb-2">
                       INFORMATION
                     </h2>
@@ -272,7 +240,6 @@
                         your organization’s assets, allowing to interact with
                         any smart contracts within the Ethereum ecosystem.{' '}
                         <br /> <br />
->>>>>>> 8ad9eba9
                         You can add more signers later via your Team management
                         portal.
                       </p>
@@ -282,15 +249,6 @@
                         ADMINISTRATOR
                       </h3>
                       <p className="mt-2">
-<<<<<<< HEAD
-                        The admin can modify your organization’s information. To
-                        begin, the currently connected wallet will act as the
-                        Administrator.
-                        <br /> <br />
-                        You can change the admin or add more members to your
-                        organization using the Hats Protocol within your Team
-                        Management Portal.
-=======
                         The manager can modify your organization’s information.
                         To begin, the currently connected wallet will act as the
                         Manager.
@@ -298,7 +256,6 @@
                         You can add a manager or members to your organization
                         using the Hats Protocol within your Team Management
                         Portal.
->>>>>>> 8ad9eba9
                       </p>
                     </div>
                     <p className="mt-4">
@@ -358,21 +315,6 @@
                     isDisabled={!agreedToCondition || isLoadingMint}
                     onClick={async () => {
                       try {
-<<<<<<< HEAD
-                        const cost = await teamContract?.call('getRenewalPrice', [
-                          address,
-                          365 * 24 * 60 * 60,
-                        ])
-
-                        const formattedCost = ethers.utils
-                          .formatEther(cost.toString())
-                          .toString()
-
-                        if (nativeBalance < formattedCost) {
-                          return toast.error('Insufficient balance')
-                        }
-
-=======
                         const cost = await teamContract?.call(
                           'getRenewalPrice',
                           [address, 365 * 24 * 60 * 60]
@@ -386,7 +328,6 @@
                           return toast.error('Insufficient balance')
                         }
 
->>>>>>> 8ad9eba9
                         const accessToken = await getAccessToken()
 
                         //get pinata jwt
@@ -399,19 +340,6 @@
 
                         const pinataJWT = await jwtRes.text()
 
-<<<<<<< HEAD
-                        const adminHatMetadataIpfsHash = await pinMetadataToIPFS(
-                          pinataJWT || '',
-                          {
-                            type: '1.0',
-                            data: {
-                              name: teamData.name + ' Admin',
-                              description: teamData.description,
-                            },
-                          },
-                          teamData.name + 'Admin Hat Metadata'
-                        )
-=======
                         const adminHatMetadataIpfsHash =
                           await pinMetadataToIPFS(
                             pinataJWT || '',
@@ -424,7 +352,6 @@
                             },
                             teamData.name + 'Admin Hat Metadata'
                           )
->>>>>>> 8ad9eba9
 
                         const managerHatMetadataIpfsHash =
                           await pinMetadataToIPFS(
@@ -452,11 +379,7 @@
 
                         setIsLoadingMint(true)
                         //mint NFT to safe
-<<<<<<< HEAD
-                        console.log(teamCreatorContract)
-=======
-
->>>>>>> 8ad9eba9
+
                         const mintTx = await teamCreatorContract?.call(
                           'createMoonDAOTeam',
                           [
@@ -493,8 +416,6 @@
                   >
                     {isLoadingMint ? 'loading...' : 'Mint'}
                   </StageButton>
-<<<<<<< HEAD
-=======
                   {isLoadingMint && (
                     <p className="opacity-[50%]">
                       {
@@ -502,18 +423,12 @@
                       }
                     </p>
                   )}
->>>>>>> 8ad9eba9
                 </StageContainer>
               )}
             </div>
           </div>
-<<<<<<< HEAD
-          </ContentLayout>  
-      </div> 
-=======
         </ContentLayout>
       </div>
->>>>>>> 8ad9eba9
     </Container>
   )
 }