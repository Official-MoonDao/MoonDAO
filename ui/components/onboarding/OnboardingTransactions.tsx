import { useWallets } from '@privy-io/react-auth'
import { TradeType } from '@uniswap/sdk-core'
import { ethers } from 'ethers'
import { useContext, useEffect, useMemo, useState } from 'react'
import toast from 'react-hot-toast'
import { useMoonPay } from '../../lib/privy/hooks/useMoonPay'
import PrivyWalletContext from '../../lib/privy/privy-wallet-context'
import { useUniswapTokens } from '../../lib/uniswap/UniswapTokens'
import { useUniversalRouter } from '../../lib/uniswap/hooks/useUniversalRouter'
import { LoadingSpinner } from '../layout/LoadingSpinner'

/*
Step 1: Purchase MATIC -- Check for MATIC balance > selected level

Step 2: Swap MATIC for Mooney -- Check for Mooney balance > selected level

Step 3: Approve Mooney -- Check for Mooney approval > selected level

Step 4: Lock Mooney -- Check for Mooney Lock amnt > selected level
*/

const TESTING = false

type StepProps = {
  realStep: number
  stepNum: number
  title: string
  explanation: string
  action: () => Promise<any>
  isDisabled?: boolean
  txExplanation?: string
  selectedChain: any
  selectedWallet: any
  wallets: any[]
}

function Step({
  realStep,
  stepNum,
  title,
  explanation,
  action,
  isDisabled,
  txExplanation,
  selectedChain,
  selectedWallet,
  wallets,
}: StepProps) {
  const [isLoadingAction, setIsLoadingAction] = useState(false)
  const [isProcessingTx, setIsProcessingTx] = useState(false)

  return (
    <div className="mt-5 w-full h-full text-black dark:text-white">
      <div className="flex flex-col items-center text-center lg:flex-row lg:text-left lg:gap-5 lg:w-full lg:h-full p-2 lg:p-3 border border-gray-500 dark:border-white dark:border-opacity-[0.18]">
        <p
          className={`block px-3 py-1 text-xl font-bold rounded-[9999px] ${
            realStep === stepNum
              ? 'bg-[grey] animate-pulse'
              : realStep > stepNum
              ? 'bg-[lightgreen]'
              : 'bg-moon-orange'
          }`}
        >
          {stepNum}
        </p>
        <div className="flex-col justify-start items-start gap-4 inline-flex">
          <div className="mt-[15px] text-left block lg:mt-0 xl:text-xl lg:max-w-[190px]">
            {title}
          </div>
        </div>
        <div className="mt-1 opacity-60 text-base font-normal lg:mt-0 xl:text-base">
          {explanation}
        </div>

        {realStep === stepNum && txExplanation && <p>{txExplanation}</p>}
        {/*Previously was a border-4 class on hover for this button but changed it for scale, as increasing border expands the whole container on hover*/}
      </div>
      {realStep === stepNum && (
        <button
          className="my-2 w-[100%] h-auto p-3 space-y-2 hover:scale-105 duration-300 ease-in-out px-8 py-2 text-black dark:text-white text-base font-normal font-['Roboto Mono'] dark:bg-[#FFFFFF14] bg-[#00000025]"
          onClick={async () => {
            //check network
            if (
              +wallets[selectedWallet].chainId.split(':')[1] !==
              +selectedChain.chainId
            ) {
              return toast.error(
                `Please switch wallet to ${selectedChain.name}`
              )
            }

            setIsLoadingAction(true)
            
            try {
              setIsProcessingTx(true)
              await action()
            } catch (err: any) {
              toast.error(err.message.slice(0, 150))
              setIsProcessingTx(false)
            }
          }}
          disabled={isDisabled || isLoadingAction || isProcessingTx}
        >
          {isProcessingTx ? (
            <LoadingSpinner>{'...processing'}</LoadingSpinner>
          ) : isDisabled || isLoadingAction ? (
            <LoadingSpinner>{'...loading'}</LoadingSpinner>
          ) : (
            'Start'
          )}
        </button>
      )}
    </div>
  )
}

export function OnboardingTransactions({
  selectedChain,
  selectedLevel,
  mooneyBalance,
  vMooneyLock,
  tokenAllowance,
  approveMooney,
  createLock,
  setStage,
}: any) {
  const [currStep, setCurrStep] = useState(1)

  //Privy
  const { selectedWallet } = useContext(PrivyWalletContext)
  const { wallets } = useWallets()

  //MoonPay
  const fund = useMoonPay()
  const extraFundsForGas = useMemo(() => {
    return +selectedChain.chainId === 1 ? 0.05 : 1
  }, [selectedChain])

  //Uniswap
  const { MOONEY, NATIVE_TOKEN } = useUniswapTokens()
  const [mooneySwapRoute, setMooneySwapRoute] = useState<any>()
  const {
    generateRoute: generateMooneyRoute,
    executeRoute: executeMooneySwapRoute,
  } = useUniversalRouter(
    selectedLevel.nativeSwapRoute?.route[0].rawQuote.toString() / 10 ** 18,
    NATIVE_TOKEN,
    MOONEY
  )

  useEffect(() => {
    if (selectedLevel.nativeSwapRoute) {
      generateMooneyRoute(TradeType.EXACT_INPUT).then((swapRoute: any) =>
        setMooneySwapRoute(swapRoute)
      )
    }
  }, [selectedLevel?.nativeSwapRoute])

  useEffect(() => {
<<<<<<< HEAD
    const checkStep = async () => {
      if (vMooneyLock?.[0].toString() >= selectedLevel.price) {
        console.log("moving to step 5")
=======
    const checkStepOne = async () => {
      const wallet = wallets[selectedWallet]
      if (!wallet) return
      const provider = await wallet.getEthersProvider()
      const nativeBalance = await provider.getBalance(wallet.address)
      const formattedNativeBalance = ethers.utils.formatEther(nativeBalance)
      if (
        +formattedNativeBalance >
          selectedLevel.nativeSwapRoute?.route[0].rawQuote.toString() /
            10 ** 18 ||
        TESTING
      ) {
        console.log('moving to step 2')
        setCurrStep(2)
      }
    }

    const checkStepTwo = async () => {
      if (mooneyBalance?.toString() / 10 ** 18 >= selectedLevel.price - 1) {
        console.log('moving to step 3')
        setCurrStep(3)
      } else if (vMooneyLock?.[0].toString() > 0) {
>>>>>>> 5df3861f
        setCurrStep(5)
        setStage(2)
      }
<<<<<<< HEAD
      else if (
        mooneyBalance?.toString() / 10 ** 18 >= selectedLevel.price - 1 &&
        tokenAllowance?.toString() / 10 ** 18 >=
        selectedLevel.price / 2
      ) {
        console.log("moving to step 4")
        setCurrStep(4)
      } 
      else if (
        mooneyBalance?.toString() / 10 ** 18 >= selectedLevel.price - 1
      ) {
        console.log("moving to step 3")
        setCurrStep(3)
      }
      else {
        const wallet = wallets[selectedWallet]
        if (!wallet) return
        const provider = await wallet.getEthersProvider()
        const nativeBalance = await provider.getBalance(wallet.address)
        const formattedNativeBalance = ethers.utils.formatEther(nativeBalance)
        if (
          +formattedNativeBalance >
            selectedLevel.nativeSwapRoute?.route[0].rawQuote.toString() /
              10 ** 18 ||
          TESTING
        ) {
          console.log("moving to step 2")
          setCurrStep(2)
        }
      }
    }
    checkStep()
=======
    }

    const checkStepThree = async () => {
      if (tokenAllowance?.toString() / 10 ** 18 >= selectedLevel.price / 2) {
        console.log('moving to step 4')
        setCurrStep(4)
      }
    }

    const checkStepFour = async () => {
      if (vMooneyLock?.[0].toString() >= selectedLevel.price) {
        console.log('moving to step 5')
        setCurrStep(5)
        setStage(3)
      }
    }

    if (currStep == 1) checkStepOne()
    else if (currStep == 2) checkStepTwo()
    else if (currStep == 3) checkStepThree()
    else if (currStep == 4) checkStepFour()
>>>>>>> 5df3861f
  })

  return (
    <div className="mt-2 lg:mt-5 flex flex-col items-center text-slate-950 dark:text-white">
      <div className="w-full flex gap-8 justify-center"></div>
      <Step
        realStep={currStep}
        stepNum={1}
        title={'Purchase MATIC'}
        explanation={
          'You need MATIC to swap it for our governance token $MOONEY.'
        }
        action={async () => {
          const wallet = wallets[selectedWallet]
          if (!wallet) return
          const provider = await wallet.getEthersProvider()
          const nativeBalance = await provider.getBalance(wallet.address)
          const formattedNativeBalance = ethers.utils.formatEther(nativeBalance)
          const levelPrice =
            selectedLevel.nativeSwapRoute.route[0].rawQuote.toString() /
            10 ** 18
          
          const fundTX = await fund(
            levelPrice - +formattedNativeBalance + extraFundsForGas
          )
        }}
        isDisabled={!selectedLevel.nativeSwapRoute?.route[0]}
        txExplanation={`Fund wallet with ${
          selectedLevel.nativeSwapRoute?.route[0]
            ? (
                selectedLevel.nativeSwapRoute?.route[0].rawQuote.toString() /
                  10 ** 18 +
                extraFundsForGas
              ).toFixed(5)
            : '...'
        } ${selectedChain.slug === 'ethereum' ? 'ETH' : 'MATIC'}`}
        selectedChain={selectedChain}
        selectedWallet={selectedWallet}
        wallets={wallets}
      />
      <Step
        realStep={currStep}
        stepNum={2}
        title={'Purchase $MOONEY on Uniswap'}
        explanation={
          'MoonDAO routes the order to the best price on a Decentralized Exchange. The amount of $MOONEY received may vary.'
        }
        action={async () => {
          await executeMooneySwapRoute(mooneySwapRoute)
        }}
        isDisabled={!mooneySwapRoute}
        txExplanation={`Swap ${
          selectedLevel.nativeSwapRoute
            ? (
                selectedLevel.nativeSwapRoute?.route[0].rawQuote.toString() /
                10 ** 18
              ).toFixed(
                selectedLevel.nativeSwapRoute?.route[0].rawQuote.toString() /
                  10 ** 18 >=
                  0.1
                  ? 2
                  : 5
              )
            : '...'
        } ${
          selectedChain.slug === 'ethereum' ? 'ETH' : 'MATIC'
        } for ${selectedLevel.price.toLocaleString()} $MOONEY`}
        selectedChain={selectedChain}
        selectedWallet={selectedWallet}
        wallets={wallets}
      />
      {selectedLevel.hasVotingPower && (
        <>
          <Step
            realStep={currStep}
            stepNum={3}
            title={'Token Approval'}
            explanation={
              'Next, you’ll approve some of the MOONEY tokens for staking. This prepares your tokens for the next step.'
            }
            action={async () => {
              await approveMooney()
            }}
            isDisabled={!mooneySwapRoute}
            txExplanation={`Approve ${(
              selectedLevel.price / 2
            ).toLocaleString()} $MOONEY for staking`}
            selectedChain={selectedChain}
            selectedWallet={selectedWallet}
            wallets={wallets}
          />
          <Step
            realStep={currStep}
            stepNum={4}
            title={'Stake $MOONEY'}
            explanation={
              'Last step, staking tokens gives you voting power within the community and makes you a full member of our community!'
            }
            action={async () => await createLock()}
            txExplanation={`Stake ${
              selectedLevel.price / 2
            } $MOONEY for 1 year`}
            selectedChain={selectedChain}
            selectedWallet={selectedWallet}
            wallets={wallets}
          />
        </>
      )}
    </div>
  )
}<|MERGE_RESOLUTION|>--- conflicted
+++ resolved
@@ -157,53 +157,22 @@
   }, [selectedLevel?.nativeSwapRoute])
 
   useEffect(() => {
-<<<<<<< HEAD
     const checkStep = async () => {
       if (vMooneyLock?.[0].toString() >= selectedLevel.price) {
         console.log("moving to step 5")
-=======
-    const checkStepOne = async () => {
-      const wallet = wallets[selectedWallet]
-      if (!wallet) return
-      const provider = await wallet.getEthersProvider()
-      const nativeBalance = await provider.getBalance(wallet.address)
-      const formattedNativeBalance = ethers.utils.formatEther(nativeBalance)
-      if (
-        +formattedNativeBalance >
-          selectedLevel.nativeSwapRoute?.route[0].rawQuote.toString() /
-            10 ** 18 ||
-        TESTING
-      ) {
-        console.log('moving to step 2')
-        setCurrStep(2)
-      }
-    }
-
-    const checkStepTwo = async () => {
-      if (mooneyBalance?.toString() / 10 ** 18 >= selectedLevel.price - 1) {
-        console.log('moving to step 3')
-        setCurrStep(3)
-      } else if (vMooneyLock?.[0].toString() > 0) {
->>>>>>> 5df3861f
         setCurrStep(5)
         setStage(2)
-      }
-<<<<<<< HEAD
-      else if (
+      } else if (
         mooneyBalance?.toString() / 10 ** 18 >= selectedLevel.price - 1 &&
         tokenAllowance?.toString() / 10 ** 18 >=
         selectedLevel.price / 2
       ) {
         console.log("moving to step 4")
         setCurrStep(4)
-      } 
-      else if (
-        mooneyBalance?.toString() / 10 ** 18 >= selectedLevel.price - 1
-      ) {
+      } else if (mooneyBalance?.toString() / 10 ** 18 >= selectedLevel.price - 1) {
         console.log("moving to step 3")
         setCurrStep(3)
-      }
-      else {
+      } else {
         const wallet = wallets[selectedWallet]
         if (!wallet) return
         const provider = await wallet.getEthersProvider()
@@ -221,29 +190,6 @@
       }
     }
     checkStep()
-=======
-    }
-
-    const checkStepThree = async () => {
-      if (tokenAllowance?.toString() / 10 ** 18 >= selectedLevel.price / 2) {
-        console.log('moving to step 4')
-        setCurrStep(4)
-      }
-    }
-
-    const checkStepFour = async () => {
-      if (vMooneyLock?.[0].toString() >= selectedLevel.price) {
-        console.log('moving to step 5')
-        setCurrStep(5)
-        setStage(3)
-      }
-    }
-
-    if (currStep == 1) checkStepOne()
-    else if (currStep == 2) checkStepTwo()
-    else if (currStep == 3) checkStepThree()
-    else if (currStep == 4) checkStepFour()
->>>>>>> 5df3861f
   })
 
   return (
