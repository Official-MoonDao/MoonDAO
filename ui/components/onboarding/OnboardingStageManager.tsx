import { usePrivy } from '@privy-io/react-auth'
import { useEffect, useState } from 'react'
import { ContributionLevels } from './ContributionLevels'
import { ContributionModal } from './ContributionModal'
import { OnboardingCongrats } from './OnboardingCongrats'
import { ProofOfHumanity } from './ProofOfHumanity'

/*
Onboarding Stages:
0. Welcome to MoonDAO
1. Select Contribution Level
2. Congrats
3. Proof of Humanity
*/
<<<<<<< HEAD
import { usePrivy, useWallets } from '@privy-io/react-auth'
import { useContract } from '@thirdweb-dev/react'
import { ethers } from 'ethers'
import { useContext, useEffect, useState, useRef, useMemo } from 'react'
import toast from 'react-hot-toast'
import { useMoonPay } from '../../lib/privy/hooks/useMoonPay'
import PrivyWalletContext from '../../lib/privy/privy-wallet-context'
import { useSwapRouter } from '../../lib/uniswap/hooks/useSwapRouter'
import { PrivyWeb3Button } from '../privy/PrivyWeb3Button'
import { ContributionLevels } from './ContributionLevels'
import { ProofOfHumanity } from './ProofOfHumanity'
import { OnboardingCongrats } from './OnboardingCongrats'

const isDevEnv = process.env.NODE_ENV === 'development';
=======
>>>>>>> 4028bbf5

function StageContainer({ children }: any) {
  return (
    <section className="px-4 lg:px-7 xl:px-9 py-8 lg:py-10 lg:mt-5 w-[336px] sm:w-[400px] lg:w-full lg:max-w-[1080px] font-RobotoMono">
      {children}
    </section>
  )
}

export function OnboardingStageManager() {
  const { user, login } = usePrivy()
  const [stage, setStage] = useState(0)
  const trackRef = useRef<HTMLDivElement>(null);
  const [selectedLevel, setSelectedLevel] = useState<number>(0)

  useEffect(() => {
    if (user && stage === 0) {
      setStage(1)
    } else if (!user) {
      setStage(0)
    }
  }, [user])

  const MultiStepStage = ({ steps }: any) => {
    const handleNext = () => {
      setStage(stage + 1);
    }

    const handlePrev = () => {
      setStage(stage - 1);
    }

    const progressWidth = useMemo(() => {
      if (stage === 0 || stage === 1 || !trackRef.current) return '0'
      if (stage === 4) return trackRef.current?.offsetWidth

      const stageWidth = trackRef.current?.offsetWidth / 2
      const width = stageWidth * (stage - 1)

      return width
    }, [trackRef.current, stage])


    return (
      <div>
        <ul
          data-te-stepper-init
          className="relative m-0 flex list-none justify-between overflow-hidden p-0 transition-[height] duration-200 ease-in-out"
          style={{ zIndex: 1 }}
        >

          <StepCircle stepNumber="1" currentStage={stage} />
          <StepCircle stepNumber="2" currentStage={stage} />
          <StepCircle stepNumber="3" currentStage={stage} />
        </ul>
        <div className='mb-8'>
          <div className='bg-light relative h-[10px] w-full rounded-2xl bottom-12'>
            <div ref={trackRef} className='bg-gray-500 max-w-[1112px] absolute top-0 left-0 h-full w-[100%] rounded-2xl'></div>
            <div className={`bg-success absolute top-0 left-0 h-full rounded-2xl`} style={{ width: `${progressWidth}px` }}></div>
          </div>
        </div>
        <br />
        <div>
          <br />
          {steps[stage].component}
        </div>
        <br />
        {
          isDevEnv && stage > 0 && (
            <>
              <div style={{ display: 'flex', justifyContent: 'start' }}>
                <button onClick={handlePrev} disabled={stage === 0}>Previous</button>
              </div><div style={{ display: 'flex', justifyContent: 'end' }}>
                <button onClick={handleNext} disabled={stage === steps.length - 1}>Next</button>
              </div>
            </>
          )
        }
      </div >
    );
  };

  const StepZero = () => <StageContainer>
    <h2 className="text-[#071732] dark:text-white font-GoodTimes text-4xl lg:text-5xl text-left">Welcome to MoonDAO</h2>
    <p className='mt-[15px] text-base opacity-60'>{`Onboarding at MoonDAO takes less than five minutes even if it's your first time in Web3.`}</p>

    <div className='mt-10 bg-slate-950 animate-pulse  w-[320px] sm:w-[80%] h-[426px]'></div>


    <button
      onClick={() => {
        if (!user) {
          login()
        } else {
          setStage(1)
        }
      }}
      className="mt-6 px-5 py-3 bg-moon-orange"
    >
      Begin Onboarding
    </button>
  </StageContainer>;

  const StepOne = () => <StageContainer>
    <h1 className="text-[#071732] dark:text-white font-GoodTimes text-3xl sm:text-4xl lg:text-5xl text-left">Step 1 of 3: Select Contribution Level</h1>
    <ContributionLevels
      selectedLevel={selectedLevel}
      setSelectedLevel={setSelectedLevel}
    />
    {/*Hidden it for demo because it's not on the design, how should this one be added? */}
    <PrivyWeb3Button
      className='hidden'
      label="Purchase"
      action={async () => {
        //check balance of wallet, if not enough matic then fund from moonpay
        // const maticBalance = await maticContract?.call('balanceOf', [
        //   wallets[selectedWallet].address,
        // ])
        const provider = await wallets[selectedWallet].getEthersProvider()
        const nativeBalance = await provider.getBalance(
          wallets[selectedWallet].address
        )

        const formattedNativeBalance =
          ethers.utils.formatEther(nativeBalance)

        if (+formattedNativeBalance < selectedLevel) {
          toast(
            "You don't have enough Matic to purchase this level, use Moonpay to fund your wallet"
          )
          setTimeout(async () => {
            await fund(selectedLevel - +formattedNativeBalance)
          }, 3000)
        }

        //buy mooney on L2 using uniswap
        const route = await generateRoute()
        const tx = await executeRoute(route)
        //approve mooney for lock
        //lock mooney
      }}
      isDisabled={selectedLevel === 0}
    />
  </StageContainer>;

  const StepTwo = () => <StageContainer>
    <OnboardingCongrats />
  </StageContainer>;

  const StepThree = () => <StageContainer>
    <h1 className="text-[#071732] dark:text-white font-GoodTimes text-4xl lg:text-5xl text-left">Proof of Humanity</h1>
    <p className='mt-[15px] text-base opacity-60'>{`To access governance and events at MoonDAO you must complete thtese steps.  No identifying data is stored by MoonDAO in this process.`}</p>
    <ProofOfHumanity />
  </StageContainer>;

  const StepFour = () => <StageContainer />

  const StepCircle = (props: any) => {
    const { stepNumber, currentStage } = props

    const isActive = currentStage > parseInt(stepNumber)
    return (
      <li>
        <div className="flex cursor-pointer items-center leading-[1.3rem] no-underline focus:outline-none">
          <span
            className={`my-6 flex h-[40px] w-[40px] items-center justify-center rounded-full ${isActive ? 'bg-[#16a34a]' : 'bg-[#ebedef]'} text-md font-medium ${isActive ? 'text-white' : 'text-[#40464f]'}`}>
            {stepNumber}
          </span>
        </div>
      </li>
    )
  }

  const steps = [
    { component: <StepZero /> },
    { component: <StepOne /> },
    { component: <StepTwo /> },
    { component: <StepThree /> },
    { component: <StepFour /> },
  ];

  return (
<<<<<<< HEAD
    <div className="flex flex-col pt-8 w-full h-full">
      <MultiStepStage steps={steps} />
    </div>
=======
    <main>
      {stage === 0 && (
        <StageContainer>
          <h2 className="text-[#071732] dark:text-white font-GoodTimes text-4xl lg:text-5xl text-left">
            Welcome to MoonDAO
          </h2>
          <p className="mt-[15px] text-base opacity-60">{`Onboarding at MoonDAO takes less than five minutes even if it's your first time in Web3.`}</p>

          <div className="mt-10 bg-slate-950 animate-pulse  w-[320px] sm:w-[80%] h-[426px]"></div>

          <button
            onClick={() => {
              if (!user) {
                login()
              } else {
                setStage(1)
              }
            }}
            className="mt-6 px-5 py-3 bg-moon-orange"
          >
            Begin Onboarding
          </button>
        </StageContainer>
      )}
      {stage === 1 && (
        <StageContainer>
          <h1 className="text-[#071732] dark:text-white font-GoodTimes text-3xl sm:text-4xl lg:text-5xl text-left">
            Step 1 of 3: Select Contribution Level
          </h1>
          <ContributionLevels
            selectedLevel={selectedLevel}
            setSelectedLevel={setSelectedLevel}
          />
          {/*Hidden it for demo because it's not on the design, how should this one be added? */}
          <ContributionModal
            selectedLevel={selectedLevel}
            setSelectedLevel={setSelectedLevel}
          />
        </StageContainer>
      )}
      {stage === 2 && (
        <StageContainer>
          <OnboardingCongrats />
        </StageContainer>
      )}
      {stage === 3 && (
        <StageContainer>
          <h1 className="text-[#071732] dark:text-white font-GoodTimes text-4xl lg:text-5xl text-left">
            Proof of Humanity
          </h1>
          <p className="mt-[15px] text-base opacity-60">{`To access governance and events at MoonDAO you must complete thtese steps.  No identifying data is stored by MoonDAO in this process.`}</p>
          <ProofOfHumanity />
        </StageContainer>
      )}

      {/* DEV BUTTONS -- REMOVE B4 PUSHING TO PROD */}
      <div className="mt-20 gap-2 flex flex-col items-center">
        <h6 className="text-red-500">Dev menu</h6>
        <button
          className="p-2 bg-[blue]"
          onClick={() => setStage(stage - 1)}
          disabled={stage === 0}
        >
          prev stage
        </button>
        <button
          className={`p-2 bg-[blue] ${stage === 3 && 'opacity-50'}`}
          onClick={() => setStage(stage + 1)}
          disabled={stage === 3}
        >
          next next
        </button>
      </div>
    </main>
>>>>>>> 4028bbf5
  )
}<|MERGE_RESOLUTION|>--- conflicted
+++ resolved
@@ -12,7 +12,6 @@
 2. Congrats
 3. Proof of Humanity
 */
-<<<<<<< HEAD
 import { usePrivy, useWallets } from '@privy-io/react-auth'
 import { useContract } from '@thirdweb-dev/react'
 import { ethers } from 'ethers'
@@ -27,8 +26,7 @@
 import { OnboardingCongrats } from './OnboardingCongrats'
 
 const isDevEnv = process.env.NODE_ENV === 'development';
-=======
->>>>>>> 4028bbf5
+
 
 function StageContainer({ children }: any) {
   return (
@@ -211,85 +209,8 @@
   ];
 
   return (
-<<<<<<< HEAD
     <div className="flex flex-col pt-8 w-full h-full">
       <MultiStepStage steps={steps} />
     </div>
-=======
-    <main>
-      {stage === 0 && (
-        <StageContainer>
-          <h2 className="text-[#071732] dark:text-white font-GoodTimes text-4xl lg:text-5xl text-left">
-            Welcome to MoonDAO
-          </h2>
-          <p className="mt-[15px] text-base opacity-60">{`Onboarding at MoonDAO takes less than five minutes even if it's your first time in Web3.`}</p>
-
-          <div className="mt-10 bg-slate-950 animate-pulse  w-[320px] sm:w-[80%] h-[426px]"></div>
-
-          <button
-            onClick={() => {
-              if (!user) {
-                login()
-              } else {
-                setStage(1)
-              }
-            }}
-            className="mt-6 px-5 py-3 bg-moon-orange"
-          >
-            Begin Onboarding
-          </button>
-        </StageContainer>
-      )}
-      {stage === 1 && (
-        <StageContainer>
-          <h1 className="text-[#071732] dark:text-white font-GoodTimes text-3xl sm:text-4xl lg:text-5xl text-left">
-            Step 1 of 3: Select Contribution Level
-          </h1>
-          <ContributionLevels
-            selectedLevel={selectedLevel}
-            setSelectedLevel={setSelectedLevel}
-          />
-          {/*Hidden it for demo because it's not on the design, how should this one be added? */}
-          <ContributionModal
-            selectedLevel={selectedLevel}
-            setSelectedLevel={setSelectedLevel}
-          />
-        </StageContainer>
-      )}
-      {stage === 2 && (
-        <StageContainer>
-          <OnboardingCongrats />
-        </StageContainer>
-      )}
-      {stage === 3 && (
-        <StageContainer>
-          <h1 className="text-[#071732] dark:text-white font-GoodTimes text-4xl lg:text-5xl text-left">
-            Proof of Humanity
-          </h1>
-          <p className="mt-[15px] text-base opacity-60">{`To access governance and events at MoonDAO you must complete thtese steps.  No identifying data is stored by MoonDAO in this process.`}</p>
-          <ProofOfHumanity />
-        </StageContainer>
-      )}
-
-      {/* DEV BUTTONS -- REMOVE B4 PUSHING TO PROD */}
-      <div className="mt-20 gap-2 flex flex-col items-center">
-        <h6 className="text-red-500">Dev menu</h6>
-        <button
-          className="p-2 bg-[blue]"
-          onClick={() => setStage(stage - 1)}
-          disabled={stage === 0}
-        >
-          prev stage
-        </button>
-        <button
-          className={`p-2 bg-[blue] ${stage === 3 && 'opacity-50'}`}
-          onClick={() => setStage(stage + 1)}
-          disabled={stage === 3}
-        >
-          next next
-        </button>
-      </div>
-    </main>
->>>>>>> 4028bbf5
   )
 }