import { XMarkIcon } from '@heroicons/react/24/outline'
import { Options } from '@layerzerolabs/lz-v2-utilities'
import { waitForMessageReceived } from '@layerzerolabs/scan-client'
import { getAccessToken } from '@privy-io/react-auth'
import { Widget } from '@typeform/embed-react'
import {
  CITIZEN_ADDRESSES,
  CITIZEN_CROSS_CHAIN_MINT_ADDRESSES,
  LAYERZERO_SOURCE_CHAIN_TO_DESTINATION_EID,
  CK_NETWORK_SIGNUP_FORM_ID,
  CK_NETWORK_SIGNUP_TAG_ID,
  DEPLOYED_ORIGIN,
  DEFAULT_CHAIN_V5,
  DISCORD_CITIZEN_ROLE_ID,
} from 'const/config'
import { ethers } from 'ethers'
import Image from 'next/image'
import Link from 'next/link'
import { useRouter } from 'next/router'
import { useCallback, useEffect, useState } from 'react'
import toast from 'react-hot-toast'
import {
  prepareContractCall,
  readContract,
  sendAndConfirmTransaction,
  waitForReceipt,
} from 'thirdweb'
import { useActiveAccount } from 'thirdweb/react'
import useWindowSize from '../../lib/team/use-window-size'
import { useOnrampAutoTransaction } from '@/lib/coinbase/useOnrampAutoTransaction'
import useSubscribe from '@/lib/convert-kit/useSubscribe'
import useTag from '@/lib/convert-kit/useTag'
import sendDiscordMessage from '@/lib/discord/sendDiscordMessage'
import { pinBlobOrFile } from '@/lib/ipfs/pinBlobOrFile'
import { arbitrum, base, ethereum, sepolia, arbitrumSepolia } from '@/lib/rpc/chains'
import { generatePrettyLinkWithId } from '@/lib/subscription/pretty-links'
import cleanData from '@/lib/tableland/cleanData'
import { getChainSlug } from '@/lib/thirdweb/chain'
import client from '@/lib/thirdweb/client'
import useContract from '@/lib/thirdweb/hooks/useContract'
import { useNativeBalance } from '@/lib/thirdweb/hooks/useNativeBalance'
import waitForERC721 from '@/lib/thirdweb/waitForERC721'
import { CitizenData, formatCitizenShortFormData } from '@/lib/typeform/citizenFormData'
import waitForResponse from '@/lib/typeform/waitForResponse'
import { renameFile } from '@/lib/utils/files'
import { useFormCache } from '@/lib/utils/hooks/useFormCache'
import NetworkSelector from '@/components/thirdweb/NetworkSelector'
import CitizenABI from '../../const/abis/Citizen.json'
import CrossChainMinterABI from '../../const/abis/CrossChainMinter.json'
import { CBOnrampModal } from '../coinbase/CBOnrampModal'
import Container from '../layout/Container'
import ContentLayout from '../layout/ContentLayout'
import { ExpandedFooter } from '../layout/ExpandedFooter'
import { Steps } from '../layout/Steps'
import { PrivyWeb3Button } from '../privy/PrivyWeb3Button'
import { ImageGenerator } from './CitizenImageGenerator'
import { StageContainer } from './StageContainer'

export default function CreateCitizen({ selectedChain, setSelectedTier }: any) {
  const router = useRouter()

  const defaultChainSlug = getChainSlug(DEFAULT_CHAIN_V5)
  const selectedChainSlug = getChainSlug(selectedChain)
  const isTestnet = process.env.NEXT_PUBLIC_CHAIN != 'mainnet'
  const chains = isTestnet ? [sepolia, arbitrumSepolia] : [arbitrum, base, ethereum]
  const destinationChain = isTestnet ? sepolia : arbitrum
  const account = useActiveAccount()
  // In test mode (Cypress), use mock address from window if available
  const mockAddress =
    typeof window !== 'undefined' && (window as any).__CYPRESS_MOCK_ADDRESS__
  const address = account?.address || mockAddress

  const [stage, setStage] = useState<number>(0)
  const [lastStage, setLastStage] = useState<number>(0)

  //Input Image for Image Generator
  const [inputImage, setInputImage] = useState<File>()
  //Final Image for Citizen Profile
  const [citizenImage, setCitizenImage] = useState<any>()

  const [citizenData, setCitizenData] = useState<CitizenData>({
    name: '',
    email: '',
    description: '',
    location: '',
    view: '',
    discord: '',
    website: '',
    twitter: '',
    formResponseId: '',
  })
  const [agreedToCondition, setAgreedToCondition] = useState<boolean>(false)

  const [isLoadingMint, setIsLoadingMint] = useState<boolean>(false)
  const [isImageGenerating, setIsImageGenerating] = useState(false)
  const [freeMint, setFreeMint] = useState(false)
  const [onrampModalOpen, setOnrampModalOpen] = useState(false)
  const [requiredEthAmount, setRequiredEthAmount] = useState(0)

  const citizenContract = useContract({
    address: CITIZEN_ADDRESSES[defaultChainSlug],
    abi: CitizenABI,
    chain: DEFAULT_CHAIN_V5,
  })
  const crossChainMintContract = useContract({
    address: CITIZEN_CROSS_CHAIN_MINT_ADDRESSES[selectedChainSlug],
    abi: CrossChainMinterABI,
    chain: selectedChain,
  })

  // Form state caching
  const { cache, setCache, clearCache, restoreCache } = useFormCache<{
    stage: number
    citizenData: CitizenData
    citizenImage: any
    inputImage: File | undefined
    agreedToCondition: boolean
  }>('CreateCitizenCacheV1', address)

  // Redirect handling and auto-transaction
  const calculateCost = useCallback(
    async (formattedCost: string) => {
      const estimatedMaxGas = 0.0002
      const LAYER_ZERO_TRANSFER_COST = BigInt('3000000000000000')
      let totalCost = Number(formattedCost) + estimatedMaxGas
      if (selectedChainSlug !== defaultChainSlug) {
        totalCost += Number(LAYER_ZERO_TRANSFER_COST) / 1e18
      }
      return totalCost
    },
    [selectedChainSlug, defaultChainSlug]
  )

  const handleFormRestore = useCallback((restored: any) => {
    setStage(restored.stage || 2)
    setCitizenData(restored.formData.citizenData)
    if (restored.formData.citizenImage) {
      setCitizenImage(restored.formData.citizenImage)
    }
    if (restored.formData.inputImage) {
      setInputImage(restored.formData.inputImage)
    }
    setAgreedToCondition(restored.formData.agreedToCondition)
  }, [])

  const { isMobile } = useWindowSize()

  const subscribeToNetworkSignup = useSubscribe(CK_NETWORK_SIGNUP_FORM_ID)
  const tagToNetworkSignup = useTag(CK_NETWORK_SIGNUP_TAG_ID)

  const { nativeBalance, refetch: refetchNativeBalance } = useNativeBalance()

  const callMint = useCallback(async () => {
    const imageToUse = citizenImage || inputImage
    if (!imageToUse) return toast.error('Please upload an image and complete the previous steps.')

    // In test mode, address may come from mock, so only check address
    if (!address) {
      return toast.error('Please connect your wallet to continue.')
    }

    // Set loading state immediately to prevent multiple clicks
    setIsLoadingMint(true)

    try {
      const cost: any = await readContract({
        contract: citizenContract,
        method: 'getRenewalPrice' as string,
        params: [address, 365 * 24 * 60 * 60],
      })
      const LAYER_ZERO_TRANSFER_COST = BigInt('3000000000000000')

      const formattedCost = ethers.utils.formatEther(cost.toString()).toString()

<<<<<<< HEAD
      const estimatedMaxGas = 0.0002

      let totalCost = Number(formattedCost) + estimatedMaxGas
=======
      let totalCost = Number(formattedCost)
>>>>>>> bcbe2eb0
      if (selectedChainSlug !== defaultChainSlug) {
        totalCost += Number(LAYER_ZERO_TRANSFER_COST) / 1e18
      }

      if (!freeMint && +nativeBalance < totalCost) {
<<<<<<< HEAD
        // Calculate the amount needed
        const shortfall = totalCost - +nativeBalance

        // Add gas buffer and LayerZero fee if cross-chain
        let requiredAmount = shortfall + estimatedMaxGas
        if (selectedChainSlug !== defaultChainSlug) {
          requiredAmount += Number(LAYER_ZERO_TRANSFER_COST) / 1e18
        }
=======
        const roundedCost = Math.ceil(+totalCost + 0.0001 * 1000000) / 1000000 // add 0.0001 ETH to cover gas
>>>>>>> bcbe2eb0

        setIsLoadingMint(false)
        setRequiredEthAmount(requiredAmount)
        setOnrampModalOpen(true)
        return
      }

      const renamedCitizenImage = renameFile(imageToUse, `${citizenData.name} Citizen Image`)

      const { cid: newImageIpfsHash } = await pinBlobOrFile(renamedCitizenImage)

      if (!newImageIpfsHash) {
        setIsLoadingMint(false)
        return toast.error('Error pinning image to IPFS.')
      }

      //mint
      let receipt: any
      if (freeMint) {
        const res = await fetch(`/api/mission/freeMint`, {
          method: 'POST',
          headers: {
            'Content-Type': 'application/json', // Important: Specify the content type
          },
          body: JSON.stringify({
            address: address,
            name: citizenData.name,
            image: `ipfs://${newImageIpfsHash}`,
            privacy: 'public',
            formId: citizenData.formResponseId,
          }),
        })
        if (!res.ok) {
          const errorText = await res.text() // Or response.json()
          console.error(errorText)
          setIsLoadingMint(false)
        } else {
          receipt = await res.json()
        }
      } else if (selectedChainSlug !== defaultChainSlug) {
        if (!account) {
          setIsLoadingMint(false)
          return toast.error('Please connect your wallet to continue.')
        }

        const GAS_LIMIT = 300000 // Gas limit for the executor
        const MSG_VALUE = cost // msg.value for the lzReceive() function on destination in wei

        const _options = Options.newOptions().addExecutorLzReceiveOption(GAS_LIMIT, MSG_VALUE)

        const transaction = await prepareContractCall({
          contract: crossChainMintContract,
          method: 'crossChainMint' as string,
          params: [
            LAYERZERO_SOURCE_CHAIN_TO_DESTINATION_EID[selectedChainSlug].toString(),
            _options.toHex(),
            address,
            citizenData.name,
            '',
            `ipfs://${newImageIpfsHash}`,
            '',
            '',
            '',
            '',
            'public',
            citizenData.formResponseId,
          ],
          value: MSG_VALUE + LAYER_ZERO_TRANSFER_COST,
        })
        const originReceipt: any = await sendAndConfirmTransaction({
          transaction,
          account,
        })
        // Get a list of messages by transaction hash
        const message = await waitForMessageReceived(
          isTestnet ? 19999 : 1, // 19999 resolves to testnet, 1 to mainnet, see https://cdn.jsdelivr.net/npm/@layerzerolabs/scan-client@0.0.8/dist/client.mjs
          originReceipt.transactionHash
        )
        receipt = await waitForReceipt({
          client: client,
          chain: destinationChain,
          transactionHash: message.dstTxHash as `0x${string}`,
        })
      } else {
        if (!account) {
          setIsLoadingMint(false)
          return toast.error('Please connect your wallet to continue.')
        }

        const transaction = await prepareContractCall({
          contract: citizenContract,
          method: 'mintTo' as string,
          params: [
            address,
            citizenData.name,
            '',
            `ipfs://${newImageIpfsHash}`,
            '',
            '',
            '',
            '',
            'public',
            citizenData.formResponseId,
          ],
          value: cost,
        })

        receipt = await sendAndConfirmTransaction({
          transaction,
          account,
        })
      }

      // Define the event signature for the Transfer event
      const transferEventSignature = ethers.utils.id('Transfer(address,address,uint256)')
      // Find the log that matches the Transfer event signature
      const transferLog = receipt.logs.find((log: any) => log.topics[0] === transferEventSignature)

      const mintedTokenId = ethers.BigNumber.from(transferLog.topics[3]).toString()

      if (mintedTokenId) {
        await tagToNetworkSignup(citizenData.email)

        const citizenNFT = await waitForERC721(citizenContract, +mintedTokenId)
        const citizenName = citizenData.name
        const citizenPrettyLink = generatePrettyLinkWithId(citizenName, mintedTokenId)

        // Call the referral API to record the referral
        try {
          const accessToken = await getAccessToken()

          // Check if there's a referral parameter in the URL
          const urlParams = new URLSearchParams(window.location.search)
          const referredBy = urlParams.get('referredBy')

          if (referredBy && referredBy !== address) {
            // Call the referral API
            const referralResponse = await fetch('/api/xp/citizen-referred', {
              method: 'POST',
              headers: {
                'Content-Type': 'application/json',
                Authorization: `Bearer ${accessToken}`,
              },
              body: JSON.stringify({
                referrerAddress: referredBy,
                accessToken: accessToken,
              }),
            })

            if (referralResponse.ok) {
              const result = await referralResponse.json()
              toast.success('Referral recorded successfully!')
            } else {
              const error = await referralResponse.json()
              console.error('Failed to record referral:', error)
            }
          }
        } catch (error) {
          console.error('Error recording referral:', error)
        }

        setTimeout(async () => {
          await sendDiscordMessage(
            'networkNotifications',
            `## [**${citizenName}**](${DEPLOYED_ORIGIN}/citizen/${citizenPrettyLink}?_timestamp=123456789) has just become a <@&${DISCORD_CITIZEN_ROLE_ID}> of the Space Acceleration Network!`
          )

          // Clear localStorage cache for citizen data
          const cacheKey = `moondao_citizen_${address?.toLowerCase()}_${DEFAULT_CHAIN_V5.id}`
          if (typeof window !== 'undefined') {
            localStorage.removeItem(cacheKey)
          }
          // Clear form cache
          clearCache()

          // Redirect to home page
          router.push('/')
          setIsLoadingMint(false)
        }, 10000)
      }
    } catch (err) {
      console.error(err)
      setIsLoadingMint(false)
    }
  }, [
    citizenImage,
    inputImage,
    account,
    address,
    citizenContract,
    selectedChainSlug,
    defaultChainSlug,
    freeMint,
    nativeBalance,
    citizenData,
    crossChainMintContract,
    isTestnet,
    destinationChain,
    tagToNetworkSignup,
    clearCache,
    router,
  ])

  const checkBalanceSufficient = useCallback(async () => {
    try {
      const cost: any = await readContract({
        contract: citizenContract,
        method: 'getRenewalPrice' as string,
        params: [address, 365 * 24 * 60 * 60],
      })
      const formattedCost = ethers.utils.formatEther(cost.toString()).toString()
      const totalCost = await calculateCost(formattedCost)
      return +nativeBalance >= totalCost
    } catch (error) {
      console.error('Error checking balance:', error)
      return false
    }
  }, [address, citizenContract, nativeBalance, calculateCost])

  useOnrampAutoTransaction({
    address,
    context: 'citizen',
    expectedChainSlug: selectedChainSlug,
    refetchNativeBalance,
    onTransaction: callMint,
    onFormRestore: handleFormRestore,
    checkBalanceSufficient,
    shouldProceed: (restored) => restored.formData.agreedToCondition,
    restoreCache,
  })

  const submitTypeform = useCallback(
    async (formResponse: any) => {
      const { formId, responseId } = formResponse

      await waitForResponse(formId, responseId)

      const accessToken = await getAccessToken()

      const responseRes = await fetch(`/api/typeform/response`, {
        method: 'POST',
        body: JSON.stringify({
          accessToken: accessToken,
          responseId: responseId,
          formId: formId,
        }),
      })

      const data = await responseRes.json()

      //fomat answers into an object
      const citizenShortFormData = formatCitizenShortFormData(data.answers, responseId)

      //subscribe to newsletter
      const subRes = await subscribeToNetworkSignup(citizenShortFormData.email)
      if (subRes.ok) {
        console.log('Subscribed to network signup')
      }

      //escape single quotes and remove emojis
      const cleanedCitizenShortFormData = cleanData(citizenShortFormData)

      setCitizenData(cleanedCitizenShortFormData as any)

      setStage(2)
    },
    [subscribeToNetworkSignup]
  )

  // When the generated image arrives, stop showing the loading animation in stage 2
  useEffect(() => {
    if (isImageGenerating && citizenImage) {
      setIsImageGenerating(false)
    }
  }, [citizenImage, isImageGenerating])

  // Cache form state before navigating to onramp
  useEffect(() => {
    if (stage >= 0 && address && (citizenData.name || citizenImage || inputImage)) {
      setCache(
        {
          stage,
          citizenData,
          citizenImage,
          inputImage,
          agreedToCondition,
        },
        stage
      )
    }
  }, [stage, citizenData, citizenImage, inputImage, agreedToCondition, address, setCache])

  useEffect(() => {
    if (stage > lastStage) {
      setLastStage(stage)
    }
  }, [stage, lastStage])

  useEffect(() => {
    const getTotalPaid = async () => {
      const res = await fetch(`/api/mission/freeMint?address=${address}`, {
        method: 'GET',
      })
      if (!res.ok) {
        const errorText = await res.text() // Or response.json()
        console.error(errorText)
      } else {
        const { data } = await res.json()
        if (data.eligible) {
          setFreeMint(true)
        }
      }
    }
    getTotalPaid()
  }, [address])

  return (
    <Container>
      <ContentLayout
        isProfile
        mode="compact"
        header="Join The Network"
        mainPadding
        headerSize="max(20px, 3vw)"
        preFooter={
          <>
            <ExpandedFooter
              callToActionImage="/assets/MoonDAO-Logo-White.svg"
              callToActionTitle="Join the Network"
              callToActionButtonText="Learn More"
              callToActionButtonLink="/join"
              hasCallToAction={true}
              darkBackground={true}
              isFullwidth={false}
            />
          </>
        }
        description=""
      >
        <div className="flex flex-row w-full">
          <div className="px-8 bg-black/20 backdrop-blur-sm border border-white/10 lg:p-8 rounded-[2vmax] md:m-5 mb-0 md:mb-0 w-full flex flex-col lg:max-w-[1000px]">
            <div className="flex p-2 pb-0 flex-row w-full justify-between max-w-[600px] items-start">
              <Steps
                className="mb-4 w-[300px] sm:w-[600px] lg:max-w-[900px] md:-ml-16 -ml-10"
                steps={['Design', 'Profile', 'Checkout']}
                currStep={stage}
                lastStep={lastStage}
                setStep={setStage}
              />
              <button
                onClick={() => setSelectedTier(null)}
                className="hover:scale-110 transition-transform"
              >
                <XMarkIcon width={50} height={50} className="text-white" />
              </button>
            </div>

            {/* Typeform form */}
            {stage === 0 && (
              <StageContainer
                className={`mb-10`}
                title="Design"
                description={
                  <>
                    <b>Create your unique and personalized AI passport photo.</b> The uploaded photo{' '}
                    <u>MUST</u> contain a face, but it can be a photo of yourself or an avatar that
                    represents you well. Image generation may take up to a minute, so please
                    continue to the next step to fill out your profile.
                  </>
                }
              >
                <ImageGenerator
                  image={citizenImage}
                  setImage={setCitizenImage}
                  inputImage={inputImage}
                  setInputImage={setInputImage}
                  nextStage={() => setStage(1)}
                  stage={stage}
                  generateInBG
                  onGenerationStateChange={setIsImageGenerating}
                />
                {process.env.NEXT_PUBLIC_ENV === 'dev' && (
                  <button
                    onClick={() => {
                      setCitizenData({
                        name: 'Test',
                        description: 'Testing',
                        email: 'test@test.com',
                        discord: '',
                        website: 'https://moondao.com',
                        twitter: '',
                        location: 'Earth',
                        view: 'public',
                        formResponseId: '0000',
                      })

                      const file = new File([''], 'test.png', {
                        type: 'image/png',
                      })

                      setCitizenImage(file)
                      setStage(2)
                    }}
                  >
                    Use Testing Data
                  </button>
                )}
              </StageContainer>
            )}
            {/* Upload & Create Image */}
            {stage === 1 && (
              <StageContainer
                title="Citizen Profile"
                description="Please complete your citizen profile."
              >
                <div className="w-full max-w-[900px] bg-black/20 backdrop-blur-sm border border-white/10 rounded-2xl overflow-hidden relative">
                  <Widget
                    className="w-full"
                    id={process.env.NEXT_PUBLIC_TYPEFORM_CITIZEN_SHORT_FORM_ID as string}
                    onSubmit={submitTypeform}
                    height={700}
                  />
                </div>
              </StageContainer>
            )}
            {/* Pin Image and Metadata to IPFS, Mint NFT to Gnosis Safe */}
            {stage === 2 && (
              <StageContainer
                title="Mint Citizen"
                description="Please review your onchain profile before finalizing your registration"
              >
                {/* <p className="mt-6 w-[400px] font-[Lato] text-base xl:text-lg lg:text-left text-left text-[#071732] dark:text-white text-opacity-70 dark:text-opacity-60">
                  {`Make sure all your information is displayed correcly.`}
                </p>
                <p className="mt-6 w-[400px] font-[Lato] text-base xl:text-lg lg:text-left text-left text-[#071732] dark:text-white text-opacity-70 dark:text-opacity-60">
                  {`Welcome to the future of off-world coordination with MoonDAO.`}
                </p> */}
                <div className="flex flex-col items-center">
                  <div className="relative w-[600px] h-[600px] rounded-2xl border border-slate-600/30 bg-slate-900/40 overflow-hidden">
                    <Image
                      src={
                        citizenImage
                          ? URL.createObjectURL(citizenImage)
                          : inputImage
                          ? URL.createObjectURL(inputImage)
                          : '/assets/MoonDAO-Loading-Animation.svg'
                      }
                      alt="citizen-image"
                      width={600}
                      height={600}
                      className="rounded-2xl"
                    />
                    {isImageGenerating && !citizenImage && (
                      <div className="absolute inset-0 flex items-center justify-center bg-black/40">
                        <img
                          src="/assets/MoonDAO-Loading-Animation.svg"
                          alt="generating"
                          className="w-40 h-40 opacity-90"
                        />
                      </div>
                    )}
                    {!citizenImage && !inputImage && (
                      <div className="absolute inset-0 flex items-center justify-center bg-slate-800/50 rounded-2xl">
                        <p className="text-white text-center px-4">
                          Please complete the previous steps to generate your citizen image
                        </p>
                      </div>
                    )}
                  </div>
                  {citizenImage && (
                    <div className="mt-4 text-center">
                      <p className="text-slate-300">Your personalized citizen passport photo</p>
                      <button
                        onClick={() => setStage(0)}
                        className="mt-2 text-sky-400 hover:text-sky-300 text-sm underline transition-colors"
                      >
                        Edit Image
                      </button>
                    </div>
                  )}
                  {!citizenImage && inputImage && (
                    <div className="mt-4 text-center">
                      <p className="text-slate-300 opacity-75">
                        {isImageGenerating
                          ? 'Image generation in progress...'
                          : 'Using uploaded image'}
                      </p>
                      <button
                        onClick={() => setStage(0)}
                        className="mt-2 text-sky-400 hover:text-sky-300 text-sm underline transition-colors"
                      >
                        Edit Image
                      </button>
                    </div>
                  )}
                </div>

                <div className="flex flex-col w-full md:p-5 mt-10 max-w-[600px]">
                  <div className="bg-black/20 backdrop-blur-sm border border-white/10 rounded-2xl p-6">
                    <h3 className="font-GoodTimes text-xl mb-4 text-white">Citizen Overview</h3>
                    <div className="grid gap-4">
                      {isMobile ? (
                        Object.keys(citizenData)
                          .filter((v) => v != 'newsletterSub' && v != 'formResponseId')
                          .map((v, i) => {
                            return (
                              <div
                                className="flex flex-col p-4 bg-slate-800/50 rounded-lg border border-slate-600/30"
                                key={'citizenData' + i}
                              >
                                <p className="text-sm font-semibold text-slate-300 uppercase tracking-wide mb-1">
                                  {v}:
                                </p>
                                <p className="text-white">
                                  {/**@ts-expect-error */}
                                  {citizenData[v]!}
                                </p>
                              </div>
                            )
                          })
                      ) : (
                        <div className="space-y-3">
                          {Object.keys(citizenData)
                            .filter((v) => v != 'newsletterSub' && v != 'formResponseId')
                            .map((v, i) => {
                              return (
                                <div
                                  className="flex justify-between p-4 bg-slate-800/50 rounded-lg border border-slate-600/30"
                                  key={'citizenData' + i}
                                >
                                  <span className="text-sm font-semibold text-slate-300 uppercase tracking-wide">
                                    {v}:
                                  </span>
                                  <span className="text-white max-w-xs text-right">
                                    {/**@ts-expect-error */}
                                    {citizenData[v]!}
                                  </span>
                                </div>
                              )
                            })}
                        </div>
                      )}
                    </div>
                  </div>
                </div>
                <div className="flex flex-col w-full md:p-5 mt-8 max-w-[600px]">
                  <div className="bg-black/20 backdrop-blur-sm border border-white/10 rounded-2xl p-6">
                    <h2 className="font-GoodTimes text-xl mb-6 text-white">
                      Important Information
                    </h2>
                    <div className="flex flex-col rounded-[20px] bg-slate-800/50 border border-slate-600/30 p-5 pb-10 md:p-5">
                      <h3 className="font-GoodTimes text-lg mb-3 text-white">Citizenship</h3>
                      <p className="text-slate-300 leading-relaxed">
                        Citizenship lasts for one year and can be renewed at any time. Any wallet
                        funds are self-custodied and are not dependent on registration.
                      </p>
                    </div>
                    <p className="mt-6 text-center text-slate-300 font-medium">
                      Welcome to the future of on-chain, off-world coordination with MoonDAO!
                    </p>
                  </div>
                </div>
                <div className="flex flex-row items-center mt-6 p-4 bg-black/20 backdrop-blur-sm border border-white/10 rounded-2xl">
                  <label
                    className="relative flex items-center p-3 rounded-full cursor-pointer"
                    htmlFor="link"
                  >
                    <input
                      checked={agreedToCondition}
                      onChange={(e) => setAgreedToCondition(e.target.checked)}
                      type="checkbox"
                      className="before:content[''] peer relative h-5 w-5 cursor-pointer appearance-none rounded-md border-2 border-slate-400 transition-all before:absolute before:top-2/4 before:left-2/4 before:block before:h-12 before:w-12 before:-translate-y-2/4 before:-translate-x-2/4 before:rounded-full before:bg-slate-500 before:opacity-0 before:transition-opacity checked:border-slate-300 checked:bg-slate-700 checked:before:bg-slate-700 hover:before:opacity-10"
                      id="link"
                    />
                    <span className="absolute text-white transition-opacity opacity-0 pointer-events-none top-2/4 left-2/4 -translate-y-2/4 -translate-x-2/4 peer-checked:opacity-100">
                      <svg
                        xmlns="http://www.w3.org/2000/svg"
                        className="h-3.5 w-3.5"
                        viewBox="0 0 20 20"
                        fill="currentColor"
                        stroke="currentColor"
                        strokeWidth="1"
                      >
                        <path
                          fillRule="evenodd"
                          d="M16.707 5.293a1 1 0 010 1.414l-8 8a1 1 0 01-1.414 0l-4-4a1 1 0 011.414-1.414L8 12.586l7.293-7.293a1 1 0 011.414 0z"
                          clipRule="evenodd"
                        ></path>
                      </svg>
                    </span>
                  </label>
                  <label
                    className="mt-px font-light text-slate-300 select-none max-w-[550px]"
                    htmlFor="link"
                  >
                    <p className="text-white">
                      I have read and accepted the
                      <Link
                        rel="noopener noreferrer"
                        className="text-sky-400 hover:text-sky-300 transition-colors"
                        href="/terms-of-service"
                      >
                        {' '}
                        Terms and Conditions{' '}
                      </Link>{' '}
                      and the{' '}
                      <Link
                        className="text-sky-400 hover:text-sky-300 transition-colors"
                        href="/privacy-policy"
                        rel="noopener noreferrer"
                      >
                        Privacy Policy
                      </Link>
                      .
                    </p>
                  </label>
                </div>
                <div className="mt-6">
                  <NetworkSelector chains={chains} />
                </div>
                <PrivyWeb3Button
                  id="citizen-checkout-button"
                  skipNetworkCheck={true}
                  label={isLoadingMint ? 'Creating Citizen...' : 'Become a Citizen'}
                  className="mt-6 w-auto px-8 py-2 gradient-2 hover:scale-105 transition-transform rounded-xl font-medium text-base disabled:opacity-50 disabled:cursor-not-allowed disabled:hover:scale-100"
                  isDisabled={!agreedToCondition || isLoadingMint}
                  action={callMint}
                />
                {isLoadingMint && (
                  <div className="mt-4 p-4 bg-black/20 backdrop-blur-sm border border-white/10 rounded-2xl">
                    <p className="text-slate-300 text-center">
                      Creating your citizen profile on the blockchain...
                    </p>
                    <p className="text-slate-400 text-sm text-center mt-2">
                      This process can take up to a minute. Please wait while the transaction is
                      processed.
                    </p>
                  </div>
                )}
              </StageContainer>
            )}
          </div>
        </div>
        {/* Dev Buttons */}
        {process.env.NEXT_PUBLIC_ENV === 'dev' && (
          <div className="flex flex-row justify-center gap-4">
            <button id="citizen-back-button" onClick={() => setStage(stage - 1)}>
              BACK
            </button>
            <button id="citizen-next-button" onClick={() => setStage(stage + 1)}>
              NEXT
            </button>
          </div>
        )}
      </ContentLayout>
      {address && (
        <CBOnrampModal
          enabled={onrampModalOpen}
          setEnabled={setOnrampModalOpen}
          address={address}
          selectedChain={selectedChain}
          ethAmount={requiredEthAmount}
          context="citizen"
          agreed={agreedToCondition}
          onExit={() => {
            setIsLoadingMint(false)
          }}
        />
      )}
    </Container>
  )
}<|MERGE_RESOLUTION|>--- conflicted
+++ resolved
@@ -33,6 +33,7 @@
 import sendDiscordMessage from '@/lib/discord/sendDiscordMessage'
 import { pinBlobOrFile } from '@/lib/ipfs/pinBlobOrFile'
 import { arbitrum, base, ethereum, sepolia, arbitrumSepolia } from '@/lib/rpc/chains'
+import { useGasPrice } from '@/lib/rpc/useGasPrice'
 import { generatePrettyLinkWithId } from '@/lib/subscription/pretty-links'
 import cleanData from '@/lib/tableland/cleanData'
 import { getChainSlug } from '@/lib/thirdweb/chain'
@@ -66,8 +67,7 @@
   const destinationChain = isTestnet ? sepolia : arbitrum
   const account = useActiveAccount()
   // In test mode (Cypress), use mock address from window if available
-  const mockAddress =
-    typeof window !== 'undefined' && (window as any).__CYPRESS_MOCK_ADDRESS__
+  const mockAddress = typeof window !== 'undefined' && (window as any).__CYPRESS_MOCK_ADDRESS__
   const address = account?.address || mockAddress
 
   const [stage, setStage] = useState<number>(0)
@@ -96,6 +96,10 @@
   const [freeMint, setFreeMint] = useState(false)
   const [onrampModalOpen, setOnrampModalOpen] = useState(false)
   const [requiredEthAmount, setRequiredEthAmount] = useState(0)
+  const [estimatedGas, setEstimatedGas] = useState<bigint>(BigInt(0))
+  const [isLoadingGasEstimate, setIsLoadingGasEstimate] = useState(false)
+
+  const { effectiveGasPrice } = useGasPrice(selectedChain)
 
   const citizenContract = useContract({
     address: CITIZEN_ADDRESSES[defaultChainSlug],
@@ -120,15 +124,19 @@
   // Redirect handling and auto-transaction
   const calculateCost = useCallback(
     async (formattedCost: string) => {
-      const estimatedMaxGas = 0.0002
       const LAYER_ZERO_TRANSFER_COST = BigInt('3000000000000000')
-      let totalCost = Number(formattedCost) + estimatedMaxGas
+
+      // Use effectiveGasPrice if available, otherwise fallback to 0
+      const gasCostWei = effectiveGasPrice ? estimatedGas * effectiveGasPrice : BigInt(0)
+      const gasCostEth = Number(gasCostWei) / 1e18
+
+      let totalCost = Number(formattedCost) + gasCostEth
       if (selectedChainSlug !== defaultChainSlug) {
         totalCost += Number(LAYER_ZERO_TRANSFER_COST) / 1e18
       }
       return totalCost
     },
-    [selectedChainSlug, defaultChainSlug]
+    [selectedChainSlug, defaultChainSlug, estimatedGas, effectiveGasPrice]
   )
 
   const handleFormRestore = useCallback((restored: any) => {
@@ -157,6 +165,17 @@
     // In test mode, address may come from mock, so only check address
     if (!address) {
       return toast.error('Please connect your wallet to continue.')
+    }
+
+    // Check if gas estimation is ready
+    if (
+      !estimatedGas ||
+      estimatedGas === BigInt(0) ||
+      !effectiveGasPrice ||
+      effectiveGasPrice === BigInt(0)
+    ) {
+      setIsLoadingMint(false)
+      return toast.error('Gas estimation is still loading. Please wait a moment and try again.')
     }
 
     // Set loading state immediately to prevent multiple clicks
@@ -172,34 +191,25 @@
 
       const formattedCost = ethers.utils.formatEther(cost.toString()).toString()
 
-<<<<<<< HEAD
-      const estimatedMaxGas = 0.0002
-
-      let totalCost = Number(formattedCost) + estimatedMaxGas
-=======
-      let totalCost = Number(formattedCost)
->>>>>>> bcbe2eb0
+      const gasCostWei = estimatedGas * effectiveGasPrice
+      const gasCostEth = Number(gasCostWei) / 1e18
+
+      let totalCost = Number(formattedCost) + gasCostEth
       if (selectedChainSlug !== defaultChainSlug) {
         totalCost += Number(LAYER_ZERO_TRANSFER_COST) / 1e18
       }
 
       if (!freeMint && +nativeBalance < totalCost) {
-<<<<<<< HEAD
-        // Calculate the amount needed
+        // Calculate the amount needed (shortfall already includes gas cost)
         const shortfall = totalCost - +nativeBalance
 
-        // Add gas buffer and LayerZero fee if cross-chain
-        let requiredAmount = shortfall + estimatedMaxGas
-        if (selectedChainSlug !== defaultChainSlug) {
-          requiredAmount += Number(LAYER_ZERO_TRANSFER_COST) / 1e18
-        }
-=======
-        const roundedCost = Math.ceil(+totalCost + 0.0001 * 1000000) / 1000000 // add 0.0001 ETH to cover gas
->>>>>>> bcbe2eb0
-
-        setIsLoadingMint(false)
+        // Add a small buffer (5%) to ensure transaction succeeds after onramp
+        const requiredAmount = shortfall * 1.05
+
+        // Open the onramp modal with the required amount
         setRequiredEthAmount(requiredAmount)
         setOnrampModalOpen(true)
+        setIsLoadingMint(false)
         return
       }
 
@@ -397,6 +407,8 @@
     tagToNetworkSignup,
     clearCache,
     router,
+    estimatedGas,
+    effectiveGasPrice,
   ])
 
   const checkBalanceSufficient = useCallback(async () => {
@@ -414,6 +426,160 @@
       return false
     }
   }, [address, citizenContract, nativeBalance, calculateCost])
+
+  const estimateMintGas = useCallback(async () => {
+    if (!account || !address || !citizenData.name) return
+
+    setIsLoadingGasEstimate(true)
+
+    try {
+      const cost: any = await readContract({
+        contract: citizenContract,
+        method: 'getRenewalPrice' as string,
+        params: [address, 365 * 24 * 60 * 60],
+      })
+
+      const LAYER_ZERO_TRANSFER_COST = BigInt('3000000000000000')
+      const isCrossChain = selectedChainSlug !== defaultChainSlug
+
+      let gasEstimate: bigint = BigInt(0)
+
+      if (isCrossChain) {
+        const GAS_LIMIT = 300000
+        const MSG_VALUE = cost
+
+        const _options = Options.newOptions().addExecutorLzReceiveOption(GAS_LIMIT, MSG_VALUE)
+
+        const transaction = await prepareContractCall({
+          contract: crossChainMintContract,
+          method: 'crossChainMint' as string,
+          params: [
+            LAYERZERO_SOURCE_CHAIN_TO_DESTINATION_EID[selectedChainSlug].toString(),
+            _options.toHex(),
+            address,
+            citizenData.name,
+            '',
+            'ipfs://placeholder',
+            '',
+            '',
+            '',
+            '',
+            'public',
+            citizenData.formResponseId || '0000',
+          ],
+          value: MSG_VALUE + LAYER_ZERO_TRANSFER_COST,
+        })
+
+        try {
+          const txData =
+            typeof transaction.data === 'function' ? await transaction.data() : transaction.data
+
+          const estimateResponse = await fetch('/api/rpc/estimate-gas', {
+            method: 'POST',
+            headers: { 'Content-Type': 'application/json' },
+            body: JSON.stringify({
+              chainId: selectedChain.id,
+              from: address,
+              to: CITIZEN_CROSS_CHAIN_MINT_ADDRESSES[selectedChainSlug],
+              data: txData,
+              value: `0x${(MSG_VALUE + LAYER_ZERO_TRANSFER_COST).toString(16)}`,
+            }),
+          })
+
+          if (!estimateResponse.ok) {
+            throw new Error(`Gas estimation API returned ${estimateResponse.status}`)
+          }
+
+          const estimateData = await estimateResponse.json()
+
+          if (estimateData.error) {
+            throw new Error(estimateData.error)
+          }
+
+          gasEstimate = BigInt(estimateData.gasEstimate)
+        } catch (estimationError: any) {
+          console.error('Gas estimation error:', estimationError)
+          gasEstimate = BigInt(300000)
+        }
+      } else {
+        const transaction = await prepareContractCall({
+          contract: citizenContract,
+          method: 'mintTo' as string,
+          params: [
+            address,
+            citizenData.name,
+            '',
+            'ipfs://placeholder',
+            '',
+            '',
+            '',
+            '',
+            'public',
+            citizenData.formResponseId || '0000',
+          ],
+          value: cost,
+        })
+
+        try {
+          const txData =
+            typeof transaction.data === 'function' ? await transaction.data() : transaction.data
+
+          const estimateResponse = await fetch('/api/rpc/estimate-gas', {
+            method: 'POST',
+            headers: { 'Content-Type': 'application/json' },
+            body: JSON.stringify({
+              chainId: selectedChain.id,
+              from: address,
+              to: CITIZEN_ADDRESSES[defaultChainSlug],
+              data: txData,
+              value: `0x${cost.toString(16)}`,
+            }),
+          })
+
+          if (!estimateResponse.ok) {
+            throw new Error(`Gas estimation API returned ${estimateResponse.status}`)
+          }
+
+          const estimateData = await estimateResponse.json()
+
+          if (estimateData.error) {
+            throw new Error(estimateData.error)
+          }
+
+          gasEstimate = BigInt(estimateData.gasEstimate)
+        } catch (estimationError: any) {
+          console.error('Gas estimation error:', estimationError)
+          gasEstimate = BigInt(200000)
+        }
+      }
+
+      const bufferPercent = isCrossChain ? 180 : 130
+      const gasWithBuffer = (gasEstimate * BigInt(bufferPercent)) / BigInt(100)
+      setEstimatedGas(gasWithBuffer)
+      setIsLoadingGasEstimate(false)
+    } catch (error) {
+      console.error('Error estimating gas:', error instanceof Error ? error.message : error)
+      const isCrossChain = selectedChainSlug !== defaultChainSlug
+      setEstimatedGas(isCrossChain ? BigInt(300000) : BigInt(200000))
+      setIsLoadingGasEstimate(false)
+    }
+  }, [
+    account,
+    address,
+    citizenData.name,
+    citizenData.formResponseId,
+    citizenContract,
+    crossChainMintContract,
+    selectedChainSlug,
+    defaultChainSlug,
+    selectedChain,
+  ])
+
+  useEffect(() => {
+    if (stage === 2 && address && citizenData.name) {
+      estimateMintGas()
+    }
+  }, [stage, address, citizenData.name, selectedChainSlug, estimateMintGas])
 
   useOnrampAutoTransaction({
     address,
@@ -819,9 +985,15 @@
                 <PrivyWeb3Button
                   id="citizen-checkout-button"
                   skipNetworkCheck={true}
-                  label={isLoadingMint ? 'Creating Citizen...' : 'Become a Citizen'}
+                  label={
+                    isLoadingMint
+                      ? 'Creating Citizen...'
+                      : isLoadingGasEstimate
+                      ? 'Estimating Gas...'
+                      : 'Become a Citizen'
+                  }
                   className="mt-6 w-auto px-8 py-2 gradient-2 hover:scale-105 transition-transform rounded-xl font-medium text-base disabled:opacity-50 disabled:cursor-not-allowed disabled:hover:scale-100"
-                  isDisabled={!agreedToCondition || isLoadingMint}
+                  isDisabled={!agreedToCondition || isLoadingMint || isLoadingGasEstimate}
                   action={callMint}
                 />
                 {isLoadingMint && (
