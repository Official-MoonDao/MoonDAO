import WhitelistABI from 'const/abis/Whitelist.json'
import { TEAM_WHITELIST_ADDRESSES } from 'const/config'
import { useContext, useState } from 'react'
import { getContract, readContract } from 'thirdweb'
import { useActiveAccount } from 'thirdweb/react'
import { getChainSlug } from '@/lib/thirdweb/chain'
import ChainContextV5 from '@/lib/thirdweb/chain-context-v5'
import client from '@/lib/thirdweb/client'
import ApplyModal from '@/components/onboarding/ApplyModal'
import Tier from '@/components/onboarding/Tier'

type TeamTierProps = {
  setSelectedTier: Function
  compact?: boolean
}

const TeamTier = ({ setSelectedTier, compact = false }: TeamTierProps) => {
  const { selectedChain } = useContext(ChainContextV5)
  const chainSlug = getChainSlug(selectedChain)
  const account = useActiveAccount()
  const address = account?.address

  const [applyModalEnabled, setApplyModalEnabled] = useState(false)

  const handleTeamClick = async () => {
<<<<<<< HEAD
    //const teamWhitelistContract = await sdk?.getContract(
    //TEAM_WHITELIST_ADDRESSES[selectedChain.slug]
    //)
    //const isWhitelisted = await teamWhitelistContract?.call('isWhitelisted', [
    //address,
    //])
    const isWhitelisted = true
=======
    const teamWhitelistContract = getContract({
      client,
      address: TEAM_WHITELIST_ADDRESSES[chainSlug],
      chain: selectedChain,
      abi: WhitelistABI as any,
    })
    const isWhitelisted = await readContract({
      contract: teamWhitelistContract,
      method: 'isWhitelisted',
      params: [address],
    })
>>>>>>> b9ae8fe0
    if (isWhitelisted || process.env.NEXT_PUBLIC_ENV === 'dev') {
      setSelectedTier('team')
    } else {
      setApplyModalEnabled(true)
    }
  }

  return (
    <div id="team-pricing-container">
      {applyModalEnabled && (
        <ApplyModal type="team" setEnabled={setApplyModalEnabled} />
      )}
      <Tier
        price={0.0333}
        label="Create a Team"
        description="Teams are driving innovation and tackling ambitious space challenges together. From non-profits to startups and university teams, every group has something to contribute to our multiplanetary future. We are all a part of Team Space."
        points={[
          'Funding Access: Obtain seed funding from MoonDAO for your bold projects and initiatives.',
          'Professional Network: Hire top talent including full-time roles or posting bounties, and connect with other cutting-edge organizations.',
          'Marketplace Listing: Sell products and services in a dedicated space marketplace, whether payload space or satellite imagery.',
          'Capital Raising Tools: Leverage new tools to raise capital or solicit donations from a global network of space enthusiasts.',
          'Onchain Tools: Utilize advanced and secure onchain tools to manage your organization and interface with smart contracts.',
        ]}
        buttoncta={compact ? 'Learn More' : 'Create a Team'}
        onClick={compact ? () => {} : handleTeamClick}
        type="team"
        compact={compact}
      />
    </div>
  )
}

export default TeamTier<|MERGE_RESOLUTION|>--- conflicted
+++ resolved
@@ -23,15 +23,6 @@
   const [applyModalEnabled, setApplyModalEnabled] = useState(false)
 
   const handleTeamClick = async () => {
-<<<<<<< HEAD
-    //const teamWhitelistContract = await sdk?.getContract(
-    //TEAM_WHITELIST_ADDRESSES[selectedChain.slug]
-    //)
-    //const isWhitelisted = await teamWhitelistContract?.call('isWhitelisted', [
-    //address,
-    //])
-    const isWhitelisted = true
-=======
     const teamWhitelistContract = getContract({
       client,
       address: TEAM_WHITELIST_ADDRESSES[chainSlug],
@@ -43,7 +34,6 @@
       method: 'isWhitelisted',
       params: [address],
     })
->>>>>>> b9ae8fe0
     if (isWhitelisted || process.env.NEXT_PUBLIC_ENV === 'dev') {
       setSelectedTier('team')
     } else {
