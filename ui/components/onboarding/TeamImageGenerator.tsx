--- conflicted
+++ resolved
@@ -34,16 +34,7 @@
   return (
     <div className="animate-fadeIn flex flex-col">
       <div className="flex items-start flex-col">
-<<<<<<< HEAD
-        <input
-          className="text-white text-opacity-80"
-          type="file"
-          accept="image/*"
-          onChange={(e: any) => setUserImage(e.target.files[0])}
-        />
-=======
         <FileInput setFile={setUserImage} />
->>>>>>> 8ad9eba9
         {currImage || userImage ? (
           <StageButton className="" onClick={submitImage}>
             Save Design
