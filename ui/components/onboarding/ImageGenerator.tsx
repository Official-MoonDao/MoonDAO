--- conflicted
+++ resolved
@@ -5,12 +5,8 @@
 import { StageButton } from './StageButton'
 
 export function ImageGenerator({ setImage, nextStage, stage }: any) {
-<<<<<<< HEAD
-  const pfpRef = useRef<HTMLDivElement>(null)
-=======
   const pfpRef = useRef<any>()
   const [scriptLoaded, setScriptLoaded] = useState(false)
->>>>>>> c5c7fea3
 
   function submitImage() {
     if (!document.getElementById('pfp'))
