--- conflicted
+++ resolved
@@ -3,11 +3,6 @@
 import { useEffect, useState } from 'react'
 import toast from 'react-hot-toast'
 import { calculateVMOONEY } from '../../lib/tokens/ve-token'
-<<<<<<< HEAD
-
-
-=======
->>>>>>> 5441efb1
 
 type ContributionLevelProps = {
   icon: string
@@ -52,18 +47,10 @@
 
     return (
       <div
-<<<<<<< HEAD
         className={`w-[320px] group transition-all duration-150 text-black cursor-pointer dark:text-white pb-4 px-7 flex flex-col items-center border-[1px] border-white group hover:border-orange-500 font-RobotoMono ${selectedLevel?.price === mooneyValue
           ? 'border-moon-orange border-opacity-100'
           : 'border-opacity-60 dark:border-opacity-20'
           }`}
-=======
-        className={`w-[320px] group transition-all duration-150 text-black cursor-pointer dark:text-white pb-4 px-7 flex flex-col items-center border-[1px] border-white group hover:border-orange-500 font-RobotoMono ${
-          selectedLevel?.price === mooneyValue
-            ? 'border-moon-orange border-opacity-100'
-            : 'border-opacity-60 dark:border-opacity-20'
-        }`}
->>>>>>> 5441efb1
         onClick={() => {
           if (!user) toast.error('Please connect a wallet to continue')
           else setSelectedLevel({ price: mooneyValue, hasVotingPower })
@@ -80,38 +67,23 @@
         </div>
         {/*Title*/}
         <h1
-<<<<<<< HEAD
           className={`font-abel mt-[22px] text-3xl transition-all duration-150 ${selectedLevel.price === mooneyValue && 'text-moon-orange'
             }`}
-=======
-          className={`font-abel mt-[22px] text-3xl transition-all duration-150 ${
-            selectedLevel.price === mooneyValue && 'text-moon-orange'
-          }`}
->>>>>>> 5441efb1
         >
           {title}
         </h1>
         {/*Price, just switch "demoPriceProp" for "levelPrice" to return to normal */}
         <p className="mt-5 lg:mt-[23px] text-center">
-<<<<<<< HEAD
           {`${hasVotingPower
             ? (mooneyValue / 2).toLocaleString()
             : mooneyValue.toLocaleString()
             } $MOONEY`}
-=======
-          {`${
-            hasVotingPower
-              ? (mooneyValue / 2).toLocaleString()
-              : mooneyValue.toLocaleString()
-          } $MOONEY`}
->>>>>>> 5441efb1
         </p>
         {hasVotingPower && (
           <p className="mt-5 lg:mt-[23px] text-center">
             {`${Math.floor(levelVotingPower).toLocaleString()} Voting Power`}
           </p>
         )}
-<<<<<<< HEAD
         <button
           className={`mt-3 border ${selectedLevel.price === mooneyValue ? 'border-moon-orange' : 'border-white-500'} group-hover:scale-105 px-5 py-3 transition-all duration-150 ${selectedLevel.price === mooneyValue ? 'bg-moon-orange' : 'bg-transparent'}`
           }
@@ -121,11 +93,6 @@
         </button>
 
         <div className="mt-4 text-left text-sm" style={{ marginBottom: '20px' }}>
-=======
-        {/*Line*/}
-        <div className="mt-[17px] bg-white opacity-[0.13] w-11/12 h-[1px]"></div>
-        <div className="mt-4 text-left text-sm">
->>>>>>> 5441efb1
           {/*Intro*/}
           <p className="2xl:h-[120px] leading-[18.46px] font-normal">{intro}</p>
           {/*Perk List*/}
@@ -143,14 +110,6 @@
             </ul>
           </div>
         </div>
-<<<<<<< HEAD
-=======
-        <button
-          className={`mt-10 bg-moon-orange group-hover:scale-105 px-5 py-3 transition-all duration-150`}
-        >
-          {'Get Started >'}
-        </button>
->>>>>>> 5441efb1
       </div>
     )
   }
@@ -163,15 +122,9 @@
         intro="Perfect for those that want to dip their feet into the MoonDAO community."
         mooneyValue={50000}
         points={[
-<<<<<<< HEAD
           '✓ Can purchase two Ticket to Space Sweepstakes Entries',
           '✓ Community Discord Access',
           '✓ MoonDAO Marketplace Access',
-=======
-          'Can purchase two Ticket to Space Sweepstakes Entries',
-          'Community Discord Access',
-          'MoonDAO Marketplace Access',
->>>>>>> 5441efb1
         ]}
         hasVotingPower
       />
@@ -181,21 +134,12 @@
         intro="Take an active seat in the construction of the largest network-state focused on becoming multi-planetary."
         mooneyValue={500000}
         points={[
-<<<<<<< HEAD
           '✓ Can purhcase up to 12 Ticket To Space Entries',
           '✓ Exclusive Discord Access',
           '✓ MoonDAO Marketplace Access',
           '✓ Co-governance of the MoonDAO Treasury',
           '✓ Submit Proposals for Projects',
           '✓ Free-Events Access',
-=======
-          'Can purhcase up to 12 Ticket To Space Entries',
-          'Exclusive Discord Access',
-          'MoonDAO Marketplace Access',
-          'Co-governance of the MoonDAO Treasury',
-          'Submit Proposals for Projects',
-          'Free-Events Access',
->>>>>>> 5441efb1
         ]}
         hasVotingPower
       />
@@ -205,15 +149,9 @@
         intro="If you’re a company that would like to join the coalition of organizations supporting MoonDAO, or a Whale that loves what we’re doing, this is for you."
         mooneyValue={2000000}
         points={[
-<<<<<<< HEAD
           '✓ Everything in the Citizen Tier',
           '✓ Exclusive promotion opportunities',
           '✓ Access to talent to help design, build, test your space hardware',
-=======
-          'Everything in the Citizen Tier',
-          'Exclusive promotion opportunities',
-          'Access to talent to help design, build, test your space hardware',
->>>>>>> 5441efb1
         ]}
         hasVotingPower
       />
