--- conflicted
+++ resolved
@@ -100,14 +100,8 @@
           </h1>
           {/*Price, just switch "demoPriceProp" for "levelPrice" to return to normal */}
 
-<<<<<<< HEAD
-          <p className="mt-5 lg:mt-[5px] text-center">{`~ ${usdQuote?.toFixed(2) || ''
-            } USD`}
-          </p>
-=======
           <p className="mt-5 lg:mt-[5px] text-center">{`~ $${usdQuote?.toFixed(0) || ''} USD`}</p>
 
->>>>>>> 7e7ee122
           <p className="py-4 2xl:h-[120px] leading-[18.46px] font-normal">
             {intro}
           </p>
