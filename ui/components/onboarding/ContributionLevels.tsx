--- conflicted
+++ resolved
@@ -35,16 +35,7 @@
   const { user } = usePrivy()
   const { login } = useLogin({
     onComplete: () => {
-<<<<<<< HEAD
-      const walletChain = wallets[selectedWallet]?.chainId.split(':')[1]
-
-      if (+walletChain !== selectedChain.chainId)
-        return toast.error(`Switch to ${selectedChain.name} to continue `)
-
       // setSelectedLevel({ price: mooneyValue, hasVotingPower })
-=======
-      setSelectedLevel({ price: mooneyValue, hasVotingPower })
->>>>>>> 5df3861f
     },
     onError: (error) => {
       console.log(error)
