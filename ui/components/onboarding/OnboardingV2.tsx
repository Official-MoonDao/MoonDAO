import { usePrivy, useWallets } from '@privy-io/react-auth'
import { useAddress, useContract } from '@thirdweb-dev/react'
import { CITIZEN_ADDRESSES } from 'const/config'
import Image from 'next/image'
import { useContext, useState } from 'react'
import toast from 'react-hot-toast'
import PrivyWalletContext from '../../lib/privy/privy-wallet-context'
import { useHandleRead } from '@/lib/thirdweb/hooks'
import CreateCitizen from './CreateCitizen'
import CreateTeam from './CreateTeam'

type TierProps = {
  label: string
  description: string
  points: any[]
  price: number
  onClick: () => void
  hasCitizen?: boolean
  buttoncta: string
}

function Tier({
  label,
  description,
  points,
  buttoncta,
  price,
  onClick,
  hasCitizen = false,
}: TierProps) {
  const address = useAddress()
  const { user, login, logout } = usePrivy()

  return (
    <div
      className="w-full transition-all duration-150 text-black cursor-pointer dark:text-white lg:p-8 flex flex-col border-[2px] hover:border-moon-orange hover:border-moon-orange border-opacity-100 bg-[white] dark:bg-[#0A0E22] p-3"
      onClick={() => {
        if (!address && user) logout()
        if (!address) return login()
        if (hasCitizen)
          return toast.error('You have already registered as a citizen')

        onClick()
      }}
    >
      <div className="w-full h-full flex flex-col lg:flex-row justify-center items-center lg:space-x-10">
        <div className="flex justify-center items-center">
          <Image
            src={
              label === 'Register Now'
                ? '/image-generator/images/org-example.png'
                : '/image-generator/images/citizen_image.png'
            }
            width={506}
            height={506}
            alt=""
          />
        </div>

        <div className="flex flex-col justify-between w-full items-start">
          <div className="w-full flex flex-col space-y-5">
            <h1 className={'mt-6 font-GoodTimes text-3xl'}>{label}</h1>
            <p className="mt-4 md:mt-0 md:p-2 text-sm text-moon-orange bg-red-600 bg-opacity-10">
              {description}
            </p>
            <div className="flex flex-col bg-[#FFFFFF08] px-4 w-full">
              <div className="flex flex-col xl:flex-row justify-between py-4 items-center">
                <div className="flex flex-row items-center md:space-x-2 space-x-1">
                  <p className="text-lg md:text-2xl">{price} ETH</p>
                  <p className="text-sm">/Year</p>
                </div>
                <p className="text-green-500 text-sm md:text-lg">
                  &#10003; 12 Month Passport
                </p>
              </div>
            </div>
          </div>
        </div>
      </div>
      <div className="mt-4">
        {points.map((p, i) => {
          const [title, description] = p.split(': ')
          return (
            <div
              key={`${label}-tier-point-${i}`}
              className="flex flex-row bg-opacity-3 py-2 rounded-sm space-x-2"
            >
              <p className="h-6 w-6 flex justify-center items-center rounded-full bg-[#FFFFFF1A] bg-opacity-10 px-2">
                ✓
              </p>
              <p>
                <strong>{title}:</strong> {description}
              </p>
            </div>
          )
        })}
      </div>
      <button className="my-6 w-full border-2 border-moon-orange text-moon-orange rounded-full p-2 hover:scale-105 ease-in-out duration-300">
        {buttoncta}
      </button>
    </div>
  )
}

export function OnboardingV2({ selectedChain }: any) {
  const address = useAddress()
  const { selectedWallet } = useContext(PrivyWalletContext)
  const { wallets } = useWallets()
  const [selectedTier, setSelectedTier] = useState<'team' | 'citizen'>()

  const { contract: citizenContract } = useContract(
    CITIZEN_ADDRESSES[selectedChain.slug]
  )

  const { data: citizenBalance } = useHandleRead(citizenContract, 'balanceOf', [
    address,
  ])

  if (selectedTier === 'citizen') {
    return (
      <CreateCitizen
        address={address}
        selectedChain={selectedChain}
        selectedWallet={selectedWallet}
        wallets={wallets}
        setSelectedTier={setSelectedTier}
      />
    )
  }

  if (selectedTier === 'team') {
    return (
      <CreateTeam
        address={address}
        selectedChain={selectedChain}
        selectedWallet={selectedWallet}
        wallets={wallets}
        setSelectedTier={setSelectedTier}
      />
    )
  }

  return (
    <div className="space-y-10 mt-3 px-5 lg:px-7 xl:px-10 py-12 lg:py-14 font-RobotoMono w-screen sm:w-[400px] lg:mt-10 lg:w-full lg:max-w-[1080px] text-slate-950 dark:text-white page-border-and-color">
      <h1 className="mt-2 lg:mt-3 leading-relaxed page-title">Join MoonDAO</h1>
      <p className="mt-5">
        {`Be part of the first open-source, interplanetary network state dedicated to establishing a permanent human presence on the Moon and beyond. Membership is currently invite-only, but you can register your interest by submitting an application or scheduling an onboarding call to see if you'd be a good fit.`}
      </p>
      <div className="flex flex-col space-y-7">
        <div className="flex flex-col  space-y-7">
          <Tier
            price={0.1}
            label="Become a Citizen"
            description="Citizens are the trailblazers supporting the creation of off-world settlements. Whether you're already part of a team or seeking to join one, everyone has a crucial role to play in this mission."
            points={[
              'Professional Networking: Connect with top space startups, non-profits, and ambitious teams.',
              'Career Advancement: Access jobs, gigs, hackathons, and more; building on-chain credentials to showcase your experience.',
              'Early Project Access: Engage in space projects early, earn money, and advance your career.',
              'Unique Identity: Create a personalized Passport representing your on-chain identity.',
            ]}
            buttoncta="Register as a Citizen Now"
            onClick={() => setSelectedTier('citizen')}
            hasCitizen={+citizenBalance > 0}
          />
          <Tier
            price={0.5}
            label="Register a Team"
            description="Teams are driving innovation and tackling ambitious space challenges together. From non-profits to startups and university teams, every group has something to contribute to our multiplanetary future. Be a part of Team Space."
            points={[
              'Funding Access: Obtain seed funding from MoonDAO for your bold projects and initiatives.',
              'Professional Network: Hire top talent including full-time roles or posting bounties, and connect with other cutting-edge organizations.',
              'Marketplace Listing: Sell products and services in a dedicated space marketplace, whether payload space or satellite imagery.',
              'Capital Raising Tools: Leverage new tools to raise capital or solicit donations from a global network of space enthusiasts.',
              'Onchain Tools: Utilize advanced and secure onchain tools to manage your organization and interface with smart contracts.',
            ]}
<<<<<<< HEAD
            buttoncta="Register Your Team Now"
            onClick={() => setSelectedTier('entity')}
=======
            buttoncta="Schedule a Call to Apply"
            onClick={() => setSelectedTier('team')}
>>>>>>> 7b5e8646
          />
        </div>
      </div>
    </div>
  )
}<|MERGE_RESOLUTION|>--- conflicted
+++ resolved
@@ -173,13 +173,8 @@
               'Capital Raising Tools: Leverage new tools to raise capital or solicit donations from a global network of space enthusiasts.',
               'Onchain Tools: Utilize advanced and secure onchain tools to manage your organization and interface with smart contracts.',
             ]}
-<<<<<<< HEAD
-            buttoncta="Register Your Team Now"
-            onClick={() => setSelectedTier('entity')}
-=======
             buttoncta="Schedule a Call to Apply"
             onClick={() => setSelectedTier('team')}
->>>>>>> 7b5e8646
           />
         </div>
       </div>
