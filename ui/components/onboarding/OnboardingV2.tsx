import { useWallets } from '@privy-io/react-auth'
import { useAddress, useContract } from '@thirdweb-dev/react'
import { HATS_ADDRESS } from 'const/config'
import Image from 'next/image'
import { useContext, useState } from 'react'
import PrivyWalletContext from '../../lib/privy/privy-wallet-context'
import { CreateEntity } from './CreateEntity'

type TierProps = {
  label: string
  description: string
  points: string[]
  onClick: () => void
}

function Tier({ label, description, points, onClick }: TierProps) {
  return (
    <div
<<<<<<< HEAD
      className="w-full md:w-2/3 group transition-all duration-150 text-black cursor-pointer dark:text-white p-8 flex flex-col items-center border-[2px] group hover:border-orange-500 hover:border-moon-orange border-opacity-100 bg-[#0A0E22]"
=======
      className="w-full max-w-[500px] group transition-all duration-150 text-black cursor-pointer dark:text-white pb-8 px-7 flex flex-col items-center border-[2px] group hover:border-orange-500 hover:border-moon-orange border-opacity-100 bg-[#0d0a1b]"
>>>>>>> 0812e065
      onClick={onClick}
    >
      <div className="w-full h-full flex flex-col md:flex-row space-x-10">
        <Image
          src={
            label === 'ENTITY'
              ? '/onboarding-icons/entity-creation-icon.png'
              : '/onboarding-icons/citizen-creation-icon.png'
          }
          width={254}
          height={312}
          alt=""
        />
<<<<<<< HEAD

        <div className="flex flex-col justify-between">
          <div className="flex flex-col space-y-5">
            <p className="p-2 text-sm text-red-500 rounded-full bg-red-600 bg-opacity-10">
              {description}
            </p>
            <h1 className={'font-GoodTimes text-3xl'}>{label} CREATION</h1>
            <div>
              {points.map((p: any, i: number) => (
                <div
                  className="flex flex-row bg-[#FFFFFF08] bg-opacity-3 p-2 rounded-sm space-x-2"
                  key={`${label}-tier-point-${i}`}
                >
                  <p className="rounded-full bg-[#FFFFFF1A] bg-opacity-10 px-2 ">
                    ✓
                  </p>
                  <p>{p}</p>
                </div>
              ))}
            </div>
=======
        <div className="py-8 md:w-3/4">
          <p className="mb-4 bg-[#CBE4F7] text-[#1F212B] dark:bg-[#D7594F36] dark:text-white  px-2 py-2 xl:py-3 xl:px-4 2xl:max-w-[750px] xl:text-left text-sm xl:text-base">
            {description}
          </p>
          <h1 className={`text-3xl font-bold`}>{label}</h1>
          <div className="w-full border-[1px] bg-[#ffffff25] md:w-1/2" />
          <div>
            {points.map((p: any, i: number) => (
              <p key={`${label}-tier-point-${i}`}>{'✓' + p}</p>
            ))}
>>>>>>> 0812e065
          </div>
          <button className="self-start p-2 text-red-500 rounded-full bg-red-600 bg-opacity-10 after:content-['_↗']">
            See more
          </button>
        </div>
      </div>
    </div>
  )
}

function BackButton({ setSelectedTier }: any) {
  return (
    <button onClick={() => setSelectedTier(null)}>
      <Image src={'/backIcon.png'} width={30} height={30} alt="" />
    </button>
  )
}

export function OnboardingV2({ selectedChain }: any) {
  const address = useAddress()
  const { selectedWallet } = useContext(PrivyWalletContext)
  const { wallets } = useWallets()
  const [selectedTier, setSelectedTier] = useState<'entity' | 'citizen'>()

  const { contract: hatsContract } = useContract(HATS_ADDRESS)

  if (selectedTier === 'citizen') {
    return (
      <div>
        <BackButton setSelectedTier={setSelectedTier} />
      </div>
    )
  }

  if (selectedTier === 'entity') {
    return (
      <div>
        <BackButton setSelectedTier={setSelectedTier} />
        <CreateEntity
          address={address}
          selectedChain={selectedChain}
          selectedWallet={selectedWallet}
          wallets={wallets}
          hatsContract={hatsContract}
        />
      </div>
    )
  }

  return (
    <div className="space-y-10 mt-3 px-5 lg:px-7 xl:px-10 py-12 lg:py-14 font-RobotoMono w-screen sm:w-[400px] lg:mt-10 lg:w-full lg:max-w-[1256px] text-slate-950 dark:text-white">
      <div className="flex flex-col items-center space-y-7">
        <h1 className={`page-title`}>Welcome to MoonDAO</h1>
        <p className="text-2xl text-center antialiased">
          Begin your journey with MoonDAO, participate in governance and
          decision making by voting on projects, proposals, and treasury
          spending.
        </p>
        <Tier
          label="CITIZEN"
          description="Join the internet's space program today!"
          points={['Lorem ipsum', 'Lorem ipsum', 'Lorem ipsum']}
          onClick={() => setSelectedTier('citizen')}
        />
        <Tier
          label="ENTITY"
          description="Bring your entity onchain today!"
          points={['Lorem ipsum', 'Lorem ipsum', 'Lorem ipsum']}
          onClick={() => setSelectedTier('entity')}
        />
      </div>
    </div>
  )
}<|MERGE_RESOLUTION|>--- conflicted
+++ resolved
@@ -16,11 +16,7 @@
 function Tier({ label, description, points, onClick }: TierProps) {
   return (
     <div
-<<<<<<< HEAD
-      className="w-full md:w-2/3 group transition-all duration-150 text-black cursor-pointer dark:text-white p-8 flex flex-col items-center border-[2px] group hover:border-orange-500 hover:border-moon-orange border-opacity-100 bg-[#0A0E22]"
-=======
-      className="w-full max-w-[500px] group transition-all duration-150 text-black cursor-pointer dark:text-white pb-8 px-7 flex flex-col items-center border-[2px] group hover:border-orange-500 hover:border-moon-orange border-opacity-100 bg-[#0d0a1b]"
->>>>>>> 0812e065
+className="w-full md:w-2/3 group transition-all duration-150 text-black cursor-pointer dark:text-white p-8 flex flex-col items-center border-[2px] group hover:border-orange-500 hover:border-moon-orange border-opacity-100 bg-[#0A0E22]"
       onClick={onClick}
     >
       <div className="w-full h-full flex flex-col md:flex-row space-x-10">
@@ -34,9 +30,7 @@
           height={312}
           alt=""
         />
-<<<<<<< HEAD
-
-        <div className="flex flex-col justify-between">
+ <div className="flex flex-col justify-between">
           <div className="flex flex-col space-y-5">
             <p className="p-2 text-sm text-red-500 rounded-full bg-red-600 bg-opacity-10">
               {description}
@@ -55,18 +49,6 @@
                 </div>
               ))}
             </div>
-=======
-        <div className="py-8 md:w-3/4">
-          <p className="mb-4 bg-[#CBE4F7] text-[#1F212B] dark:bg-[#D7594F36] dark:text-white  px-2 py-2 xl:py-3 xl:px-4 2xl:max-w-[750px] xl:text-left text-sm xl:text-base">
-            {description}
-          </p>
-          <h1 className={`text-3xl font-bold`}>{label}</h1>
-          <div className="w-full border-[1px] bg-[#ffffff25] md:w-1/2" />
-          <div>
-            {points.map((p: any, i: number) => (
-              <p key={`${label}-tier-point-${i}`}>{'✓' + p}</p>
-            ))}
->>>>>>> 0812e065
           </div>
           <button className="self-start p-2 text-red-500 rounded-full bg-red-600 bg-opacity-10 after:content-['_↗']">
             See more
