import { useLogin, usePrivy, useWallets } from '@privy-io/react-auth'
import { useAddress, useContract } from '@thirdweb-dev/react'
import { HATS_ADDRESS } from 'const/config'
import Image from 'next/image'
import { useContext, useState } from 'react'
import PrivyWalletContext from '../../lib/privy/privy-wallet-context'
import { CreateEntity } from './CreateEntity'

type TierProps = {
  label: string
  description: string
  points: string[]
  onClick: () => void
}

function Tier({ label, description, points, onClick }: TierProps) {
  const { user } = usePrivy()

  const { login } = useLogin({
    onComplete: () => {
      onClick()
    },
  })

  return (
    <div
<<<<<<< HEAD
      className="w-full md:w-2/3 transition-all duration-150 text-black cursor-pointer dark:text-white md:p-8 flex flex-col border-[2px] hover:border-orange-500 hover:border-moon-orange border-opacity-100 bg-[#0A0E22] p-3"
      onClick={onClick}
    >
      <div className="w-full h-full flex flex-col md:flex-row md:space-x-10">
=======
      className="w-full group transition-all duration-150 text-black cursor-pointer dark:text-white p-8 flex flex-col items-center border-[2px] group hover:border-orange-500 hover:border-moon-orange border-opacity-100 bg-[#0A0E22]"
      onClick={() => {
        if (!user) login()
        else onClick()
      }}
    >
      <div className="w-full h-full flex flex-col lg:flex-row lg:space-x-10">
>>>>>>> 0ab59751
        <Image
          src={
            label === 'ENTITY'
              ? '/onboarding-icons/entity-creation-icon.png'
              : '/onboarding-icons/citizen-creation-icon.png'
          }
          width={254}
          height={312}
          alt=""
        />
<<<<<<< HEAD

        <div className="flex flex-col justify-between w-full items-start">
          <div className="flex flex-col space-y-5">
            <p className="md:p-2 text-sm text-red-500 rounded-full bg-red-600 bg-opacity-10">
=======
        <div className="flex flex-col justify-between">
          <div className="flex flex-col space-y-5">
            <p className="p-2 text-sm text-moon-orange rounded-full bg-red-600 bg-opacity-10">
>>>>>>> 0ab59751
              {description}
            </p>
            <h1 className={'font-GoodTimes text-3xl'}>{label} CREATION</h1>
            <div>
              {points.map((p: any, i: number) => (
                <div
                  className="flex flex-row bg-[#FFFFFF08] bg-opacity-3 p-2 rounded-sm space-x-2"
                  key={`${label}-tier-point-${i}`}
                >
                  <p className="rounded-full bg-[#FFFFFF1A] bg-opacity-10 px-2 ">
                    ✓
                  </p>
                  <p>{p}</p>
                </div>
              ))}
            </div>
          </div>
          <button className="self-start p-2 text-moon-orange rounded-full bg-moon-orange bg-opacity-10 after:content-['_↗']">
            See more
          </button>
        </div>
      </div>
    </div>
  )
}

function BackButton({ setSelectedTier }: any) {
  return (
    <button onClick={() => setSelectedTier(null)}>
      <Image src={'/backIcon.png'} width={30} height={30} alt="" />
    </button>
  )
}

export function OnboardingV2({ selectedChain }: any) {
  const address = useAddress()
  const { selectedWallet } = useContext(PrivyWalletContext)
  const { wallets } = useWallets()
  const [selectedTier, setSelectedTier] = useState<'entity' | 'citizen'>()

  const { contract: hatsContract } = useContract(HATS_ADDRESS)

  if (selectedTier === 'citizen') {
    return (
      <div>
        <BackButton setSelectedTier={setSelectedTier} />
      </div>
    )
  }

  if (selectedTier === 'entity') {
    return (
      <div>
        {/* <BackButton setSelectedTier={setSelectedTier} /> */}
        <CreateEntity
          address={address}
          selectedChain={selectedChain}
          selectedWallet={selectedWallet}
          wallets={wallets}
          hatsContract={hatsContract}
        />
      </div>
    )
  }

  return (
    <div className="space-y-10 mt-3 px-5 lg:px-7 xl:px-10 py-12 lg:py-14 font-RobotoMono w-screen sm:w-[400px] lg:mt-10 lg:w-full lg:max-w-[1256px] text-slate-950 dark:text-white">
      <div className="flex flex-col space-y-7">
        <h1 className={`page-title`}>Welcome to MoonDAO</h1>
        <p className="text-2xl  antialiased">
          Begin your journey with MoonDAO, participate in governance and
          decision making by voting on projects, proposals, and treasury
          spending.
        </p>
        <div className="flex flex-col  space-y-7">
          <Tier
            label="CITIZEN"
            description="Join the internet's space program today!"
            points={['Lorem ipsum', 'Lorem ipsum', 'Lorem ipsum']}
            onClick={() => setSelectedTier('citizen')}
          />
          <Tier
            label="ENTITY"
            description="Bring your entity onchain today!"
            points={['Lorem ipsum', 'Lorem ipsum', 'Lorem ipsum']}
            onClick={() => setSelectedTier('entity')}
          />
        </div>
      </div>
    </div>
  )
}<|MERGE_RESOLUTION|>--- conflicted
+++ resolved
@@ -24,20 +24,13 @@
 
   return (
     <div
-<<<<<<< HEAD
       className="w-full md:w-2/3 transition-all duration-150 text-black cursor-pointer dark:text-white md:p-8 flex flex-col border-[2px] hover:border-orange-500 hover:border-moon-orange border-opacity-100 bg-[#0A0E22] p-3"
-      onClick={onClick}
-    >
-      <div className="w-full h-full flex flex-col md:flex-row md:space-x-10">
-=======
-      className="w-full group transition-all duration-150 text-black cursor-pointer dark:text-white p-8 flex flex-col items-center border-[2px] group hover:border-orange-500 hover:border-moon-orange border-opacity-100 bg-[#0A0E22]"
       onClick={() => {
         if (!user) login()
         else onClick()
       }}
     >
-      <div className="w-full h-full flex flex-col lg:flex-row lg:space-x-10">
->>>>>>> 0ab59751
+      <div className="w-full h-full flex flex-col md:flex-row md:space-x-10">
         <Image
           src={
             label === 'ENTITY'
@@ -48,16 +41,10 @@
           height={312}
           alt=""
         />
-<<<<<<< HEAD
 
         <div className="flex flex-col justify-between w-full items-start">
           <div className="flex flex-col space-y-5">
-            <p className="md:p-2 text-sm text-red-500 rounded-full bg-red-600 bg-opacity-10">
-=======
-        <div className="flex flex-col justify-between">
-          <div className="flex flex-col space-y-5">
-            <p className="p-2 text-sm text-moon-orange rounded-full bg-red-600 bg-opacity-10">
->>>>>>> 0ab59751
+            <p className="md:p-2 text-sm text-moon-orange rounded-full bg-red-600 bg-opacity-10">
               {description}
             </p>
             <h1 className={'font-GoodTimes text-3xl'}>{label} CREATION</h1>
