--- conflicted
+++ resolved
@@ -15,11 +15,10 @@
   price: number
 }
 
-<<<<<<< HEAD
-function Tier({ label, description, points, onClick, price }: TierProps) {
-=======
+
+
 function Tier({ label, description, points, price, onClick }: TierProps) {
->>>>>>> 7619b52a
+
   const { user } = usePrivy()
 
   const { login } = useLogin()
@@ -52,8 +51,7 @@
               {description}
             </p>
             <h1 className={'font-GoodTimes text-3xl'}>{label}</h1>
-<<<<<<< HEAD
-            <div className="flex flex-col bg-[#FFFFFF08] px-4 w-full">
+  <div className="flex flex-col bg-[#FFFFFF08] px-4 w-full">
               <div className="flex flex-row justify-between py-4 items-center">
                 <div className="flex flex-row items-center md:space-x-2 space-x-1">
                   <p className="text-lg md:text-2xl">{price} ETH</p>
@@ -95,31 +93,6 @@
                   <p>{p}</p>
                 </div>
               ))} */}
-=======
-            <div className="bg-[#FFFFFF08] bg-opacity-3">
-              <div className="p-4 flex flex-col xl:flex-row gap-4 justify-between">
-                <div className="flex items-center">
-                  <strong className="text-2xl">{price + ' ETH'}</strong>
-                  <p className="font-[75%] opacity-80">{' /Year'}</p>
-                </div>
-                <p className={`text-moon-green`}>✓ 12 Month Pass</p>
-              </div>
-              <hr className="mx-4 h-2 my-2 border-[#ffffff25]" />
-              <div>
-                <p className="p-4">Benefits</p>
-                {points.map((p: any, i: number) => (
-                  <div
-                    className="flex flex-row p-2 rounded-sm space-x-2"
-                    key={`${label}-tier-point-${i}`}
-                  >
-                    <p className="h-6 w-6 flex justify-center items-center rounded-full bg-[#FFFFFF1A] bg-opacity-10 px-2 ">
-                      ✓
-                    </p>
-                    <p>{p}</p>
-                  </div>
-                ))}
-              </div>
->>>>>>> 7619b52a
             </div>
           </div>
           {/* <button className="self-start p-2 text-moon-orange rounded-full bg-moon-orange bg-opacity-10 after:content-['_↗']">
