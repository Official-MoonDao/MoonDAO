--- conflicted
+++ resolved
@@ -56,13 +56,8 @@
   return (
     <div className="flex flex-col lg:max-w-[1256px] md:items-start">
       <Steps
-<<<<<<< HEAD
         className="mb-8 w-full lg:max-w-[900px] md:-ml-12"
-        steps={['Info', 'Design', 'Treasury ', 'Organization', 'Mint']}
-=======
-        className="mb-8"
         steps={['Info', 'Design', 'Treasury ', 'Org', 'Mint']}
->>>>>>> 0ab59751
         currStep={stage}
       />
 
