import { useContract } from '@thirdweb-dev/react'
import { Widget } from '@typeform/embed-react'
import { ENTITY_ADDRESSES, ENTITY_CREATOR_ADDRESSES } from 'const/config'
import { ethers } from 'ethers'
import { useRouter } from 'next/router'
import { useEffect, useLayoutEffect, useRef, useState } from 'react'
import toast from 'react-hot-toast'
<<<<<<< HEAD
import useWindowSize from '../../lib/entity/use-window-size'
import { createSafe } from '../../lib/gnosis/createSafe'
=======
>>>>>>> 7619b52a
import { pinImageToIPFS, pinMetadataToIPFS } from '@/lib/ipfs/pin'
import { Steps } from '../layout/Steps'
import ArrowButton from '../marketplace/Layout/ArrowButton'
import { ImageGenerator } from './ImageGenerator'
import { StageButton } from './StageButton'
import { StageContainer } from './StageContainer'

type EntityData = {
  name: string
  description: string
  twitter: string
  communications: string
  website: string
  view: string
}

export function CreateEntity({
  address,
  wallets,
  selectedWallet,
  selectedChain,
  hatsContract,
  setSelectedTier,
}: any) {
  const router = useRouter()

  const [stage, setStage] = useState<number>(0)
  const [lastStage, setLastStage] = useState<number>(0)

  const [entityImage, setEntityImage] = useState<any>()
  const [multisigAddress, setMultisigAddress] = useState<string>()
  const [hatTreeId, setHatTreeId] = useState<number>()

  const { isMobile } = useWindowSize()

  const [entityData, setEntityData] = useState<EntityData>({
    name: '',
    description: '',
    twitter: '',
    communications: '',
    website: '',
    view: 'private',
  })
  const { windowSize } = useWindowSize()

  useEffect(() => {
    if (stage > lastStage) {
      setLastStage(stage)
    }
  }, [stage, lastStage])

  const { contract: entityContract } = useContract(
    ENTITY_ADDRESSES[selectedChain.slug]
  )

  const { contract: entityCreatorContract } = useContract(
    ENTITY_CREATOR_ADDRESSES[selectedChain.slug]
  )
  const pfpRef = useRef<HTMLDivElement | null>(null)

  console.log(pfpRef)

  return (
<<<<<<< HEAD
    <div className="flex flex-row">
      <div className="w-[90vw] md:w-full flex flex-col lg:max-w-[1256px] items-start">
        <div className="flex flex-row w-full justify-between md:pr-10">
          <Steps
            className="mb-4 w-[300px] sm:w-[600px] lg:max-w-[900px] md:-ml-16 -ml-10"
            steps={['Info', 'Design', 'Mint']}
            currStep={stage}
            lastStep={lastStage}
            setStep={setStage}
          />
          <button onClick={() => setSelectedTier(null)}>
            <Image src={'/x-white.png'} width={50} height={50} alt="" />
          </button>
        </div>

        {/* Typeform form */}
        {stage === 0 && (
          <StageContainer
            title="Info"
            description="Input your organization's information."
          >
            <div className="w-full">
              <Widget
                className="w-[100%] md:w-[100%]"
                id={process.env.NEXT_PUBLIC_TYPEFORM_ENTITY_FORM_ID as string}
                onSubmit={async (formResponse: any) => {
                  //get response from form
                  const { formId, responseId } = formResponse
                  const responseRes = await fetch(
                    `/api/typeform/response?formId=${formId}&responseId=${responseId}`
                  )
                  const data = await responseRes.json()

                  console.log(data)

                  setEntityData({
                    name: data.answers[0].text,
                    description: data.answers[1].text,
                    website: data.answers[2].url,
                    twitter: data.answers[3].url,
                    communications: data.answers[4].url,
                    view:
                      data.answers[5].choice.label === 'Yes'
                        ? 'public'
                        : 'private',
                  })
                  setStage(1)
                }}
                height={500}
              />
              <button
                className="p-2 border-2"
                onClick={() => {
                  setEntityData({
                    name: 'Test Entity',
                    description: 'Test Org description for testing',
                    twitter: 'https://twitter.com/OfficialMoonDAO',
                    communications: 'https://discord.com',
                    website: 'https://google.com',
                    view: 'public',
                  })
                  setStage(1)
                }}
              >{`Complete form (testing)`}</button>
            </div>
          </StageContainer>
        )}
        {/* Upload & Create Image */}
        {stage === 1 && (
          <StageContainer
            className={`mb-[500px]`}
            title="Design"
            description="Design your unique onchain registration certificate."
          >
            {/* {entityImage ? (
            <Image
              src={URL.createObjectURL(entityImage)}
              width={300}
              height={300}
              alt=""
            />
          ) : (
            <div className="w-[350px] h-[350px] bg-[#ffffff50]"></div>
          )}
          <div className="flex flex-col w-[400px]">
            <input
              onChange={(e: any) => setEntityImage(e.target.files[0])}
              type="file"
              accept="image/png, image/jpeg"
            />
            <p className="mt-6 font-[Lato] text-base xl:text-lg lg:text-left text-left text-[#071732] dark:text-white text-opacity-70 dark:text-opacity-60">
              {`Upload your organization's logo to create a unique image that represents your Entity's certification onchain.`}
            </p>
            <StageButton
              onClick={() => {
                if (!entityImage) return toast.error('No file selected')

                const fileType = entityImage.type
                if (fileType !== 'image/png' && fileType !== 'image/jpeg') {
                  return toast.error('File type must be .png or .jpeg')
                }
                setStage(2)
              }}
            >s
              Submit Image
            </StageButton>
          </div> */}
=======
    <div className="w-[90vw] md:w-full flex flex-col lg:max-w-[1256px] items-start">
      <Steps
        className="mb-4 w-full lg:max-w-[900px] md:-ml-12"
        steps={['Info', 'Design', 'Mint']}
        currStep={stage}
      />

      {/* Typeform form */}
      {stage === 0 && (
        <StageContainer
          title="Info"
          description="Input your organization's information."
        >
          <div className="w-full">
            <Widget
              className="w-[100%] md:w-[100%]"
              id={process.env.NEXT_PUBLIC_TYPEFORM_ENTITY_FORM_ID as string}
              onSubmit={async (formResponse: any) => {
                //get response from form
                const { formId, responseId } = formResponse
                const responseRes = await fetch(
                  `/api/typeform/response?formId=${formId}&responseId=${responseId}`
                )
                const data = await responseRes.json()

                console.log(data)

                setEntityData({
                  name: data.answers[0].text,
                  description: data.answers[1].text,
                  website: data.answers[2].url,
                  twitter: data.answers[3].url,
                  communications: data.answers[4].url,
                  view:
                    data.answers[5].choice.label === 'Yes'
                      ? 'public'
                      : 'private',
                })
                setStage(1)
              }}
              height={500}
            />
            <button
              className="p-2 border-2"
              onClick={() => {
                setEntityData({
                  name: 'Test Entity',
                  description: 'Test Org description for testing',
                  twitter: 'https://twitter.com/OfficialMoonDAO',
                  communications: 'https://discord.com',
                  website: 'https://google.com',
                  view: 'public',
                })
                setStage(1)
              }}
            >{`Complete form (testing)`}</button>
          </div>
        </StageContainer>
      )}
      {/* Upload & Create Image */}
      {stage === 1 && (
        <StageContainer
          className="mb-[250px] md:mb-[500px] 2xl:mb-[200px]"
          title="Design"
          description="Design your unique onchain registration certificate."
        >
>>>>>>> 7619b52a
          <ImageGenerator
            setImage={setEntityImage}
            nextStage={() => setStage(2)}
            stage={stage}
          />
        </StageContainer>
      )}
      {/* Pin Image and Metadata to IPFS, Mint NFT to Gnosis Safe */}
      {stage === 2 && (
        <StageContainer
          title="Mint Entity"
          description="Please review your onchain Entity before minting."
        >
          <p className="mt-6 w-[400px] font-[Lato] text-base xl:text-lg lg:text-left text-left text-[#071732] dark:text-white text-opacity-70 dark:text-opacity-60">
            {`Make sure all your information is displayed correcly.`}
          </p>
          <p className="mt-6 w-[400px] font-[Lato] text-base xl:text-lg lg:text-left text-left text-[#071732] dark:text-white text-opacity-70 dark:text-opacity-60">
            {`Welcome to the future of off-world coordination with MoonDAO.`}
          </p>
          <StageButton
            onClick={async () => {
              //sign message
              const provider = await wallets[selectedWallet].getEthersProvider()
              const signer = provider?.getSigner()

              const nonceRes = await fetch(`/api/db/nonce?address=${address}`)
              const nonceData = await nonceRes.json()

              const message = `Please sign this message to mint this entity's NFT #`

              const signature = await signer.signMessage(
                message + nonceData.nonce
              )

              if (!signature) return toast.error('Error signing message')

              //get pinata jwt
              const jwtRes = await fetch('/api/ipfs/upload', {
                method: 'POST',
                headers: {
                  signature,
                },
                body: JSON.stringify({
                  address: wallets[selectedWallet].address,
                  message,
                }),
              })

              const pinataJWT = await jwtRes.text()

              try {
                //create hat metadata
                const hatMetadata = {
                  type: '1.0',
                  data: {
                    name: 'Admin',
                    description: entityData.description,
                  },
                }

                const hatsMetadataIpfsHash = await pinMetadataToIPFS(
                  pinataJWT || '',
                  hatMetadata,
                  entityData.name + ' Hat Metadata'
                )

                console.log(entityImage)

                //pin image to IPFS
                const newImageIpfsHash = await pinImageToIPFS(
                  pinataJWT || '',
                  entityImage,
                  entityData.name + ' Image'
                )

                console.log(newImageIpfsHash)

                if (!newImageIpfsHash) {
                  return toast.error('Error pinning image to IPFS')
                }

                //get the next token id of the nft collection
                const totalSupply = await entityContract?.call('totalSupply')
                const nextTokenId = totalSupply.toString()

                // pin metadata to IPFS
                const metadata = {
                  name: `Entity #${nextTokenId}`,
                  description: `${entityData.name} : ${entityData.description}`,
                  image: `ipfs://${newImageIpfsHash}`,
                  attributes: [
                    {
                      trait_type: 'twitter',
                      value: entityData.twitter,
                    },
                    {
                      trait_type: 'communications',
                      value: entityData.communications,
                    },
                    {
                      trait_type: 'website',
                      value: entityData.website,
                    },
                    {
                      trait_type: 'view',
                      value: entityData.view,
                    },
                    {
                      trait_type: 'hatsTreeId',
                      value: hatTreeId,
                    },
                  ],
                }

                const newMetadataIpfsHash = await pinMetadataToIPFS(
                  pinataJWT || '',
                  metadata,
                  entityData.name + ' Metadata'
                )

                if (!newMetadataIpfsHash)
                  return toast.error('Error pinning metadata to IPFS')
                //mint NFT to safe
                await entityCreatorContract?.call(
                  'createMoonDAOEntity',
                  [
                    'ipfs://' + newMetadataIpfsHash,
                    'ipfs://' + hatsMetadataIpfsHash,
                  ],
                  {
                    value: ethers.utils.parseEther('0.01'),
                  }
                )

                router.push(`/entity/${nextTokenId}`)
              } catch (err) {
                console.error(err)
              }
            }}
          >
            {/* <p className="mt-6 w-[400px] font-[Lato] text-base xl:text-lg lg:text-left text-left text-[#071732] dark:text-white text-opacity-70 dark:text-opacity-60">
              {`Make sure all your information is displayed correcly.`}
            </p>
            <p className="mt-6 w-[400px] font-[Lato] text-base xl:text-lg lg:text-left text-left text-[#071732] dark:text-white text-opacity-70 dark:text-opacity-60">
              {`Welcome to the future of off-world coordination with MoonDAO.`}
            </p> */}
            <Image
              src={URL.createObjectURL(entityImage)}
              alt="entity-image"
              width={600}
              height={600}
            />

            <div className="flex flex-col bg-black w-full p-3 md:p-5 mt-10">
              <h2 className="font-GoodTimes text-3xl mb-2">OVERVIEW</h2>
              <div className="flex flex-col bg-[#0F152F] p-3 md:p-5 overflow-auto space-y-3 md:space-y-0">
                {isMobile ? (
                  Object.keys(entityData).map((v, i) => {
                    return (
                      <div
                        className="flex flex-col text-left"
                        key={'entityData' + i}
                      >
                        <p className="text-xl capitalize">{v}:</p>

                        <p className="text-md text-balance">
                          {/**@ts-expect-error */}
                          {entityData[v]!}
                        </p>
                      </div>
                    )
                  })
                ) : (
                  <table className="table w-fit">
                    <tbody>
                      {Object.keys(entityData).map((v, i) => {
                        return (
                          <tr className="" key={'entityData' + i}>
                            <th className="text-xl bg-[#0F152F]">{v}:</th>

                            <th className="text-md bg-[#0F152F] text-pretty">
                              {/**@ts-expect-error */}
                              {entityData[v]!}
                            </th>
                          </tr>
                        )
                      })}
                    </tbody>
                  </table>
                )}
              </div>
            </div>
            <div className="flex flex-col bg-black w-full p-3 md:p-5 mt-10">
              <h2 className="font-GoodTimes text-3xl mb-2">IMPORTANT</h2>
              <h2 className="font-GoodTimes text-3xl mb-2">INFORMATION</h2>
              <div className="flex flex-col bg-[#0F152F] p-3 md:p-5">
                <h3 className="font-GoodTimes text-2xl mb-2">TREASURY</h3>
                <p className="mt-2">
                  A self-custodied multisignature treasury will secure your
                  organization’s assets, allowing to interact with any smart
                  contracts within the Ethereum ecosystem. <br /> <br />
                  You can add more signers later via your Entity management
                  portal.
                </p>
              </div>
              <div className="flex flex-col bg-[#0F152F] p-3 md:p-5 mt-5">
                <h3 className="font-GoodTimes text-2xl mb-2">ADMINISTRATOR</h3>
                <p className="mt-2">
                  The admin can modify your organization’s information. To
                  begin, the currently connected wallet will act as the
                  Administrator.
                  <br /> <br />
                  You can change the admin or add more members to your
                  organization using the Hats Protocol within your Entity
                  Management Portal.
                </p>
              </div>
              <p className="mt-4">
                Welcome to the future of off-world coordination with MoonDAO!
              </p>
            </div>
            <StageButton
              onClick={async () => {
                //sign message
                const provider = await wallets[
                  selectedWallet
                ].getEthersProvider()
                const signer = provider?.getSigner()

                const nonceRes = await fetch(`/api/db/nonce?address=${address}`)
                const nonceData = await nonceRes.json()

                const message = `Please sign this message to mint this entity's NFT #`

                const signature = await signer.signMessage(
                  message + nonceData.nonce
                )

                if (!signature) return toast.error('Error signing message')

                //get pinata jwt
                const jwtRes = await fetch('/api/ipfs/upload', {
                  method: 'POST',
                  headers: {
                    signature,
                  },
                  body: JSON.stringify({
                    address: wallets[selectedWallet].address,
                    message,
                  }),
                })

                const pinataJWT = await jwtRes.text()

                try {
                  //pin image to IPFS
                  const newImageIpfsHash = await pinImageToIPFS(
                    pinataJWT || '',
                    entityImage,
                    entityData.name + ' Image'
                  )

                  if (!newImageIpfsHash) {
                    return toast.error('Error pinning image to IPFS')
                  }

                  //get the next token id of the nft collection
                  const totalSupply = await entityContract?.call('totalSupply')
                  const nextTokenId = totalSupply.toString()

                  // pin metadata to IPFS
                  const metadata = {
                    name: `Entity #${nextTokenId}`,
                    description: `${entityData.name} : ${entityData.description}`,
                    image: `ipfs://${newImageIpfsHash}`,
                    attributes: [
                      {
                        trait_type: 'twitter',
                        value: entityData.twitter,
                      },
                      {
                        trait_type: 'communications',
                        value: entityData.communications,
                      },
                      {
                        trait_type: 'website',
                        value: entityData.website,
                      },
                      {
                        trait_type: 'view',
                        value: entityData.view,
                      },
                      {
                        trait_type: 'hatsTreeId',
                        value: hatTreeId,
                      },
                    ],
                  }

                  const newMetadataIpfsHash = await pinMetadataToIPFS(
                    pinataJWT || '',
                    metadata,
                    entityData.name + ' Metadata'
                  )

                  if (!newMetadataIpfsHash)
                    return toast.error('Error pinning metadata to IPFS')
                  //mint NFT to safe
                  await entityCreatorContract?.call(
                    'createMoonDAOEntity',
                    ['ipfs://' + newMetadataIpfsHash],
                    {
                      value: ethers.utils.parseEther('0.01'),
                    }
                  )

                  router.push(`/entity/${nextTokenId}`)
                } catch (err) {
                  console.error(err)
                }
              }}
            >
              Mint Entity
            </StageButton>
          </StageContainer>
        )}

        {/* Dev Buttons */}

        <div className="flex flex-row justify-between w-full mt-8 lg:px-5">
          {stage > 0 ? (
            <button
              className="p-3"
              onClick={() => {
                if (stage > 0) {
                  setStage((prev) => prev - 1)
                }
              }}
            >
              <Image
                alt="arrow left"
                src="./arrow-left.svg"
                height={50}
                width={50}
              />
            </button>
          ) : (
            <p></p>
          )}

          {lastStage > stage && (
            <button
              className="p-3"
              onClick={() => {
                if (stage < 2) {
                  setStage((prev) => prev + 1)
                }
              }}
            >
              <Image
                alt="arrow right"
                src="./arrow-right.svg"
                height={50}
                width={50}
              />
            </button>
          )}
        </div>
      </div>
      {windowSize.width && windowSize.width >= 1835 && (
        <Image
          src={'/entity-bg-image.png'}
          width={400}
          height={windowSize.height}
          alt=""
        />
      )}
    </div>
  )
}<|MERGE_RESOLUTION|>--- conflicted
+++ resolved
@@ -5,11 +5,10 @@
 import { useRouter } from 'next/router'
 import { useEffect, useLayoutEffect, useRef, useState } from 'react'
 import toast from 'react-hot-toast'
-<<<<<<< HEAD
+
 import useWindowSize from '../../lib/entity/use-window-size'
 import { createSafe } from '../../lib/gnosis/createSafe'
-=======
->>>>>>> 7619b52a
+
 import { pinImageToIPFS, pinMetadataToIPFS } from '@/lib/ipfs/pin'
 import { Steps } from '../layout/Steps'
 import ArrowButton from '../marketplace/Layout/ArrowButton'
@@ -73,8 +72,7 @@
   console.log(pfpRef)
 
   return (
-<<<<<<< HEAD
-    <div className="flex flex-row">
+ <div className="flex flex-row">
       <div className="w-[90vw] md:w-full flex flex-col lg:max-w-[1256px] items-start">
         <div className="flex flex-row w-full justify-between md:pr-10">
           <Steps
@@ -181,74 +179,6 @@
               Submit Image
             </StageButton>
           </div> */}
-=======
-    <div className="w-[90vw] md:w-full flex flex-col lg:max-w-[1256px] items-start">
-      <Steps
-        className="mb-4 w-full lg:max-w-[900px] md:-ml-12"
-        steps={['Info', 'Design', 'Mint']}
-        currStep={stage}
-      />
-
-      {/* Typeform form */}
-      {stage === 0 && (
-        <StageContainer
-          title="Info"
-          description="Input your organization's information."
-        >
-          <div className="w-full">
-            <Widget
-              className="w-[100%] md:w-[100%]"
-              id={process.env.NEXT_PUBLIC_TYPEFORM_ENTITY_FORM_ID as string}
-              onSubmit={async (formResponse: any) => {
-                //get response from form
-                const { formId, responseId } = formResponse
-                const responseRes = await fetch(
-                  `/api/typeform/response?formId=${formId}&responseId=${responseId}`
-                )
-                const data = await responseRes.json()
-
-                console.log(data)
-
-                setEntityData({
-                  name: data.answers[0].text,
-                  description: data.answers[1].text,
-                  website: data.answers[2].url,
-                  twitter: data.answers[3].url,
-                  communications: data.answers[4].url,
-                  view:
-                    data.answers[5].choice.label === 'Yes'
-                      ? 'public'
-                      : 'private',
-                })
-                setStage(1)
-              }}
-              height={500}
-            />
-            <button
-              className="p-2 border-2"
-              onClick={() => {
-                setEntityData({
-                  name: 'Test Entity',
-                  description: 'Test Org description for testing',
-                  twitter: 'https://twitter.com/OfficialMoonDAO',
-                  communications: 'https://discord.com',
-                  website: 'https://google.com',
-                  view: 'public',
-                })
-                setStage(1)
-              }}
-            >{`Complete form (testing)`}</button>
-          </div>
-        </StageContainer>
-      )}
-      {/* Upload & Create Image */}
-      {stage === 1 && (
-        <StageContainer
-          className="mb-[250px] md:mb-[500px] 2xl:mb-[200px]"
-          title="Design"
-          description="Design your unique onchain registration certificate."
-        >
->>>>>>> 7619b52a
           <ImageGenerator
             setImage={setEntityImage}
             nextStage={() => setStage(2)}
