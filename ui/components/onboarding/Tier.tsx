import { usePrivy } from '@privy-io/react-auth'
import Image from 'next/image'
import { useActiveAccount } from 'thirdweb/react'

type TierProps = {
  label: string
  description: string
  points: any[]
  price: number
  usdPrice: number
  onClick: () => void
  hasCitizen?: boolean
  buttoncta: string
  tierDescription?: string
  type: string
  compact?: boolean
}

export default function Tier({
  label,
  description,
  tierDescription,
  points,
  buttoncta,
  price,
  usdPrice,
  onClick,
  type,
  compact = false,
}: TierProps) {
  const account = useActiveAccount()
  const address = account?.address
  const { login, user, logout } = usePrivy()

  const iconStar = './assets/icon-star.svg'

  return (
    <section
      id="callout-card-container"
<<<<<<< HEAD
      className={`bg-gradient-to-b from-slate-800/90 to-slate-900/95 backdrop-blur-xl border border-slate-700/50 rounded-[2vmax] shadow-2xl md:bg-transparent z-[50] ${
        compact && 'max-w-[900px]'
      }`}
    >
      <div className="bg-gradient-to-b from-slate-700/30 to-slate-800/40 md:rounded-[2vmax] p-8 border border-slate-600/30">
        <div
          className={`w-full transition-all duration-150 ${
            !compact && 'pb-10'
          } cursor-pointer text-white text-opacity-[90%] hover:text-opacity-100`}
=======
      className={`bg-darkest-cool md:bg-transparent z-[50]  ${
        compact && 'max-w-[900px]'
      }`}
    >
      <div className="bg-[#020617]  md:rounded-[20px] p-5 md:rounded-tl-[20px]">
        <div
          className={`w-full transition-all duration-150 ${
            !compact && 'pb-5'
          } cursor-pointer text-white text-opacity-[80%]`}
>>>>>>> 502af1db
          onClick={() => {
            if (!compact) {
              if (!address && user) logout()
              if (!address) return login()

              onClick()
            }
          }}
        >
          <div className="w-full h-full flex flex-col md:flex-row">
            <div className="pt-5 md:pt-0 flex items-center rounded-2xl overflow-hidden">
              <Image
                src={
                  type === 'team'
                    ? '/assets/team_image.png'
                    : '/assets/citizen-default.png'
                }
                width={506}
                height={506}
                alt=""
                className="rounded-xl"
              />
            </div>

            <div className="flex flex-col p-6 justify-between w-full items-start">
              <div className="w-full flex-col space-y-6">
                <div className="md:rounded-2xl">
                  <h2 className={'mt-6 font-GoodTimes text-3xl text-white'}>{label}</h2>
                  <p className="text-slate-300 mt-3 leading-relaxed">{description}</p>

                  <div className="flex flex-col w-full mt-6">
                    <div className="flex flex-col pt-5 items-start">
                      <div className="flex flex-row items-center space-x-2">
                        <div className="flex flex-col items-start">
                          <div className="flex flex-col lg:flex-row lg:items-center gap-2">
                            <p className="text-xl md:text-2xl font-semibold text-white">
                              {`~$${Math.round(usdPrice)} / Year`}
                            </p>
                            <p className="text-sm text-slate-400">
                              ({price} Arbitrum ETH)
                            </p>
                          </div>
                        </div>
                      </div>
                      <p className="text-green-400 text-sm md:text-base font-medium mt-2">
                        ✓ 12 Month Passport
                      </p>
                    </div>
                  </div>
                </div>
              </div>
              {compact && (
                <div className="inline-block">
                  <div className="mt-6 rounded-2xl gradient-2 hover:scale-105 transition-transform">
                    <button className="py-3 px-6 font-medium text-white">
                      {buttoncta}
                    </button>
                  </div>
                </div>
              )}
            </div>
          </div>
          <div className="mt-4 lg:mt-6">
            {!compact &&
              points.map((p, i) => {
                const [title, description] = p.split(': ')
                return (
                  <div
                    key={`${label}-tier-point-${i}`}
                    className="flex flex-row items-start pb-2 rounded-lg bg-slate-800/30 border border-slate-600/30 p-3 mb-2 space-x-3"
                  >
                    <Image
                      alt="Bullet Point"
                      src={iconStar}
                      width={24}
                      height={24}
                      className="mt-1 flex-shrink-0"
                    ></Image>
                    <p className="text-slate-300 leading-relaxed">
                      <strong className="text-white">{title}:</strong> {description}
                    </p>
                  </div>
                )
              })}
            {tierDescription && (
              <p className="text-slate-300 mt-4">{tierDescription}</p>
            )}
          </div>

          {!compact && (
            <div className="inline-block mt-6">
              <div className="rounded-2xl gradient-2 hover:scale-105 transition-transform">
                <button className="py-3 px-6 font-medium text-white">
                  {buttoncta}
                </button>
              </div>
            </div>
          )}
        </div>
      </div>
    </section>
  )
}<|MERGE_RESOLUTION|>--- conflicted
+++ resolved
@@ -37,7 +37,6 @@
   return (
     <section
       id="callout-card-container"
-<<<<<<< HEAD
       className={`bg-gradient-to-b from-slate-800/90 to-slate-900/95 backdrop-blur-xl border border-slate-700/50 rounded-[2vmax] shadow-2xl md:bg-transparent z-[50] ${
         compact && 'max-w-[900px]'
       }`}
@@ -47,17 +46,6 @@
           className={`w-full transition-all duration-150 ${
             !compact && 'pb-10'
           } cursor-pointer text-white text-opacity-[90%] hover:text-opacity-100`}
-=======
-      className={`bg-darkest-cool md:bg-transparent z-[50]  ${
-        compact && 'max-w-[900px]'
-      }`}
-    >
-      <div className="bg-[#020617]  md:rounded-[20px] p-5 md:rounded-tl-[20px]">
-        <div
-          className={`w-full transition-all duration-150 ${
-            !compact && 'pb-5'
-          } cursor-pointer text-white text-opacity-[80%]`}
->>>>>>> 502af1db
           onClick={() => {
             if (!compact) {
               if (!address && user) logout()
@@ -85,8 +73,12 @@
             <div className="flex flex-col p-6 justify-between w-full items-start">
               <div className="w-full flex-col space-y-6">
                 <div className="md:rounded-2xl">
-                  <h2 className={'mt-6 font-GoodTimes text-3xl text-white'}>{label}</h2>
-                  <p className="text-slate-300 mt-3 leading-relaxed">{description}</p>
+                  <h2 className={'mt-6 font-GoodTimes text-3xl text-white'}>
+                    {label}
+                  </h2>
+                  <p className="text-slate-300 mt-3 leading-relaxed">
+                    {description}
+                  </p>
 
                   <div className="flex flex-col w-full mt-6">
                     <div className="flex flex-col pt-5 items-start">
@@ -137,7 +129,8 @@
                       className="mt-1 flex-shrink-0"
                     ></Image>
                     <p className="text-slate-300 leading-relaxed">
-                      <strong className="text-white">{title}:</strong> {description}
+                      <strong className="text-white">{title}:</strong>{' '}
+                      {description}
                     </p>
                   </div>
                 )
