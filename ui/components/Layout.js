--- conflicted
+++ resolved
@@ -15,7 +15,6 @@
   ChevronRightIcon,
   ChevronDownIcon,
   ExternalLinkIcon,
-  CurrencyDollarIcon,
 } from '@heroicons/react/outline'
 import Image from 'next/image'
 import Link from 'next/link'
@@ -26,11 +25,7 @@
 import { useConnect, useEnsName, useDisconnect } from 'wagmi'
 import { nationToken } from '../lib/config'
 import { connectorIcons } from '../lib/connectors'
-<<<<<<< HEAD
 import { useHasPassport } from '../lib/passport-nft'
-import { useHandleError } from '../lib/use-handle-error'
-=======
->>>>>>> afaf09bc
 import { useAccount } from '../lib/use-wagmi'
 import Logo from '../public/logo.svg'
 import ErrorCard from './ErrorCard'
@@ -82,32 +77,21 @@
 
 export default function Layout({ children }) {
   const router = useRouter()
-<<<<<<< HEAD
-  const [{ data: connectData, error: connectError }, connect] = useConnect()
-  const [{ data: account }, disconnect] = useHandleError(
-    useAccount({
-      fetchEns: true,
-    })
-  )
-
-  const [{ data: hasPassport, loading: hasPassportLoading }] = useHasPassport(
+  const { connectors, connect, error: connectError } = useConnect()
+  const { data: account } = useAccount()
+  const { data: hasPassport, isLoading: hasPassportLoading } = useHasPassport(
     account?.address
   )
-
-=======
-  const { connectors, connect, error: connectError } = useConnect()
-  //const { data: ensName } = useEnsName()
-  let ensName
+  const { data: ensName } = useEnsName({ address: account?.address })
   const { disconnect } = useDisconnect()
->>>>>>> afaf09bc
   const [nav, setNav] = useState(navigation)
   const errorContext = useErrorContext()
-  const [account, setAccount] = useState('')
+  /*const [account, setAccount] = useState('')
 
   const { data: accountData } = useAccount()
   useEffect(() => {
     setAccount(accountData)
-  }, [accountData])
+  }, [accountData])*/
 
   useEffect(() => {
     if (!hasPassportLoading) {
