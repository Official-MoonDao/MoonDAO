import {
  ArrowDownOnSquareIcon,
  ArrowUpRightIcon,
  ChevronDownIcon,
  PlusIcon,
  WalletIcon,
  XMarkIcon,
} from '@heroicons/react/24/outline'
import {
  useFundWallet,
  useLogin,
  usePrivy,
  useWallets,
} from '@privy-io/react-auth'
import CitizenABI from 'const/abis/Citizen.json'
import { ethers } from 'ethers'
import Image from 'next/image'
import { useRouter } from 'next/router'
import { useContext, useEffect, useMemo, useState } from 'react'
import toast from 'react-hot-toast'
import {
  getContract,
  prepareContractCall,
  readContract,
  sendAndConfirmTransaction,
} from 'thirdweb'
import { getNFT } from 'thirdweb/extensions/erc721'
import { useActiveAccount } from 'thirdweb/react'
import PrivyWalletContext from '../../lib/privy/privy-wallet-context'
import { useNativeBalance } from '../../lib/thirdweb/hooks/useNativeBalance'
import { useENS } from '../../lib/utils/hooks/useENS'
import { useImportToken } from '../../lib/utils/import-token'
import { generatePrettyLinkWithId } from '@/lib/subscription/pretty-links'
import { getChainSlug } from '@/lib/thirdweb/chain'
import ChainContextV5 from '@/lib/thirdweb/chain-context-v5'
import client from '@/lib/thirdweb/client'
import useContract from '@/lib/thirdweb/hooks/useContract'
import useWatchTokenBalance from '@/lib/tokens/hooks/useWatchTokenBalance'
import viemChains from '@/lib/viem/viemChains'
import ERC20 from '../../const/abis/ERC20.json'
import {
  CITIZEN_ADDRESSES,
  DAI_ADDRESSES,
  MOONEY_ADDRESSES,
  USDC_ADDRESSES,
  USDT_ADDRESSES,
} from '../../const/config'
import { CopyIcon } from '../assets'
import FormInput from '../forms/FormInput'
import Modal from '../layout/Modal'
import CitizenProfileLink from '../subscription/CitizenProfileLink'
import NetworkSelector from '../thirdweb/NetworkSelector'
import { LinkAccounts } from './LinkAccounts'
import { PrivyWeb3Button } from './PrivyWeb3Button'
import WalletAction from './WalletAction'

type PrivyConnectWalletProps = {
  citizenContract?: any
  type?: 'mobile' | 'desktop'
}

const selectedNativeToken: any = {
  arbitrum: 'ETH',
  ethereum: 'ETH',
  base: 'ETH',
  sepolia: 'ETH',
  'base-sepolia-testnet': 'ETH',
  polygon: 'MATIC',
}

function SendModal({
  account,
  selectedChain,
  networkIcon,
  mooneyContract,
  daiContract,
  usdcContract,
  usdtContract,
  setEnabled,
  nativeBalance,
  formattedBalances,
}: any) {
  const chainSlug = getChainSlug(selectedChain)
  const [to, setTo] = useState<string>()
  const [amount, setAmount] = useState<number>()
  const [selectedToken, setSelectedToken] = useState<string>('native')

  const [balance, setBalance] = useState()

  const selectedTokenIcon = useMemo(() => {
    let icon
    if (selectedToken === 'native') {
      icon = networkIcon
    } else {
      icon = (
        <Image
          src={`/coins/${selectedToken.toUpperCase()}.${
            selectedToken === 'mooney' ? 'png' : 'svg'
          }`}
          width={30}
          height={30}
          alt=""
        />
      )
    }

    return icon
  }, [selectedToken, networkIcon])

  const tokenContracts: { [key: string]: any } = {
    mooney: mooneyContract,
    dai: daiContract,
    usdc: usdcContract,
    usdt: usdtContract,
  }

  useEffect(() => {
    if (selectedToken === 'native') {
      setBalance(nativeBalance)
    } else {
      setBalance(formattedBalances[selectedToken])
    }
  }, [selectedToken, nativeBalance, formattedBalances])

  return (
    <Modal id="send-modal-backdrop" setEnabled={setEnabled}>
      <form
        className="w-full flex flex-col gap-2 items-start justify-start w-auto md:w-[500px] p-4 md:p-8 bg-[#080C20] rounded-md"
        onSubmit={async (e) => {
          e.preventDefault()

          if (!to || !amount) {
            return toast.error('Please fill in all fields')
          } else if (to.length !== 42 || !to.startsWith('0x')) {
            return toast.error('Invalid address')
          } else if (amount <= 0) {
            return toast.error('Invalid amount')
          }

          const formattedAmount = ethers.utils.parseEther(amount.toString())

          try {
            let receipt
            if (selectedToken === 'native') {
              if (+amount > nativeBalance)
                return toast.error('Insufficient funds')

              receipt = await account?.sendTransaction({
                to,
                value: formattedAmount,
              })
            } else {
              if (+amount > formattedBalances[selectedToken])
                return toast.error('Insufficient funds')

              const transaction = prepareContractCall({
                contract: tokenContracts[selectedToken],
                method: 'transfer' as string,
                params: [to, formattedAmount],
              })

              receipt = await sendAndConfirmTransaction({
                transaction,
                account,
              })
            }
            if (receipt) {
              toast.success('Your funds have been transferred')
            }
          } catch (err) {
            console.log(err)
          }
        }}
      >
        <div className="w-full flex items-center justify-between">
          <div>
            <h2 className="font-GoodTimes">{'Send Funds'}</h2>
          </div>
          <button
            type="button"
            className="flex h-10 w-10 border-2 items-center justify-center rounded-full focus:outline-none focus:ring-2 focus:ring-inset focus:ring-white"
            onClick={() => setEnabled(false)}
          >
            <XMarkIcon className="h-6 w-6 text-white" aria-hidden="true" />
          </button>
        </div>

        <NetworkSelector iconsOnly />

        <div className="flex gap-4 items-center">
          <select
            className="`w-full p-2 border-2 dark:border-0 dark:bg-[#0f152f] rounded-sm"
            onChange={({ target }) => setSelectedToken(target.value)}
          >
            <option value={'native'}>{selectedNativeToken[chainSlug]}</option>
            <option value={'mooney'}>{'MOONEY'}</option>
            <option value={'dai'}>{'DAI'}</option>
            <option value={'usdc'}>{'USDC'}</option>
            <option value={'usdt'}>{'USDT'}</option>
          </select>

          {selectedTokenIcon}

          <p>{balance && balance}</p>
        </div>

        <FormInput
          value={to}
          onChange={({ target }: any) => setTo(target.value)}
          placeholder="To"
        />
        <FormInput
          value={amount}
          onChange={({ target }: any) => setAmount(target.value)}
          placeholder="Amount"
        />
        <PrivyWeb3Button
          className="w-full"
          label="Send"
          type="submit"
          action={() => {}}
        />
      </form>
    </Modal>
  )
}

export function PrivyConnectWallet({
  citizenContract,
  type,
}: PrivyConnectWalletProps) {
  const router = useRouter()

  const { selectedWallet, setSelectedWallet } = useContext(PrivyWalletContext)
  const { selectedChain, setSelectedChain }: any = useContext(ChainContextV5)
  const chainSlug = getChainSlug(selectedChain)
  const [networkMistmatch, setNetworkMismatch] = useState(false)

  const account = useActiveAccount()
  const address = account?.address
  const { data: _ensData } = useENS(address)
  const ens = _ensData?.name
  const [walletChainId, setWalletChainId] = useState(1)
  const { logout, user, authenticated, connectWallet, exportWallet }: any =
    usePrivy()

  const { login } = useLogin({
    onComplete: async (user, isNewUser, wasAlreadyAuthenticated) => {
      //If the user signs in and wasn't already authenticated, check if they have a citizen NFT and redirect them to their profile or the guest page
      if (
        !wasAlreadyAuthenticated &&
        router.pathname !== '/submit' &&
        router.pathname !== '/rewards' &&
        router.pathname !== '/lock' &&
        router.pathname !== '/bridge'
      ) {
        let citizen
        try {
          const citizenContract = getContract({
            client,
            address: CITIZEN_ADDRESSES[chainSlug],
            chain: selectedChain,
            abi: CitizenABI as any,
          })
          const ownedTokenId = await readContract({
            contract: citizenContract,
            method: 'getOwnedToken' as string,
            params: [address],
          })
          citizen = await getNFT({
            contract: citizenContract,
            tokenId: BigInt(ownedTokenId),
          })
        } catch (err) {
          citizen = undefined
        }
        if (citizen) {
          router.push(
            `/citizen/${generatePrettyLinkWithId(
              citizen?.metadata?.name as string,
              citizen?.metadata?.id as string
            )}`
          )
        } else {
          router.push('/citizen/guest')
        }
      }
    },
  })
  const { wallets } = useWallets()

  const { fundWallet } = useFundWallet()

  const [enabled, setEnabled] = useState(false)
  const [sendModalEnabled, setSendModalEnabled] = useState(false)

<<<<<<< HEAD
  const { contract: mooneyContract } = useContract(
    MOONEY_ADDRESSES[selectedChain.slug],
    ERC20
  )

  const { contract: daiContract } = useContract(
    DAI_ADDRESSES[selectedChain.slug],
    ERC20
  )

  const { contract: usdcContract } = useContract(
    USDC_ADDRESSES[selectedChain.slug],
    ERC20
  )

  const { contract: usdtContract } = useContract(
    USDT_ADDRESSES[selectedChain.slug],
    ERC20
  )
=======
  const mooneyContract = useContract({
    address: MOONEY_ADDRESSES[chainSlug],
    chain: selectedChain,
    abi: ERC20 as any,
  })

  const daiContract = useContract({
    address: DAI_ADDRESSES[chainSlug],
    chain: selectedChain,
    abi: ERC20 as any,
  })

  const usdcContract = useContract({
    address: USDC_ADDRESSES[chainSlug],
    chain: selectedChain,
    abi: ERC20 as any,
  })

  const usdtContract = useContract({
    address: USDT_ADDRESSES[chainSlug],
    chain: selectedChain,
    abi: ERC20 as any,
  })
>>>>>>> 2931fbfe

  const nativeBalance = useNativeBalance()

  const [formattedBalances, setFormattedBalances] = useState({
    mooney: 0,
    dai: 0,
    usdc: 0,
    usdt: 0,
  })

  const mooneyBalance = useWatchTokenBalance(mooneyContract, 18)
  const daiBalance = useWatchTokenBalance(daiContract, 18)
  const usdcBalance = useWatchTokenBalance(usdcContract, 6)
  const usdtBalance = useWatchTokenBalance(usdtContract, 6)

  useEffect(() => {
    if (mooneyBalance >= 0)
      setFormattedBalances((prev) => ({
        ...prev,
        mooney: mooneyBalance?.toFixed(2),
      }))
  }, [mooneyBalance])
  useEffect(() => {
    if (daiBalance)
      setFormattedBalances((prev) => ({
        ...prev,
        dai: daiBalance.toFixed(2),
      }))
  }, [daiBalance])
  useEffect(() => {
    if (usdcBalance)
      setFormattedBalances((prev) => ({
        ...prev,
        usdc: usdcBalance.toFixed(2),
      }))
  }, [usdcBalance])
  useEffect(() => {
    if (usdtBalance)
      setFormattedBalances((prev) => ({
        ...prev,
        usdt: usdtBalance.toFixed(2),
      }))
  }, [usdtBalance])

  const importToken = useImportToken(selectedChain)

  function NetworkIcon() {
    return (
      <Image
        src={`/icons/networks/${chainSlug}.svg`}
        width={chainSlug === 'ethereum' || chainSlug === 'sepolia' ? 25 : 30}
        height={chainSlug === 'ethereum' || chainSlug === 'sepolia' ? 25 : 30}
        alt="Network Icon"
      />
    )
  }

  function NativeTokenIcon() {
    return (
      <Image
        src={`/icons/networks/${
          chainSlug === 'polygon' ? 'polygon' : 'ethereum'
        }.svg`}
        width={
          chainSlug === 'ethereum' ||
          chainSlug === 'arbitrum' ||
          chainSlug === 'sepolia'
            ? 25
            : 30
        }
        height={
          chainSlug === 'ethereum' ||
          chainSlug === 'arbitrum' ||
          chainSlug === 'sepolia'
            ? 25
            : 30
        }
        alt="Native Token Icon"
      />
    )
  }

  useEffect(() => {
    if (wallets?.[0]) {
      setWalletChainId(+wallets?.[selectedWallet]?.chainId.split(':')[1])
    }
  }, [wallets, selectedWallet])

  useEffect(() => {
    if (walletChainId !== selectedChain.id) setNetworkMismatch(true)
    else setNetworkMismatch(false)
  }, [walletChainId, selectedChain, selectedWallet])

  //detect outside click
  function handleClickOutside({ target }: any) {
    if (
      target.closest('#privy-connect-wallet-dropdown') ||
      target.closest('#privy-connect-wallet') ||
      target.closest('#privy-modal-content') ||
      target.closest('#headlessui-dialog-panel') ||
      target.closest('#send-modal-backdrop')
    )
      return
    setEnabled(false)
  }
  useEffect(() => {
    document.addEventListener('mousedown', handleClickOutside)
    return () => document.removeEventListener('mousedown', handleClickOutside)
  }, [])

  return (
    <>
      {user && wallets?.[0] ? (
        <div className="w-full">
          <div
            id="privy-connect-wallet"
            className={`cursor-pointer flex-wrap md:w-[175px] md:full relative flex flex-col items-right justify-center pl-5 pr-5 py-2 md:hover:pl-[25px] gradient-2 font-RobotoMono z-[10] rounded-[2vmax] rounded-tl-[10px] duration-300`}
            onClick={(e: any) => {
              setEnabled(!enabled)
            }}
          >
            {/*Address and Toggle open/close button*/}
            <div className="flex items-center w-full h-full justify-between">
              <p className="text-xs">
                {ens
                  ? ens
                  : address
                  ? `${address?.slice(0, 6)}...${address?.slice(-4)}`
                  : ''}
              </p>
              <ChevronDownIcon
                className={`w-4 h-4 text-black dark:text-white cursor-pointer transition-all duration-150 ${
                  enabled ? 'rotate-180' : ''
                }`}
              />
            </div>
            {/*Menu that opens up*/}
          </div>
          {enabled && (
            <div
              id="privy-connect-wallet-dropdown"
              className="w-[260px] lg:w-[270px] absolute left-0 text-sm font-RobotoMono rounded-tr-[20px] rounded-br-[2vmax] animate-fadeIn mt-2 p-2 flex flex-col gradient-14 text-white divide-y-2 divide-[#FFFFFF14] gap-2 z-[100] lg:max-h-[70%] overflow-y-scroll overflow-x-hidden z-[3000]"
            >
              {sendModalEnabled && (
                <SendModal
                  account={account}
                  selectedChain={selectedChain}
                  setEnabled={setSendModalEnabled}
                  networkIcon={<NetworkIcon />}
                  mooneyContract={mooneyContract}
                  daiContract={daiContract}
                  usdcContract={usdcContract}
                  usdtContract={usdtContract}
                  nativeBalance={nativeBalance}
                  formattedBalances={formattedBalances}
                />
              )}
              <div className={`w-full flex items-center justify-between`}>
                <div className="flex items-center justify-center gap-4">
                  <div className="w-[50px]">
                    <NetworkSelector iconsOnly />
                  </div>
                  {type === 'mobile' && (
                    <div className="pt-2">
                      <CitizenProfileLink />
                    </div>
                  )}
                </div>
                <XMarkIcon
                  className="w-6 h-6 text-black dark:text-white cursor-pointer"
                  onClick={() => setEnabled(false)}
                />
              </div>
              <div className="relative mt-2">
                <div className="w-full mt-2 flex items-center">
                  <div className="ml-2 bg-dark-cool">
                    <p className="text-sm">{`${address?.slice(
                      0,
                      6
                    )}...${address?.slice(-4)}`}</p>
                  </div>
                  <button
                    className="ml-4"
                    onClick={() => {
                      navigator.clipboard.writeText(address || '')
                      toast.success('Address copied to clipboard')
                    }}
                  >
                    <CopyIcon />
                  </button>
                </div>
              </div>
              {networkMistmatch ? (
                <div>
                  <button
                    className="w-full mt-4 p-2 border hover:scale-105 transition-all duration-150 hover:border-light-warm hover:text-light-warm rounded-lg"
                    onClick={() => {
                      wallets[selectedWallet].switchChain(selectedChain.id)
                    }}
                  >
                    {`Switch to ${selectedChain.name}`}
                  </button>
                </div>
              ) : (
                <div className="w-full flex flex-col gap-2 py-2">
                  <div className=" w-full flex justify-left items-center gap-4">
                    <Image
                      src="/coins/MOONEY.png"
                      width={30}
                      height={30}
                      alt=""
                    />
                    <p>{formattedBalances.mooney + ' MOONEY'}</p>
                  </div>

                  <div className=" w-full flex justify-left items-center gap-4">
                    <NativeTokenIcon />
                    <p>
                      {nativeBalance + ' ' + selectedNativeToken[chainSlug]}
                    </p>
                  </div>

                  {formattedBalances.dai > 0 && (
                    <div className=" w-full flex justify-left items-center gap-4">
                      <Image
                        src="/coins/DAI.svg"
                        width={30}
                        height={30}
                        alt=""
                      />
                      <p>{formattedBalances.dai + ' DAI'}</p>
                    </div>
                  )}

                  {formattedBalances.usdc > 0 && (
                    <div className=" w-full flex justify-left items-center gap-4">
                      <Image
                        src="/coins/USDC.svg"
                        width={30}
                        height={30}
                        alt=""
                      />
                      <p>{usdcBalance + ' USDC'}</p>
                    </div>
                  )}
                  {formattedBalances.usdt > 0 && (
                    <div className=" w-full flex justify-left items-center gap-4">
                      <Image
                        src="/coins/USDT.svg"
                        width={30}
                        height={30}
                        alt=""
                      />
                      <p>{usdtBalance + ' USDT'}</p>
                    </div>
                  )}
                </div>
              )}

              <div
                id="wallet-actions-container"
                className="pt-4 pb-8 flex gap-5"
              >
                <WalletAction
                  id="wallet-fund-action"
                  label="Fund"
                  icon={<PlusIcon width={25} height={25} />}
                  onClick={async () => {
                    if (!address)
                      return toast.error('Please connect your wallet')
                    fundWallet(address, {
                      chain: viemChains[chainSlug],
                      asset: 'native-currency',
                    })
                  }}
                />
                <WalletAction
                  id="wallet-send-action"
                  label="Send"
                  icon={<ArrowUpRightIcon width={25} height={25} />}
                  onClick={() => {
                    setSendModalEnabled(true)
                  }}
                />
                <WalletAction
                  id="wallet-add-wallet-action"
                  label="Add Wallet"
                  icon={<WalletIcon width={25} height={25} />}
                  onClick={() => {
                    connectWallet()
                  }}
                />
                {wallets[selectedWallet]?.walletClientType === 'privy' && (
                  <WalletAction
                    id="wallet-export-action"
                    label="Export"
                    icon={<ArrowDownOnSquareIcon width={25} height={25} />}
                    onClick={() => {
                      exportWallet().catch(() => {
                        toast.error('Please select a privy wallet to export.')
                      })
                    }}
                  />
                )}
              </div>

              <div className="pt-1">
                <p className="font-semibold">Wallets:</p>
                <div className="mt-1 flex flex-col justify-start gap-2">
                  {wallets?.map((wallet, i) => (
                    <div
                      key={`wallet-${i}`}
                      className="w-full flex gap-2 items-center text-[13px]"
                    >
                      {/*Button with tick */}
                      <button
                        onClick={() => setSelectedWallet(i)}
                        className="w-4 h-6 "
                      >
                        {selectedWallet === i ? '■' : '□'}
                      </button>
                      <p>
                        <span className="uppercase font-bold">
                          {wallet?.walletClientType.slice(0, 1).toUpperCase() +
                            wallet?.walletClientType.slice(1)}
                        </span>

                        <br></br>
                        {wallet?.address.slice(0, 6) +
                          '...' +
                          wallet?.address.slice(-4)}
                      </p>
                      {/*Wallet address and copy button*/}
                      {wallet.walletClientType != 'metamask' && (
                        <button
                          className="ml-12"
                          onClick={() => wallet.disconnect()}
                        >
                          X
                        </button>
                      )}
                    </div>
                  ))}
                </div>
              </div>
              <div className="pt-1">
                <LinkAccounts user={user} />
                <div className="flex justify-between">
                  {/* <button
                    className="w-2/5 mt-4 p-1 border text-white hover:scale-105 transition-all duration-150 border-white hover:bg-white hover:text-moon-orange"
                    onClick={importToken}
                  >
                    <strong>Import Token</strong>
                  </button> */}
                  <button
                    className="w-full mt-4 p-1 rounded-[2vmax] text-white transition-all duration-150 p-5 py-2 md:hover:pl-[25px] gradient-2"
                    onClick={async () => {
                      wallets.forEach((wallet) => wallet.disconnect())
                      logout()
                    }}
                  >
                    <strong>Log Out</strong>
                  </button>
                </div>
              </div>
            </div>
          )}
        </div>
      ) : (
        <div className="w-full">
          <button
            onClick={async () => {
              if (user) {
                await logout()
                login()
              } else {
                login()
              }
            }}
            className="text-[12px] md:text-[18px] font-bold rounded-[40px] rounded-bl-[10px] p-5 py-2 md:hover:pl-[25px] gradient-2 transition-all duration-150"
          >
            <div className="flex">
              <Image
                src="/assets/icon-user.svg"
                alt="Sign in with your wallet"
                width="20"
                height="20"
              ></Image>
              <p className="pl-2">Sign In</p>
            </div>
          </button>
        </div>
      )}
    </>
  )
}<|MERGE_RESOLUTION|>--- conflicted
+++ resolved
@@ -294,27 +294,6 @@
   const [enabled, setEnabled] = useState(false)
   const [sendModalEnabled, setSendModalEnabled] = useState(false)
 
-<<<<<<< HEAD
-  const { contract: mooneyContract } = useContract(
-    MOONEY_ADDRESSES[selectedChain.slug],
-    ERC20
-  )
-
-  const { contract: daiContract } = useContract(
-    DAI_ADDRESSES[selectedChain.slug],
-    ERC20
-  )
-
-  const { contract: usdcContract } = useContract(
-    USDC_ADDRESSES[selectedChain.slug],
-    ERC20
-  )
-
-  const { contract: usdtContract } = useContract(
-    USDT_ADDRESSES[selectedChain.slug],
-    ERC20
-  )
-=======
   const mooneyContract = useContract({
     address: MOONEY_ADDRESSES[chainSlug],
     chain: selectedChain,
@@ -338,7 +317,6 @@
     chain: selectedChain,
     abi: ERC20 as any,
   })
->>>>>>> 2931fbfe
 
   const nativeBalance = useNativeBalance()
 
