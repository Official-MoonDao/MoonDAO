--- conflicted
+++ resolved
@@ -37,11 +37,6 @@
 import { getChainSlug } from '@/lib/thirdweb/chain'
 import ChainContextV5 from '@/lib/thirdweb/chain-context-v5'
 import client from '@/lib/thirdweb/client'
-<<<<<<< HEAD
-import { CITIZEN_ADDRESSES } from '../../const/config'
-=======
-import viemChains from '@/lib/viem/viemChains'
->>>>>>> 4ba174c2
 import Modal from '../layout/Modal'
 import CitizenProfileLink from '../subscription/CitizenProfileLink'
 import { LinkAccounts } from './LinkAccounts'
@@ -127,7 +122,6 @@
   'base-sepolia-testnet': 'ETH',
   polygon: 'MATIC',
 }
-
 
 function SendModal({
   account,
