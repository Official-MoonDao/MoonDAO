--- conflicted
+++ resolved
@@ -8,16 +8,11 @@
   WalletIcon,
   XMarkIcon,
 } from '@heroicons/react/24/outline'
-<<<<<<< HEAD
 import {
-  useFundWallet,
   useLogin,
   usePrivy,
   useWallets,
 } from '@privy-io/react-auth'
-=======
-import { useLogin, usePrivy, useWallets } from '@privy-io/react-auth'
->>>>>>> e3d4bda6
 import { COIN_ICONS } from 'const/icons'
 import { ethers } from 'ethers'
 import Image from 'next/image'
@@ -131,10 +126,7 @@
   polygon: 'MATIC',
 }
 
-<<<<<<< HEAD
-=======
-
->>>>>>> e3d4bda6
+
 function SendModal({
   account,
   selectedChain,
