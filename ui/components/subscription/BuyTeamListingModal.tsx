--- conflicted
+++ resolved
@@ -11,7 +11,6 @@
   DEFAULT_CHAIN_V5,
   DEPLOYED_ORIGIN,
 } from 'const/config'
-import Image from 'next/image'
 import { useContext, useEffect, useState } from 'react'
 import toast from 'react-hot-toast'
 import { prepareContractCall, readContract, sendAndConfirmTransaction } from 'thirdweb'
@@ -21,7 +20,6 @@
 import useCitizenEmail from '@/lib/citizen/useCitizenEmail'
 import { generatePrettyLink } from '@/lib/subscription/pretty-links'
 import { getChainSlug } from '@/lib/thirdweb/chain'
-import client from '@/lib/thirdweb/client'
 import useContract from '@/lib/thirdweb/hooks/useContract'
 import { truncateTokenValue } from '@/lib/utils/numbers'
 import { TeamListing } from '@/components/subscription/TeamListing'
@@ -240,21 +238,7 @@
             >
               <IPFSRenderer src={listing.image} width={500} height={500} alt="Listing Image" />
             </div>
-<<<<<<< HEAD
-            <Close />
-          </div>
-          <div>
-            {listing.image && (
-              <div
-                id="image-container"
-                className="rounded-[20px] overflow-hidden my flex flex-wrap w-full"
-              >
-                <IPFSRenderer src={listing.image} width={500} height={500} alt="Listing Image" />
-              </div>
-            )}
-=======
           )}
->>>>>>> 483c4da4
 
           <div className="mt-4">
             <p>{`# ${listing.id}`}</p>
@@ -266,166 +250,79 @@
                 : truncateTokenValue(+listing.price * 1.1, listing.currency)
             } ${listing.currency}`}</p>
           </div>
-<<<<<<< HEAD
-          <p className="opacity-60">
-            Enter your information, confirm the transaction and wait to receive an email from the
-            vendor.
-          </p>
-          <Input
-            type="text"
-            variant="dark"
-            className="text-white"
-            placeholder="Enter your email"
-            value={email}
-            onChange={(e) => setEmail(e.target.value)}
-            formatNumbers={false}
-          />
-          {listing.shipping === 'true' && (
-            <div className="w-full flex flex-col gap-2">
-              <Input
-                type="text"
-                variant="dark"
-                className="text-white"
-                placeholder="Street Address"
-                value={shippingInfo.streetAddress}
-                onChange={(e) =>
-                  setShippingInfo({
-                    ...shippingInfo,
-                    streetAddress: e.target.value,
-=======
         </div>
         <p className="opacity-60">
           Enter your information, confirm the transaction and wait to receive an email from the
           vendor.
         </p>
-        <input
-          className="w-full p-2 border-2 dark:border-0 dark:bg-[#0f152f] rounded-sm text-black"
+        <Input
+          type="text"
+          variant="dark"
+          className="text-white"
           placeholder="Enter your email"
           value={email}
-          onChange={({ target }) => setEmail(target.value)}
+          onChange={(e) => setEmail(e.target.value)}
+          formatNumbers={false}
         />
         {listing.shipping === 'true' && (
-          <div className="w-full flex flex-col gap-2 text-black">
-            <input
-              className="w-full p-2 border-2 dark:border-0 dark:bg-[#0f152f] rounded-sm"
+          <div className="w-full flex flex-col gap-2">
+            <Input
+              type="text"
+              variant="dark"
+              className="text-white"
               placeholder="Street Address"
               value={shippingInfo.streetAddress}
-              onChange={({ target }) =>
+              onChange={(e) =>
                 setShippingInfo({
                   ...shippingInfo,
-                  streetAddress: target.value,
+                  streetAddress: e.target.value,
                 })
               }
+              formatNumbers={false}
             />
             <div className="w-full flex gap-2">
-              <input
-                className="w-full p-2 border-2 dark:border-0 dark:bg-[#0f152f] rounded-sm"
+              <Input
+                type="text"
+                variant="dark"
+                className="text-white"
                 placeholder="City"
                 value={shippingInfo.city}
-                onChange={({ target }) => setShippingInfo({ ...shippingInfo, city: target.value })}
+                onChange={(e) => setShippingInfo({ ...shippingInfo, city: e.target.value })}
+                formatNumbers={false}
               />
-              <input
-                className="w-full p-2 border-2 dark:border-0 dark:bg-[#0f152f] rounded-sm"
+              <Input
+                type="text"
+                variant="dark"
+                className="text-white"
                 placeholder="State"
                 value={shippingInfo.state}
-                onChange={({ target }) => setShippingInfo({ ...shippingInfo, state: target.value })}
+                onChange={(e) => setShippingInfo({ ...shippingInfo, state: e.target.value })}
+                formatNumbers={false}
               />
             </div>
             <div className="w-full flex gap-2">
-              <input
-                className="w-full p-2 border-2 dark:border-0 dark:bg-[#0f152f] rounded-sm"
+              <Input
+                type="text"
+                variant="dark"
+                className="text-white"
                 placeholder="Postal Code"
                 value={shippingInfo.postalCode}
-                onChange={({ target }) =>
+                onChange={(e) =>
                   setShippingInfo({
                     ...shippingInfo,
-                    postalCode: target.value,
->>>>>>> 483c4da4
+                    postalCode: e.target.value,
                   })
                 }
                 formatNumbers={false}
               />
-<<<<<<< HEAD
-              <div className="w-full flex gap-2">
-                <Input
-                  type="text"
-                  variant="dark"
-                  className="text-white"
-                  placeholder="City"
-                  value={shippingInfo.city}
-                  onChange={(e) => setShippingInfo({ ...shippingInfo, city: e.target.value })}
-                  formatNumbers={false}
-                />
-                <Input
-                  type="text"
-                  variant="dark"
-                  className="text-white"
-                  placeholder="State"
-                  value={shippingInfo.state}
-                  onChange={(e) => setShippingInfo({ ...shippingInfo, state: e.target.value })}
-                  formatNumbers={false}
-                />
-              </div>
-              <div className="w-full flex gap-2">
-                <Input
-                  type="text"
-                  variant="dark"
-                  className="text-white"
-                  placeholder="Postal Code"
-                  value={shippingInfo.postalCode}
-                  onChange={(e) =>
-                    setShippingInfo({
-                      ...shippingInfo,
-                      postalCode: e.target.value,
-                    })
-                  }
-                  formatNumbers={false}
-                />
-                <Input
-                  type="text"
-                  variant="dark"
-                  className="text-white"
-                  placeholder="Country"
-                  value={shippingInfo.country}
-                  onChange={(e) => setShippingInfo({ ...shippingInfo, country: e.target.value })}
-                  formatNumbers={false}
-                />
-              </div>
-            </div>
-          )}
-          <PrivyWeb3Button
-            v5
-            requiredChain={DEFAULT_CHAIN_V5}
-            label="Buy"
-            action={async () => {
-              if (!email || email.trim() === '' || !email.includes('@'))
-                return toast.error('Please enter a valid email.')
-              if (listing.shipping === 'true') {
-                if (
-                  shippingInfo.streetAddress.trim() === '' ||
-                  shippingInfo.city.trim() === '' ||
-                  shippingInfo.state.trim() === '' ||
-                  shippingInfo.postalCode.trim() === '' ||
-                  shippingInfo.country.trim() === ''
-                )
-                  return toast.error('Please fill out all fields.')
-              }
-              await buyListing()
-            }}
-            className="mt-4 w-full gradient-2 rounded-[5vmax]"
-            isDisabled={isLoading || !recipient}
-          />
-          {isLoading && <p>Do not leave the page until the transaction is complete.</p>}
-        </form>
-      </div>
-=======
-              <input
-                className="w-full p-2 border-2 dark:border-0 dark:bg-[#0f152f] rounded-sm"
+              <Input
+                type="text"
+                variant="dark"
+                className="text-white"
                 placeholder="Country"
                 value={shippingInfo.country}
-                onChange={({ target }) =>
-                  setShippingInfo({ ...shippingInfo, country: target.value })
-                }
+                onChange={(e) => setShippingInfo({ ...shippingInfo, country: e.target.value })}
+                formatNumbers={false}
               />
             </div>
           </div>
@@ -454,7 +351,6 @@
         />
         {isLoading && <p>Do not leave the page until the transaction is complete.</p>}
       </form>
->>>>>>> 483c4da4
     </Modal>
   )
 }