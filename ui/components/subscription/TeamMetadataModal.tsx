--- conflicted
+++ resolved
@@ -276,7 +276,6 @@
                     method: 'updateTableDynamic' as string,
                     params: [
                       nft.metadata.id,
-<<<<<<< HEAD
                       [
                         'name',
                         'description',
@@ -297,16 +296,6 @@
                         cleanedTeamData.view,
                         formResponseId,
                       ],
-=======
-                      cleanedTeamData.name,
-                      cleanedTeamData.description,
-                      imageIpfsLink,
-                      formattedTeamTwitter,
-                      formattedTeamCommunications,
-                      formattedTeamWebsite,
-                      cleanedTeamData.view,
-                      formResponseId,
->>>>>>> 57e4ab3c
                     ],
                   })
 
