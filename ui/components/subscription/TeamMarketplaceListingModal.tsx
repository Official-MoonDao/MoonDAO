--- conflicted
+++ resolved
@@ -260,19 +260,6 @@
           }
         }}
       >
-<<<<<<< HEAD
-        <div className="w-full flex items-center justify-between">
-          <h2 className="font-GoodTimes">{edit ? 'Edit a Listing' : 'Add a Listing'}</h2>
-          <button
-            type="button"
-            className="flex h-10 w-10 border-2 items-center justify-center rounded-full focus:outline-none focus:ring-2 focus:ring-inset focus:ring-white"
-            onClick={() => setEnabled(false)}
-          >
-            <XMarkIcon className="h-6 w-6 text-white" aria-hidden="true" />
-          </button>
-        </div>
-=======
->>>>>>> 483c4da4
         {/* File input for listingdata.image */}
         {listingData.image && (
           <>
