import { XMarkIcon } from '@heroicons/react/24/outline'
<<<<<<< HEAD
import { MediaRenderer, useContract } from '@thirdweb-dev/react'
import { DEFAULT_CHAIN, DEPLOYED_ORIGIN, DISCORD_CITIZEN_ROLE_ID, TEAM_ADDRESSES } from 'const/config'
=======
import { DEFAULT_CHAIN_V5, DEPLOYED_ORIGIN, TEAM_ADDRESSES } from 'const/config'
>>>>>>> 50920c99
import Image from 'next/image'
import { useContext, useEffect, useState } from 'react'
import toast from 'react-hot-toast'
import { prepareContractCall, sendAndConfirmTransaction } from 'thirdweb'
import { getNFT } from 'thirdweb/extensions/erc721'
import { MediaRenderer, useActiveAccount } from 'thirdweb/react'
import sendDiscordMessage from '@/lib/discord/sendDiscordMessage'
import { pinBlobOrFile } from '@/lib/ipfs/pinBlobOrFile'
import { generatePrettyLink } from '@/lib/subscription/pretty-links'
import cleanData from '@/lib/tableland/cleanData'
import { getChainSlug } from '@/lib/thirdweb/chain'
import ChainContextV5 from '@/lib/thirdweb/chain-context-v5'
import client from '@/lib/thirdweb/client'
import useContract from '@/lib/thirdweb/hooks/useContract'
import { renameFile } from '@/lib/utils/files'
import useCurrUnixTime from '@/lib/utils/hooks/useCurrUnixTime'
import TeamABI from '../../const/abis/Team.json'
import Modal from '../layout/Modal'
import { PrivyWeb3Button } from '../privy/PrivyWeb3Button'
import { TeamListing } from './TeamListing'

type ListingData = {
  title: string
  description: string
  image: any
  price: any
  currency: string
  tag: string
  metadata: string
  shipping: string
}

type TeamMarketplaceListingModalProps = {
  teamId: number
  setEnabled: Function
  refreshListings: Function
  marketplaceTableContract: any
  edit?: boolean
  listing?: TeamListing
}

export default function TeamMarketplaceListingModal({
  teamId,
  setEnabled,
  refreshListings,
  marketplaceTableContract,
  edit,
  listing,
}: TeamMarketplaceListingModalProps) {
  const account = useActiveAccount()
  const { selectedChain } = useContext(ChainContextV5)
  const chainSlug = getChainSlug(selectedChain)
  const [isLoading, setIsLoading] = useState(false)
  const [isExpired, setIsExpired] = useState(false)
  const [isUpcoming, setIsUpcoming] = useState(false)

  const [isTimed, setIsTimed] = useState(listing && listing?.startTime > 0)
  const [startTime, setStartTime] = useState(listing?.startTime || 0)
  const [endTime, setEndTime] = useState(listing?.endTime || 0)
  const [listingData, setListingData] = useState<ListingData>(
    edit
      ? {
          title: listing?.title || '',
          description: listing?.description || '',
          image: listing?.image || '',
          price: listing?.price || '',
          currency: listing?.currency || 'ETH',
          tag: listing?.tag || '',
          metadata: listing?.metadata || '',
          shipping: listing?.shipping || 'false',
        }
      : {
          title: '',
          description: '',
          image: '',
          price: '',
          currency: 'ETH',
          tag: '',
          metadata: '',
          shipping: 'false',
        }
  )

  const isValid =
    listingData.title.trim() !== '' &&
    listingData.description.trim() !== '' &&
    listingData.price.trim() !== ''

  const currTime = useCurrUnixTime()

  const teamContract = useContract({
    chain: selectedChain,
    address: TEAM_ADDRESSES[chainSlug],
    abi: TeamABI,
  })

  useEffect(() => {
    if (listing) {
      if (currTime < listing.startTime) {
        setIsUpcoming(true)
      } else {
        setIsUpcoming(false)
      }

      if (
        currTime > listing.endTime &&
        listing.endTime !== 0 &&
        listing.endTime !== undefined
      ) {
        setIsExpired(true)
      } else {
        setIsExpired(false)
      }
    }
  }, [currTime, listing])

  useEffect(() => {
    if (!isTimed) {
      setStartTime(0)
      setEndTime(0)
    }
  }, [isTimed])

  return (
    <Modal id="team-marketplace-listing-modal-backdrop" setEnabled={setEnabled}>
      <form
        className="w-full flex flex-col gap-2 items-start justify-start w-auto md:w-[500px] p-5  bg-gradient-to-b from-dark-cool to-darkest-cool rounded-[2vmax] h-screen md:h-auto" // Updated styles
        onSubmit={async (e) => {
          e.preventDefault()
          if (!account) return
          if (
            listingData.title.trim() === '' ||
            listingData.description.trim() === '' ||
            listingData.price.trim() === ''
          )
            return toast.error('Please fill out all fields')

          if (!listingData.image) {
            return toast.error('Please upload an image')
          }

          if (isTimed) {
            if (startTime >= endTime) {
              return toast.error('Start time must be before end time')
            } else if (endTime <= startTime) {
              return toast.error('End time must be after start time')
            } else if (startTime === 0 || endTime === 0) {
              return toast.error('Please set start and end times')
            }
          }

          setIsLoading(true)

          const cleanedData = cleanData(listingData)

          let imageIpfsLink

          if (
            typeof listingData.image === 'string' &&
            listingData.image !== 'ipfs://undefined' &&
            listingData.image !== 'ipfs://'
          ) {
            imageIpfsLink = listingData.image
          } else {
            const renamedListingImage = renameFile(
              listingData.image,
              `Team#${teamId} ${cleanedData.title} Listing Image`
            )
            const { cid: imageIpfsHash } = await pinBlobOrFile(
              renamedListingImage
            )
            imageIpfsLink = `ipfs://${imageIpfsHash}`
          }

          let transaction

          try {
            if (edit) {
              transaction = prepareContractCall({
                contract: marketplaceTableContract,
                method: 'updateTable' as string,
                params: [
                  listing?.id,
                  cleanedData.title,
                  cleanedData.description,
                  imageIpfsLink,
                  teamId,
                  cleanedData.price,
                  cleanedData.currency,
                  startTime,
                  endTime,
                  currTime,
                  '',
                  '',
                  cleanedData.shipping,
                ],
              })
            } else {
              transaction = prepareContractCall({
                contract: marketplaceTableContract,
                method: 'insertIntoTable' as string,
                params: [
                  cleanedData.title,
                  cleanedData.description,
                  imageIpfsLink,
                  teamId,
                  cleanedData.price,
                  cleanedData.currency,
                  startTime,
                  endTime,
                  currTime,
                  '',
                  '',
                  cleanedData.shipping,
                ],
              })
            }

            const receipt: any = await sendAndConfirmTransaction({
              transaction,
              account,
            })

            //Get listing id from receipt and send discord notification
            const listingId = parseInt(receipt.logs[1].topics[1], 16).toString()
            const listingTeamId = parseInt(
              receipt.logs[1].topics[2],
              16
            ).toString()
            const team = await getNFT({
              contract: teamContract,
              tokenId: BigInt(listingTeamId),
            })
            const teamName = team?.metadata.name as string
            sendDiscordMessage(
              'networkNotifications',
              `[**${teamName}** has ${
                edit ? 'updated a' : 'posted a new'
              } listing ](${DEPLOYED_ORIGIN}/team/${generatePrettyLink(
                teamName
              )}?listing=${listingId}&_timestamp=123456789) <@${DISCORD_CITIZEN_ROLE_ID}>`
            )

            setTimeout(() => {
              refreshListings()
              setIsLoading(false)
              setEnabled(false)
            }, 25000)
          } catch (err: any) {
            console.log(err)
            toast.error(
              'Something went wrong, please contact support if this issue persists.',
              { duration: 10000 }
            )
            setIsLoading(false)
          }
        }}
      >
        <div className="w-full flex items-center justify-between">
          <h2 className="font-GoodTimes">
            {edit ? 'Edit a Listing' : 'Add a Listing'}
          </h2>
          <button
            type="button"
            className="flex h-10 w-10 border-2 items-center justify-center rounded-full focus:outline-none focus:ring-2 focus:ring-inset focus:ring-white"
            onClick={() => setEnabled(false)}
          >
            <XMarkIcon className="h-6 w-6 text-white" aria-hidden="true" />
          </button>
        </div>
        {/* File input for listingdata.image */}
        {listingData.image && (
          <>
            {typeof listingData.image === 'string' ? (
              <MediaRenderer
                client={client}
                src={listingData.image}
                height="200px"
                width="200px"
                alt=""
              />
            ) : (
              <Image
                className="w-[200px] h-[200px]"
                src={URL.createObjectURL(listingData.image)}
                width={200}
                height={200}
                alt=""
              />
            )}
          </>
        )}
        <div className="w-full flex flex-col gap-2 p-2 mt-2 rounded-t-[20px] rounded-bl-[10px] items-start justify-start bg-darkest-cool">
          <input
            id="listing-image-input"
            type="file"
            className="w-full p-2 border-2 dark:border-0 dark:bg-[#0f152f] rounded-t-[20px]"
            onChange={(e: any) =>
              setListingData({ ...listingData, image: e.target.files[0] })
            }
          />

          <input
            id="listing-title-input"
            type="text"
            placeholder="Title"
            className="w-full p-2 border-2 dark:border-0 dark:bg-[#0f152f] rounded-sm"
            onChange={(e) => {
              setListingData({ ...listingData, title: e.target.value })
            }}
            value={listingData.title}
          />
          <textarea
            id="listing-description-input"
            placeholder="Description"
            className="w-full h-[200px] p-2 border-2 dark:border-0 dark:bg-[#0f152f] rounded-sm"
            onChange={(e) => {
              setListingData({ ...listingData, description: e.target.value })
            }}
            value={listingData.description}
            style={{ resize: 'none' }}
            maxLength={250}
          />
          <div className="flex gap-2">
            <input
              id="listing-price-input"
              type="text"
              placeholder="Price"
              className="w-full p-2 border-2 dark:border-0 dark:bg-[#0f152f] rounded-sm"
              onChange={(e) => {
                setListingData({ ...listingData, price: e.target.value })
              }}
              value={listingData.price}
            />

            <select
              id="listing-currency-input"
              className="p-2 bg-[#0f152f]"
              onChange={(e) =>
                setListingData({ ...listingData, currency: e.target.value })
              }
              value={listingData.currency}
            >
              <option value="ETH">ETH</option>
              <option value="MOONEY">MOONEY</option>
              <option value="DAI">DAI</option>
              <option value="USDC">USDC</option>
            </select>
          </div>
          <div className="w-full flex gap-2">
            <p className="">Require shipping address</p>
            <input
              id="listing-shipping-input"
              className="w-[20px] p-2 border-2 dark:border-0 dark:bg-[#0f152f] rounded-sm"
              type="checkbox"
              checked={listingData.shipping === 'true'}
              onChange={({ target }) =>
                setListingData({
                  ...listingData,
                  shipping: String(target.checked),
                })
              }
            />
          </div>
          <div className="w-full flex flex-col gap-2">
            <div className="flex gap-2">
              <p className="">Timed</p>
              <input
                id="listing-timed-input"
                className="w-[20px] p-2 border-2 dark:border-0 dark:bg-[#0f152f] rounded-sm"
                type="checkbox"
                checked={isTimed}
                onChange={({ target }) => setIsTimed(target.checked)}
              />
            </div>
            {isTimed && (
              <div className="w-full flex gap-2 text-black">
                <input
                  id="listing-start-time-input"
                  className="p-2 rounded-sm "
                  type="date"
                  min={
                    listing && listing?.startTime > 0
                      ? new Date(listing?.startTime * 1000)
                          .toISOString()
                          .split('T')[0]
                      : new Date().toISOString().split('T')[0]
                  }
                  value={
                    startTime > 0
                      ? new Date(startTime * 1000).toISOString().split('T')[0]
                      : 0
                  }
                  onChange={({ target }: any) => {
                    const date = new Date(target.value)
                    const timezoneOffset = date.getTimezoneOffset() * 60 * 1000
                    const adjustedDate = new Date(
                      date.getTime() + timezoneOffset
                    )
                    const unixTime = Math.floor(adjustedDate.getTime() / 1000)
                    setStartTime(unixTime)
                  }}
                />
                <input
                  id="listing-end-time-input"
                  className="p-2 rounded-sm"
                  type="date"
                  min={
                    listing && listing?.endTime > 0
                      ? new Date(listing?.endTime * 1000)
                          .toISOString()
                          .split('T')[0]
                      : ''
                  }
                  value={
                    endTime > 0
                      ? new Date(endTime * 1000).toISOString().split('T')[0]
                      : 0
                  }
                  onChange={({ target }: any) => {
                    const date = new Date(target.value)
                    const timezoneOffset = date.getTimezoneOffset() * 60 * 1000
                    const adjustedDate = new Date(
                      date.getTime() + timezoneOffset
                    )
                    const unixTime = Math.floor(adjustedDate.getTime() / 1000)
                    setEndTime(unixTime)
                  }}
                />
              </div>
            )}
          </div>
          <p className="opacity-60">{`Listings are marked up 10% for non-citizens`}</p>
        </div>
        <PrivyWeb3Button
          requiredChain={DEFAULT_CHAIN_V5}
          label={edit ? 'Edit Listing' : 'Add Listing'}
          type="submit"
          isDisabled={
            !marketplaceTableContract || !teamContract || isLoading || !isValid
          }
          action={() => {}}
          className={`w-full gradient-2 rounded-t0 rounded-b-[2vmax] ${
            !isValid ? 'opacity-50 cursor-not-allowed' : ''
          }`}
        />

        {isLoading && (
          <p className="opacity-60">{`This action may take up to 60 seconds. You can close this modal at any time.`}</p>
        )}
      </form>
    </Modal>
  )
}<|MERGE_RESOLUTION|>--- conflicted
+++ resolved
@@ -1,10 +1,10 @@
 import { XMarkIcon } from '@heroicons/react/24/outline'
-<<<<<<< HEAD
-import { MediaRenderer, useContract } from '@thirdweb-dev/react'
-import { DEFAULT_CHAIN, DEPLOYED_ORIGIN, DISCORD_CITIZEN_ROLE_ID, TEAM_ADDRESSES } from 'const/config'
-=======
-import { DEFAULT_CHAIN_V5, DEPLOYED_ORIGIN, TEAM_ADDRESSES } from 'const/config'
->>>>>>> 50920c99
+import {
+  DEFAULT_CHAIN_V5,
+  DEPLOYED_ORIGIN,
+  TEAM_ADDRESSES,
+  DISCORD_CITIZEN_ROLE_ID,
+} from 'const/config'
 import Image from 'next/image'
 import { useContext, useEffect, useState } from 'react'
 import toast from 'react-hot-toast'
