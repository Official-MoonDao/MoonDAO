import { DEFAULT_CHAIN_V5 } from 'const/config'
import { ethers } from 'ethers'
import { useRouter } from 'next/router'
import { useState } from 'react'
import { prepareContractCall, sendAndConfirmTransaction } from 'thirdweb'
import { useActiveAccount } from 'thirdweb/react'
import useRead from '@/lib/thirdweb/hooks/useRead'
import Input from '../layout/Input'
import { LoadingSpinner } from '../layout/LoadingSpinner'
import Modal from '../layout/Modal'
import { PrivyWeb3Button } from '../privy/PrivyWeb3Button'

export function SubscriptionModal({
  selectedChain,
  setEnabled,
  nft,
  subscriptionContract,
  validPass,
  expiresAt,
  type = 'citizen',
}: any) {
  const router = useRouter()
  const account = useActiveAccount()
  const address = account?.address
  const [isLoading, setIsLoading] = useState(false)
  const [years, setYears] = useState<number>(1)

  const { data: subscriptionCost, isLoading: isLoadingSubscriptionCost } = useRead({
    contract: subscriptionContract,
    method: 'getRenewalPrice',
    params: [address, years * 365 * 24 * 60 * 60],
    deps: [years, address],
  })

  async function extendSubscription() {
    if (!years || subscriptionCost === undefined) return

    setIsLoading(true)

    try {
      if (!account) throw new Error('No account found')

      const duration = years * 365 * 24 * 60 * 60

      let receipt
      if (type === 'team') {
        const transaction = prepareContractCall({
          contract: subscriptionContract,
          method: 'renewSubscription',
          params: [address, nft.metadata.id, duration],
          options: {
            value: subscriptionCost.toString(),
          },
        } as any)
        receipt = await sendAndConfirmTransaction({
          transaction,
          account,
        })
      } else {
        const transaction = prepareContractCall({
          contract: subscriptionContract,
          method: 'renewSubscription',
          params: [nft.metadata.id, duration],
          options: {
            value: subscriptionCost.toString(),
          },
        } as any)
        receipt = await sendAndConfirmTransaction({
          transaction,
          account,
        })
      }
      setEnabled(false)
      router.reload()
    } catch (err) {
      console.log(err)
    }
    setIsLoading(false)
  }

  return (
<<<<<<< HEAD
    <Modal id="subscription-modal" setEnabled={setEnabled}>
      <div
        data-testid="subscription-modal-content"
        className="bg-dark-cool rounded-[2vmax] p-8 max-w-2xl min-w-[350px] w-full relative md:min-w-[600px]"
      >
        <div
          data-testid="subscription-modal-header"
          className="w-full flex items-center justify-between"
        >
          <h1 data-testid="subscription-modal-title" className="text-2xl font-GoodTimes">
            Extend Subscription
          </h1>
          <button
            data-testid="subscription-modal-close"
            id="close-modal"
            type="button"
            className="flex h-10 w-10 border-2 items-center justify-center rounded-full focus:outline-none focus:ring-2 focus:ring-inset focus:ring-white"
            onClick={() => setEnabled(false)}
          >
            <XMarkIcon className="h-6 w-6 text-white" aria-hidden="true" />
          </button>
        </div>

=======
    <Modal id="subscription-modal" setEnabled={setEnabled} title="Extend Subscription" size="2xl">
      <div data-testid="subscription-modal-content">
>>>>>>> 483c4da4
        {/* Current Subscription Info */}
        <div data-testid="subscription-info" className="mb-8">
          <p data-testid="expiration-date" className="text-gray-400 mb-2">
            {'Expiration Date: '}
            <span className="text-moon-orange">
              {validPass ? new Date(expiresAt?.toString() * 1000).toLocaleString() : 'Expired'}
            </span>
          </p>
        </div>

        {/* Subscription Extension */}
        <div data-testid="extension-section" className="mb-8">
          <h3 data-testid="extension-title" className="text-xl font-GoodTimes mb-4">
            Extension Details
          </h3>
          <p className="text-gray-300 mb-4">
            Select the number of years you would like to extend your subscription for from now.
          </p>

          <div className="space-y-6">
            <div data-testid="years-input-section" className="bg-darkest-cool p-4 rounded-lg">
              <label
                data-testid="years-label"
                className="block text-sm font-medium text-gray-300 mb-2"
              >
                Years to Extend
              </label>
              <Input
                data-testid="years-input"
                type="number"
                variant="dark"
                className="w-full"
                min={1}
                onChange={(e: any) => {
                  setYears(parseInt(e.target.value))
                }}
                value={years}
                formatNumbers={false}
              />
            </div>

            <div data-testid="cost-section" className="bg-darkest-cool p-4 rounded-lg">
              <p
                data-testid="subscription-cost"
                className="text-gray-300 flex items-center space-x-2 gap-2"
              >
                {`Subscription Cost: `}
                {isLoadingSubscriptionCost ? (
                  <div className="flex items-center justify-center space-x-2">
                    <LoadingSpinner width="w-4" height="h-4" />
                  </div>
                ) : (
                  <span className="text-white font-medium">
                    {subscriptionCost ? ethers.utils.formatEther(subscriptionCost) : '0.00'} ETH
                  </span>
                )}
              </p>
            </div>

            <PrivyWeb3Button
              dataTestId="extend-subscription-button"
              requiredChain={DEFAULT_CHAIN_V5}
              label="Extend Subscription"
              action={async () => {
                await extendSubscription()
              }}
              className="w-full rounded-full"
              isDisabled={isLoading || !years || years < 1}
            />
          </div>
        </div>
      </div>
    </Modal>
  )
}<|MERGE_RESOLUTION|>--- conflicted
+++ resolved
@@ -79,34 +79,8 @@
   }
 
   return (
-<<<<<<< HEAD
-    <Modal id="subscription-modal" setEnabled={setEnabled}>
-      <div
-        data-testid="subscription-modal-content"
-        className="bg-dark-cool rounded-[2vmax] p-8 max-w-2xl min-w-[350px] w-full relative md:min-w-[600px]"
-      >
-        <div
-          data-testid="subscription-modal-header"
-          className="w-full flex items-center justify-between"
-        >
-          <h1 data-testid="subscription-modal-title" className="text-2xl font-GoodTimes">
-            Extend Subscription
-          </h1>
-          <button
-            data-testid="subscription-modal-close"
-            id="close-modal"
-            type="button"
-            className="flex h-10 w-10 border-2 items-center justify-center rounded-full focus:outline-none focus:ring-2 focus:ring-inset focus:ring-white"
-            onClick={() => setEnabled(false)}
-          >
-            <XMarkIcon className="h-6 w-6 text-white" aria-hidden="true" />
-          </button>
-        </div>
-
-=======
     <Modal id="subscription-modal" setEnabled={setEnabled} title="Extend Subscription" size="2xl">
       <div data-testid="subscription-modal-content">
->>>>>>> 483c4da4
         {/* Current Subscription Info */}
         <div data-testid="subscription-info" className="mb-8">
           <p data-testid="expiration-date" className="text-gray-400 mb-2">
