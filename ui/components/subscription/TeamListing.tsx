import { PencilIcon, ShareIcon, TrashIcon } from '@heroicons/react/24/outline'
import { useRouter } from 'next/router'
import { useEffect, useState, useRef } from 'react'
import toast from 'react-hot-toast'
import { prepareContractCall, sendAndConfirmTransaction } from 'thirdweb'
import { getNFT } from 'thirdweb/extensions/erc721'
import { useActiveAccount } from 'thirdweb/react'
import { generatePrettyLink } from '@/lib/subscription/pretty-links'
import useCurrUnixTime from '@/lib/utils/hooks/useCurrUnixTime'
import { truncateTokenValue } from '@/lib/utils/numbers'
import { daysUntilTimestamp } from '@/lib/utils/timestamp'
import { LoadingSpinner } from '../layout/LoadingSpinner'
import ShareButton from '../layout/ShareButton'
import Card from '../layout/Card'
import BuyTeamListingModal from './BuyTeamListingModal'
import TeamMarketplaceListingModal from './TeamMarketplaceListingModal'

export type TeamListing = {
  id: number
  teamId: number
  teamName?: string
  title: string
  description: string
  image: string
  price: string
  currency: string
  startTime: number
  endTime: number
  timestamp: number
  metadata: string
  shipping: string
  tag: string
}

type TeamListingProps = {
  selectedChain: any
  listing: TeamListing | null
  teamContract: any
  marketplaceTableContract?: any
  refreshListings?: any
  editable?: boolean
  teamName?: boolean
  queriedListingId?: number
  isCitizen?: any
}

export default function TeamListing({
  selectedChain,
  listing,
  marketplaceTableContract,
  teamContract,
  refreshListings,
  editable,
  teamName,
  queriedListingId,
  isCitizen,
}: TeamListingProps) {
  const account = useActiveAccount()
  const router = useRouter()

  const [enabledMarketplaceListingModal, setEnabledMarketplaceListingModal] = useState(false)
  const [enabledBuyListingModal, setEnabledBuyListingModal] = useState(
    queriedListingId !== undefined && queriedListingId === listing?.id
  )

  const currTime = useCurrUnixTime()

  const [isActive, setIsActive] = useState(false)
  const [isExpired, setIsExpired] = useState(false)
  const [isUpcoming, setIsUpcoming] = useState(false)
  const [isDeleting, setIsDeleting] = useState(false)

  const daysUntilExpiry = daysUntilTimestamp(listing?.endTime || 0)

  const [teamNFT, setTeamNFT] = useState<any>()

  const retriesRef = useRef(0)

  useEffect(() => {
    async function getTeamNFT() {
      if (!listing) return
      try {
        const nft = await getNFT({
          contract: teamContract,
          tokenId: BigInt(listing.teamId),
          includeOwner: true,
        })
        if (listing.title?.startsWith('Cultura')) console.log(nft)
        // Set teamNFT even if metadata.name doesn't exist, we'll handle the fallback in the display
        if (nft) setTeamNFT(nft)
      } catch (err) {
        retriesRef.current += 1
        if (retriesRef.current < 3) {
          setTimeout(() => {
            getTeamNFT()
          }, 2000)
        }
      }
    }
    if (teamContract && listing?.teamId !== undefined) {
      retriesRef.current = 0
      getTeamNFT()
    }
  }, [listing?.teamId, teamContract, listing])

  useEffect(() => {
    if (!listing) return

    if (currTime >= (listing.startTime || 0) && currTime <= (listing.endTime || 0)) {
      setIsActive(true)
    } else if ((listing.startTime || 0) === 0 && (listing.endTime || 0) === 0) {
      setIsActive(true)
    } else if (editable) {
      setIsActive(true)
    } else {
      setIsActive(false)
    }

    if (currTime < (listing.startTime || 0)) {
      setIsUpcoming(true)
    } else {
      setIsUpcoming(false)
    }

    if (
      currTime > (listing.endTime || 0) &&
      listing.endTime !== 0 &&
      listing.endTime !== undefined
    ) {
      setIsExpired(true)
    } else {
      setIsExpired(false)
    }
  }, [currTime, listing?.startTime, listing?.endTime, editable, listing])

  if (!listing) return null
  if (!isActive) return null

  const listingFooter = (
    <div className="text-sm">
      {listing?.price && listing?.currency ? (
        <div className="flex flex-col gap-2">
          <div className="flex items-center gap-2">
            <p id="listing-price" className="font-bold">
              {`${
                isCitizen
                  ? truncateTokenValue(listing.price, listing.currency)
                  : truncateTokenValue(+listing.price * 1.1, listing.currency)
              } ${listing.currency}`}
            </p>
            {isCitizen && (
              <p id="listing-original-price" className="line-through text-xs opacity-70">
                {`${truncateTokenValue(+listing.price * 1.1, listing.currency)} ${
                  listing.currency
                }`}
              </p>
            )}
          </div>
          {!isCitizen && (
            <button
              id="listing-savings"
              onClick={(e) => {
                e.stopPropagation()
                router.push('/citizen')
              }}
              className="flex items-center hover:underline text-sm"
            >
              <span className="bg-light-warm px-2 py-1 rounded mr-1">
                {`Save ${truncateTokenValue(+listing.price * 0.1, listing.currency)} ${
                  listing.currency
                }`}
              </span>
              {' with citizenship'}
            </button>
          )}
        </div>
      ) : (
        <p className="text-gray-400 text-xs">Price not available</p>
      )}
      {editable && (
        <p id="listing-status" className="opacity-60">
          {isExpired
            ? `*This listing has expired and is no longer available for purchase.`
            : isUpcoming
            ? `*This listing is not available for purchase until ${
                new Date((listing?.startTime || 0) * 1000).toLocaleDateString() +
                ' ' +
                new Date((listing?.startTime || 0) * 1000).toLocaleTimeString()
              }`
            : ''}
        </p>
      )}
      {!isExpired && !isUpcoming && listing?.endTime != 0 && (
        <p id="listing-end-time" className="mt-2 opacity-60">
          {`Offer ends in ${daysUntilExpiry} ${+daysUntilExpiry === 1 ? 'day' : 'days'}`}
        </p>
      )}
    </div>
  )

  const listingActions = (
    <div className="flex items-center gap-4">
      <ShareButton
        link={`${window.location.origin}/team/${
          teamNFT?.metadata?.name ? generatePrettyLink(teamNFT.metadata.name) : listing?.teamId
        }?listing=${listing?.id}`}
      />
      {editable && (
        <>
          <button
            id="edit-listing-button"
            onClick={(event) => {
              event.stopPropagation()
              setEnabledMarketplaceListingModal(true)
            }}
          >
            {!isDeleting && (
              <PencilIcon className="h-6 w-6 text-light-warm hover:text-light-cool" />
            )}
          </button>
          {isDeleting ? (
            <LoadingSpinner className="scale-[75%]" />
          ) : (
            <button
              id="delete-listing-button"
              onClick={async (event) => {
                if (!account) return
                event.stopPropagation()
                setIsDeleting(true)
                try {
                  const transaction = prepareContractCall({
                    contract: marketplaceTableContract,
                    method: 'deleteFromTable' as string,
                    params: [listing?.id, listing?.teamId],
                  })
                  const receipt = await sendAndConfirmTransaction({
                    transaction,
                    account: account,
                  })
                  setTimeout(() => {
                    refreshListings()
                    setIsDeleting(false)
                  }, 25000)
                } catch (err) {
                  console.log(err)
                  toast.error('Error deleting listing.')
                  setIsDeleting(false)
                }
              }}
            >
              <TrashIcon className="h-6 w-6 text-light-warm hover:text-light-cool" />
            </button>
          )}
        </>
      )}
    </div>
  )

  return (
    <>
<<<<<<< HEAD
      <Card
        title={listing.title}
        headerLink={`/team/${listing.teamId}`}
        headerLinkLabel={teamNFT?.metadata?.name || `Team ${listing.teamId}`}
        paragraph={listing.description}
=======
      <StandardCard
        title={listing?.title || ''}
        headerLink={`/team/${listing?.teamId || ''}`}
        headerLinkLabel={teamNFT?.metadata?.name || `Team ${listing?.teamId || ''}`}
        paragraph={listing?.description || ''}
>>>>>>> be37d18f
        footer={listingFooter}
        actions={listingActions}
        onClick={() => {
          if (!editable) {
            setEnabledBuyListingModal(true)
          }
        }}
        image={listing?.image || ''}
        profile={true}
        inline
      />

      {enabledMarketplaceListingModal && listing && (
        <TeamMarketplaceListingModal
          teamId={listing.teamId}
          setEnabled={setEnabledMarketplaceListingModal}
          marketplaceTableContract={marketplaceTableContract}
          listing={listing}
          edit
          refreshListings={refreshListings}
        />
      )}
      {enabledBuyListingModal && listing && (
        <BuyTeamListingModal
          selectedChain={selectedChain}
          listing={listing}
          recipient={teamNFT?.owner}
          setEnabled={setEnabledBuyListingModal}
        />
      )}
    </>
  )
}<|MERGE_RESOLUTION|>--- conflicted
+++ resolved
@@ -1,4 +1,4 @@
-import { PencilIcon, ShareIcon, TrashIcon } from '@heroicons/react/24/outline'
+import { PencilIcon, TrashIcon } from '@heroicons/react/24/outline'
 import { useRouter } from 'next/router'
 import { useEffect, useState, useRef } from 'react'
 import toast from 'react-hot-toast'
@@ -9,9 +9,9 @@
 import useCurrUnixTime from '@/lib/utils/hooks/useCurrUnixTime'
 import { truncateTokenValue } from '@/lib/utils/numbers'
 import { daysUntilTimestamp } from '@/lib/utils/timestamp'
+import Card from '../layout/Card'
 import { LoadingSpinner } from '../layout/LoadingSpinner'
 import ShareButton from '../layout/ShareButton'
-import Card from '../layout/Card'
 import BuyTeamListingModal from './BuyTeamListingModal'
 import TeamMarketplaceListingModal from './TeamMarketplaceListingModal'
 
@@ -258,19 +258,11 @@
 
   return (
     <>
-<<<<<<< HEAD
       <Card
-        title={listing.title}
-        headerLink={`/team/${listing.teamId}`}
-        headerLinkLabel={teamNFT?.metadata?.name || `Team ${listing.teamId}`}
-        paragraph={listing.description}
-=======
-      <StandardCard
         title={listing?.title || ''}
         headerLink={`/team/${listing?.teamId || ''}`}
         headerLinkLabel={teamNFT?.metadata?.name || `Team ${listing?.teamId || ''}`}
         paragraph={listing?.description || ''}
->>>>>>> be37d18f
         footer={listingFooter}
         actions={listingActions}
         onClick={() => {
