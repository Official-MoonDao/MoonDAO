import { XMarkIcon } from '@heroicons/react/24/outline'
import TeamABI from 'const/abis/Team.json'
<<<<<<< HEAD
import {
  DEFAULT_CHAIN,
  DEPLOYED_ORIGIN,
  DISCORD_CITIZEN_ROLE_ID,
  TEAM_ADDRESSES,
} from 'const/config'
=======
import { DEFAULT_CHAIN_V5, DEPLOYED_ORIGIN, TEAM_ADDRESSES } from 'const/config'
>>>>>>> 50920c99
import { useContext, useEffect, useState } from 'react'
import toast from 'react-hot-toast'
import { prepareContractCall, sendAndConfirmTransaction } from 'thirdweb'
import { getNFT } from 'thirdweb/extensions/erc721'
import { useActiveAccount } from 'thirdweb/react'
import sendDiscordMessage from '@/lib/discord/sendDiscordMessage'
import { generatePrettyLink } from '@/lib/subscription/pretty-links'
import cleanData from '@/lib/tableland/cleanData'
import { getChainSlug } from '@/lib/thirdweb/chain'
import ChainContextV5 from '@/lib/thirdweb/chain-context-v5'
import useContract from '@/lib/thirdweb/hooks/useContract'
import useCurrUnixTime from '@/lib/utils/hooks/useCurrUnixTime'
import { daysFromNowTimestamp } from '@/lib/utils/timestamp'
import { Job } from '../jobs/Job'
import Modal from '../layout/Modal'
import { PrivyWeb3Button } from '../privy/PrivyWeb3Button'

type JobData = {
  title: string
  description: string
  contactInfo: string
  metadata: string
  tag: string
}

type TeamJobModalProps = {
  teamId: string
  setEnabled: Function
  refreshJobs: Function
  jobTableContract: any
  edit?: boolean
  job?: Job
}

export default function TeamJobModal({
  teamId,
  setEnabled,
  refreshJobs,
  jobTableContract,
  edit,
  job,
}: TeamJobModalProps) {
  const account = useActiveAccount()
  const { selectedChain } = useContext(ChainContextV5)
  const chainSlug = getChainSlug(selectedChain)
  const [isLoading, setIsLoading] = useState(false)
  const [isExpired, setIsExpired] = useState(false)
  const [jobData, setJobData] = useState<JobData>(
    edit
      ? {
          title: job?.title || '',
          description: job?.description || '',
          contactInfo: job?.contactInfo || '',
          metadata: job?.metadata || '',
          tag: job?.tag || '',
        }
      : {
          title: '',
          description: '',
          contactInfo: '',
          metadata: '',
          tag: '',
        }
  )
  const [endTime, setEndTime] = useState(job?.endTime || 0)

  const isValid =
    jobData.title.trim() !== '' &&
    jobData.description.trim() !== '' &&
    jobData.contactInfo.trim() !== ''

  const currTime = useCurrUnixTime()

  const teamContract = useContract({
    chain: selectedChain,
    address: TEAM_ADDRESSES[chainSlug],
    abi: TeamABI,
  })

  useEffect(() => {
    if (
      job?.endTime !== undefined &&
      job.endTime !== 0 &&
      job.endTime < currTime
    ) {
      setIsExpired(true)
    } else {
      setIsExpired(false)
    }
  }, [currTime, job?.endTime])

  return (
    <Modal id="team-job-modal-backdrop" setEnabled={setEnabled}>
      <form
        className="w-full flex flex-col gap-2 items-start justify-start w-auto md:w-[500px] p-5 bg-gradient-to-b from-dark-cool to-darkest-cool rounded-[2vmax] h-screen md:h-auto"
        onSubmit={async (e) => {
          e.preventDefault()
          if (
            jobData.title.trim() === '' ||
            jobData.description.trim() === '' ||
            jobData.contactInfo.trim() === ''
          )
            return toast.error('Please fill out all fields')

          if (endTime === 0 || endTime < daysFromNowTimestamp(1)) {
            return toast.error('Please set an expiration date')
          }

          setIsLoading(true)

          const cleanedData = cleanData(jobData)

          //Check if the contact info is an email and append mailto: if needed
          let formattedContactInfo
          if (
            cleanedData.contactInfo.includes('@') &&
            !cleanedData.contactInfo.startsWith('mailto:')
          ) {
            formattedContactInfo = `mailto:${cleanedData.contactInfo}`
          } else {
            formattedContactInfo = cleanedData.contactInfo
          }

          if (!account) return

          let transaction
          try {
            if (edit) {
              transaction = prepareContractCall({
                contract: jobTableContract,
                method: 'updateTable' as string,
                params: [
                  job?.id,
                  cleanedData.title,
                  cleanedData.description,
                  teamId,
                  '',
                  '',
                  endTime,
                  currTime,
                  formattedContactInfo,
                ],
              })
            } else {
              transaction = prepareContractCall({
                contract: jobTableContract,
                method: 'insertIntoTable' as string,
                params: [
                  cleanedData.title,
                  cleanedData.description,
                  teamId,
                  '',
                  '',
                  endTime,
                  currTime,
                  formattedContactInfo,
                ],
              })
            }

            const receipt: any = await sendAndConfirmTransaction({
              transaction,
              account,
            })

            //Get job id and team id from receipt and send discord notification
            const jobId = parseInt(receipt.logs[1].topics[1], 16).toString()
            const jobTeamId = parseInt(receipt.logs[1].topics[2], 16).toString()
            const team = await getNFT({
              contract: teamContract,
              tokenId: BigInt(jobTeamId),
            })
            const teamName = team?.metadata.name as string
            sendDiscordMessage(
              'networkNotifications',
              `[**${teamName}** has ${
                edit ? 'updated a' : 'posted a new'
              } job](${DEPLOYED_ORIGIN}/team/${generatePrettyLink(
                teamName
              )}?job=${jobId}&_timestamp=123456789) <@${DISCORD_CITIZEN_ROLE_ID}>`
            )

            setTimeout(() => {
              refreshJobs()
              setIsLoading(false)
              setEnabled(false)
            }, 25000)
          } catch (err: any) {
            console.log(err)
            setIsLoading(false)
          }
        }}
      >
        <div className="w-full flex items-center justify-between">
          <h2 className="font-GoodTimes">
            {edit ? 'Edit a Job' : 'Add a Job'}
          </h2>
          <button
            type="button"
            className="flex h-10 w-10 border-2 items-center justify-center rounded-full focus:outline-none focus:ring-2 focus:ring-inset focus:ring-white"
            onClick={() => setEnabled(false)}
          >
            <XMarkIcon className="h-6 w-6 text-white" aria-hidden="true" />
          </button>
        </div>
        <div className="w-full flex flex-col gap-2 p-2 mt-2 rounded-t-[20px] rounded-bl-[10px] items-start justify-start bg-darkest-cool">
          <input
            id="job-title-input"
            type="text"
            placeholder="Title"
            className="w-full mt-2 py-2 px-5 border-2 dark:border-0 dark:bg-[#0f152f] rounded-t-[20px] focus:outline-none focus:ring-2 focus:ring-light-warm"
            onChange={(e) => {
              setJobData({ ...jobData, title: e.target.value })
            }}
            value={jobData.title}
          />
          <textarea
            id="job-description-input"
            placeholder="Description"
            className="w-full h-[250px] py-2 px-5 border-2 dark:border-0 dark:bg-[#0f152f] rounded-sm focus:outline-none focus:ring-2 focus:ring-light-warm"
            onChange={(e) => {
              setJobData({ ...jobData, description: e.target.value })
            }}
            value={jobData.description}
            style={{ resize: 'none' }}
            maxLength={500}
          />
          <input
            id="job-application-link-input"
            type="text"
            placeholder="Application Link"
            className="w-full py-2 px-5 border-2 rounded-b-[20px] dark:border-0 dark:bg-[#0f152f] focus:outline-none focus:ring-2 focus:ring-light-warm"
            onChange={(e) => {
              setJobData({ ...jobData, contactInfo: e.target.value })
            }}
            value={jobData.contactInfo}
          />
          <div className="w-full flex gap-2 items-center">
            <p>Expiration:</p>
            <input
              id="job-end-time-input"
              className="p-2 rounded-sm text-black"
              type="date"
              min={new Date(Date.now() + 86400000).toISOString().split('T')[0]}
              value={
                endTime > 0
                  ? new Date(endTime * 1000).toISOString().split('T')[0]
                  : 0
              }
              onChange={({ target }: any) => {
                const date = new Date(target.value)
                const timezoneOffset = date.getTimezoneOffset() * 60 * 1000
                const adjustedDate = new Date(date.getTime() + timezoneOffset)
                const unixTime = Math.floor(adjustedDate.getTime() / 1000)
                setEndTime(unixTime)
              }}
            />
          </div>
          {job?.endTime && (
            <p id="job-expiration-status" className="mt-4 opacity-60">
              {isExpired
                ? `*This job post expired on ${new Date(
                    job.endTime * 1000
                  ).toLocaleDateString()}`
                : `*This job post will end on ${new Date(
                    job.endTime * 1000
                  ).toLocaleDateString()}`}
            </p>
          )}
        </div>

        <PrivyWeb3Button
          requiredChain={DEFAULT_CHAIN_V5}
          label={edit ? 'Edit Job' : 'Add Job'}
          type="submit"
          isDisabled={!teamContract || !jobTableContract || isLoading}
          action={() => {}}
          className={`w-full gradient-2 rounded-t0 rounded-b-[2vmax] ${
            !isValid ? 'opacity-50 cursor-not-allowed' : ''
          }`}
        />
        {isLoading && (
          <p className="opacity-60">{`This action may take up to 60 seconds. You can close this modal at any time.`}</p>
        )}
      </form>
    </Modal>
  )
}<|MERGE_RESOLUTION|>--- conflicted
+++ resolved
@@ -1,15 +1,11 @@
 import { XMarkIcon } from '@heroicons/react/24/outline'
 import TeamABI from 'const/abis/Team.json'
-<<<<<<< HEAD
 import {
-  DEFAULT_CHAIN,
+  DEFAULT_CHAIN_V5,
   DEPLOYED_ORIGIN,
+  TEAM_ADDRESSES,
   DISCORD_CITIZEN_ROLE_ID,
-  TEAM_ADDRESSES,
 } from 'const/config'
-=======
-import { DEFAULT_CHAIN_V5, DEPLOYED_ORIGIN, TEAM_ADDRESSES } from 'const/config'
->>>>>>> 50920c99
 import { useContext, useEffect, useState } from 'react'
 import toast from 'react-hot-toast'
 import { prepareContractCall, sendAndConfirmTransaction } from 'thirdweb'
