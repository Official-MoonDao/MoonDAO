--- conflicted
+++ resolved
@@ -3,10 +3,6 @@
 import { useState } from 'react'
 import { useActiveAccount } from 'thirdweb/react'
 import { useSafeBalances } from '@/lib/nance/SafeHooks'
-<<<<<<< HEAD
-=======
-import { formatUnits } from 'ethers/lib/utils'
->>>>>>> 9deed7bc
 import StandardButton from '../layout/StandardButton'
 import SafeBalances from '../safe/SafeBalances'
 import SafeModal from '../safe/SafeModal'
@@ -17,26 +13,6 @@
   isSigner: boolean
   safeData: any
   multisigAddress: string
-<<<<<<< HEAD
-=======
-}
-
-function TreasuryAsset({ label, balance }: { label: string; balance: string }) {
-  return (
-    <div className="flex gap-4 items-center text-lg justify-between">
-      <Image
-        src={COIN_ICONS[label as keyof typeof COIN_ICONS] || '/coins/ETH.svg'}
-        alt={label}
-        width={20}
-        height={20}
-      />
-      <div className="flex gap-2">
-        <p className="font-GoodTimes">{`${label} :`}</p>
-        <p className="pl-6 font-GoodTimes">{balance}</p>
-      </div>
-    </div>
-  )
->>>>>>> 9deed7bc
 }
 
 export default function TeamTreasury({
@@ -47,7 +23,6 @@
   const account = useActiveAccount()
   const address = account?.address
   const [safeModalEnabled, setSafeModalEnabled] = useState(false)
-<<<<<<< HEAD
   const [safeSendModalEnabled, setSafeSendModalEnabled] = useState(false)
 
   const { data: safeBalances, isLoading: isLoadingBalances } = useSafeBalances(
@@ -55,12 +30,6 @@
     !!multisigAddress,
     process.env.NEXT_PUBLIC_CHAIN === 'mainnet' ? 'arbitrum' : 'sepolia',
     5000
-=======
-  const { data: safeBalances, isLoading } = useSafeBalances(
-    multisigAddress,
-    !!multisigAddress,
-    process.env.NEXT_PUBLIC_CHAIN === 'mainnet' ? 'arbitrum' : 'sepolia'
->>>>>>> 9deed7bc
   )
 
   return (
@@ -91,7 +60,6 @@
             />
             <h2 className="header font-GoodTimes">Treasury</h2>
           </div>
-<<<<<<< HEAD
           {safeData && isSigner && (
             <div className="flex flex-col md:flex-row gap-2">
               <StandardButton
@@ -102,22 +70,6 @@
               >
                 {'Send'}
               </StandardButton>
-=======
-          <div className="flex flex-col md:flex-row gap-2">
-            <StandardButton
-              className="min-w-[200px] gradient-2 rounded-[5vmax] rounded-bl-[10px]"
-              onClick={() => {
-                const safeNetwork =
-                  process.env.NEXT_PUBLIC_CHAIN === 'mainnet' ? 'arb1' : 'sep'
-                window.open(
-                  `https://app.safe.global/home?safe=${safeNetwork}:${multisigAddress}`
-                )
-              }}
-            >
-              {'Treasury'}
-            </StandardButton>
-            {safeData && isSigner && (
->>>>>>> 9deed7bc
               <StandardButton
                 className="min-w-[200px] gradient-2 rounded-[5vmax]"
                 onClick={() => {
@@ -130,29 +82,10 @@
           )}
         </div>
         <div className="mt-4 flex items-center gap-4"></div>
-<<<<<<< HEAD
         <SafeBalances
           safeBalances={safeBalances}
           isLoading={isLoadingBalances}
         />
-=======
-        <div className="w-fit p-4 flex flex-col gap-4">
-          {isLoading ? (
-            <div>Loading balances...</div>
-          ) : (
-            safeBalances?.map((balance) => (
-              <TreasuryAsset
-                key={balance.tokenAddress || 'native'}
-                label={balance.token?.symbol || 'ETH'}
-                balance={formatUnits(
-                  balance.balance,
-                  balance.token?.decimals || 18
-                )}
-              />
-            ))
-          )}
-        </div>
->>>>>>> 9deed7bc
         {isSigner && <SafeTransactions address={address} safeData={safeData} />}
       </div>
     </div>
