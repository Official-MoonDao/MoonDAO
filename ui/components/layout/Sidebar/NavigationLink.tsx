--- conflicted
+++ resolved
@@ -76,13 +76,8 @@
             className={`${
               item?.children
                 ?.map((e: any) => e.href)
-<<<<<<< HEAD
                 ?.includes(router.asPath) || router.asPath == item.href
                 ? 'bg-blue-200 text-blue-950 dark:bg-gray-950 dark:text-moon-orange hover:scale-100 font-semibold'
-=======
-                ?.includes(router.pathname) || router.pathname == item.href
-                ? 'bg-blue-200 text-blue-950 dark:bg-gray-950 dark:text-white hover:scale-100 font-semibold'
->>>>>>> 548e4d7c
                 : ' hover:bg-blue-100  dark:hover:bg-gray-900'
             } w-full group flex items-center rounded-md px-2 py-2 font-medium hover:scale-105 transition-all duration-150`}
           >
