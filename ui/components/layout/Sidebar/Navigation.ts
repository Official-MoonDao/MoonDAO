import {
  BuildingLibraryIcon,
  ClipboardDocumentListIcon,
  FolderIcon,
  PlusIcon,
  RocketLaunchIcon,
  Squares2X2Icon,
  UserGroupIcon,
  MoonIcon,
} from '@heroicons/react/24/outline'
import IconOrg from '../../assets/IconOrg'

export const navigation = [
  {
    name: 'Join',
    href: '/join',
    icon: PlusIcon,
    children: [
      { name: 'Become a Citizen', href: '/citizen' },
      { name: 'Create a Team', href: '/team' },
    ],
  },
  {
    name: 'De-Prize',
    href: '/deprize',
    icon: MoonIcon,
  },
  {
    name: 'Network',
    href: '/network',
    icon: IconOrg,
  },
  {
    name: 'Info',
    icon: FolderIcon,
    href: '/info',
    children: [
      { name: 'News', href: '/news' },
      { name: 'About', href: '/about' },
      {
        name: 'Constitution',
        href: 'https://docs.moondao.com/Governance/Constitution',
      },
      { name: 'Events', href: '/events' },
      { name: 'Analytics', href: '/analytics' },
<<<<<<< HEAD
      { name: 'Current Projects', href: '/current-projects' },
=======
>>>>>>> 51130d87
    ],
  },
  {
    name: 'Governance',
    icon: BuildingLibraryIcon,
    href: '/governance',
    children: [
      {
        name: 'All Proposals',
        href: '/vote',
      },
      {
        name: 'Submit Proposal',
        href: '/propose',
      },
      {
        name: 'Get $MOONEY',
        href: '/get-mooney',
      },
      { name: 'Get Voting Power', href: '/lock' },
      { name: 'Bridge', href: '/bridge' },
    ],
  },
  {
    name: 'Marketplace',
    icon: RocketLaunchIcon,
    href: '/marketplace',
  },
  {
    name: 'Jobs',
    href: '/jobs',
    icon: ClipboardDocumentListIcon,
  },
]<|MERGE_RESOLUTION|>--- conflicted
+++ resolved
@@ -43,10 +43,6 @@
       },
       { name: 'Events', href: '/events' },
       { name: 'Analytics', href: '/analytics' },
-<<<<<<< HEAD
-      { name: 'Current Projects', href: '/current-projects' },
-=======
->>>>>>> 51130d87
     ],
   },
   {
