--- conflicted
+++ resolved
@@ -181,17 +181,9 @@
               <div className="hidden md:block">
                 <LinkList title="LEARN" links={learnLinks} />
               </div>
-              
-<<<<<<< HEAD
-              {/* CONTRIBUTE section */}
-              <LinkList title="CONTRIBUTE" links={contributeLinks} />
-              
-              {/* MARKETPLACE section */}
-              <LinkList title="MARKETPLACE" links={marketplaceLinks} />
-              
+             
               {/* SUPPORT section */}
               <LinkList title="SUPPORT" links={supportLinks} />
-=======
               {/* Desktop only: Combined projects/marketplace column */}
               <div className="hidden lg:block">
                 <LinkList title="PROJECTS" links={projectLinks} />
@@ -207,7 +199,6 @@
               <div className="lg:hidden">
                 <LinkList title="MARKETPLACE" links={marketplaceLinks} />
               </div>
->>>>>>> 30e40697
             </div>
           </div>
           
