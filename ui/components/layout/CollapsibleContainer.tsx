import React, { useState } from 'react'

type CollapsibleContainerProps = {
  children: React.ReactNode
  minHeight?: string
  rightAlign?: boolean
}

function CollapsibleContainer({
  children,
  minHeight = '0px',
  rightAlign,
}: CollapsibleContainerProps) {
  const [isExpanded, setIsExpanded] = useState(false)

  const toggleExpand = () => {
    setIsExpanded(!isExpanded)
  }

  return (
<<<<<<< HEAD
    <div className="relative mb-4 pb-8 lg:pb-0">
=======
    <div className="relative mb-8 pb-8 lg:pb-0">
>>>>>>> 5615196b
      <div
        className="overflow-hidden transition-all duration-300"
        style={{
          height: isExpanded ? 'auto' : minHeight,
        }}
      >
        <div>{children}</div>
      </div>
      <div
<<<<<<< HEAD
        className={`absolute bottom-0 md:bottom-[-10px] ${
          rightAlign ? 'right-0' : 'left-0'
        } ${isExpanded && 'md:bottom-[-30px]'} w-full z-20`}
=======
        className={`absolute bottom-0 md:bottom-[-25px] ${
          rightAlign ? 'right-0' : 'left-0'
        } w-full z-20`}
>>>>>>> 5615196b
      >
        <button
          onClick={toggleExpand}
          className="mt-4 px-2 gradient-2 rounded-full z-[100]"
        >
          {isExpanded ? 'See Less' : 'See More'}
        </button>
      </div>
    </div>
  )
}

export default CollapsibleContainer<|MERGE_RESOLUTION|>--- conflicted
+++ resolved
@@ -18,11 +18,7 @@
   }
 
   return (
-<<<<<<< HEAD
-    <div className="relative mb-4 pb-8 lg:pb-0">
-=======
     <div className="relative mb-8 pb-8 lg:pb-0">
->>>>>>> 5615196b
       <div
         className="overflow-hidden transition-all duration-300"
         style={{
@@ -32,15 +28,9 @@
         <div>{children}</div>
       </div>
       <div
-<<<<<<< HEAD
-        className={`absolute bottom-0 md:bottom-[-10px] ${
-          rightAlign ? 'right-0' : 'left-0'
-        } ${isExpanded && 'md:bottom-[-30px]'} w-full z-20`}
-=======
         className={`absolute bottom-0 md:bottom-[-25px] ${
           rightAlign ? 'right-0' : 'left-0'
         } w-full z-20`}
->>>>>>> 5615196b
       >
         <button
           onClick={toggleExpand}
