type StepsProps = {
  id?: string
  steps: string[]
  currStep: number
  className?: string
}

export function Steps({ id, steps, currStep, className = '' }: StepsProps) {
  return (
    <ul id={id} className={`steps ${className}`}>
      {steps.map((step, i) => (
<<<<<<< HEAD
        <li
          key={i}
          data-content=""
          className={`step ${i <= currStep ? 'step-error' : ''}`}
        >
=======
        <li key={i} className={`step ${i <= currStep ? 'step-error' : ''}`}>
>>>>>>> 0812e065
          {step}
        </li>
      ))}
    </ul>
  )
}<|MERGE_RESOLUTION|>--- conflicted
+++ resolved
@@ -9,15 +9,13 @@
   return (
     <ul id={id} className={`steps ${className}`}>
       {steps.map((step, i) => (
-<<<<<<< HEAD
+
         <li
           key={i}
           data-content=""
           className={`step ${i <= currStep ? 'step-error' : ''}`}
         >
-=======
-        <li key={i} className={`step ${i <= currStep ? 'step-error' : ''}`}>
->>>>>>> 0812e065
+
           {step}
         </li>
       ))}
