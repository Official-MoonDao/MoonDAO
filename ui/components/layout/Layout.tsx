<<<<<<< HEAD
import { useAddress, useContract } from '@thirdweb-dev/react'
//Network warning
import { useChain } from '@thirdweb-dev/react'
import { CITIZEN_ADDRESSES, DEFAULT_CHAIN } from 'const/config'
=======
import CitizenABI from 'const/abis/Citizen.json'
import { CITIZEN_ADDRESSES } from 'const/config'
>>>>>>> b9ae8fe0
import useTranslation from 'next-translate/useTranslation'
import Link from 'next/link'
import { useRouter } from 'next/router'
import React from 'react'
import { useState } from 'react'
import { useContext } from 'react'
import { Toaster } from 'react-hot-toast'
import CitizenContext from '@/lib/citizen/citizen-context'
import useNavigation from '@/lib/navigation/useNavigation'
import { getChainSlug } from '@/lib/thirdweb/chain'
import ChainContextV5 from '@/lib/thirdweb/chain-context-v5'
import useContract from '@/lib/thirdweb/hooks/useContract'
import { LogoSidebarLight, LogoSidebar } from '../assets'
import { PrivyConnectWallet } from '../privy/PrivyConnectWallet'
import CitizenProfileLink from '../subscription/CitizenProfileLink'
import CookieBanner from './CookieBanner'
import ColorsAndSocials from './Sidebar/ColorsAndSocials'
import LanguageChange from './Sidebar/LanguageChange'
import MobileMenuTop from './Sidebar/MobileMenuTop'
import MobileSidebar from './Sidebar/MobileSidebar'
import NavigationLink from './Sidebar/NavigationLink'

interface Layout {
  children: JSX.Element
  lightMode: boolean
  setLightMode: Function
}

export default function Layout({ children, lightMode, setLightMode }: Layout) {
  const [sidebarOpen, setSidebarOpen] = useState(false)

  const router = useRouter()

<<<<<<< HEAD
  const chain = useChain()
  const selectedChain = DEFAULT_CHAIN
=======
  const { selectedChain } = useContext(ChainContextV5)
  const chainSlug = getChainSlug(selectedChain)
>>>>>>> b9ae8fe0

  const { citizen } = useContext(CitizenContext)
  const citizenContract = useContract({
    address: CITIZEN_ADDRESSES[chainSlug],
    chain: selectedChain,
    abi: CitizenABI as any,
  })

  const navigation = useNavigation(citizen)

  const [currentLang, setCurrentLang] = useState(router.locale)
  const { t } = useTranslation('common')
  //Background is defined in this root div.
  const layout = (
    <div
      id="app-layout"
      className={`${
        !lightMode ? 'dark background-dark' : 'background-light'
      } min-h-screen`}
    >
      {/*Mobile menu top bar*/}
      <MobileMenuTop
        setSidebarOpen={setSidebarOpen}
        lightMode={lightMode}
        setLightMode={setLightMode}
        citizenContract={citizenContract}
      />

      <MobileSidebar
        navigation={navigation}
        lightMode={lightMode}
        sidebarOpen={sidebarOpen}
        setSidebarOpen={setSidebarOpen}
      />

      {/* Static sidebar for desktop */}
      <div className="relative z-10 hidden md:fixed md:inset-y-0 md:flex md:w-60 md:flex-col lg:w-[275px]">
        {/* Sidebar component*/}
        <div className="w-[250px] lg:w-[275px] flex flex-grow flex-col pt-5">
          <Link href="/" passHref>
            <div className="mt-2 ml-7 lg:ml-9 flex flex-shrink-0 items-center px-4 pl-6">
              <LogoSidebar />
            </div>
          </Link>
          <div className="flex flex-grow flex-col pt-9 lg:pl-2">
            <div className="h-[50px] pl-6 mb-4 flex justify-center items-center">
              <PrivyConnectWallet
                type="desktop"
                citizenContract={citizenContract}
              />

              <div className="relative mt-1 lg:right-4">
                <CitizenProfileLink />
              </div>
            </div>
            <nav className="flex flex-col px-4 overflow-y-auto h-[calc(75vh-2rem)] pb-[4rem]">
              {navigation.map((item, i) => (
                <NavigationLink key={`nav-link-${i}`} item={item} />
              ))}
              {/*Language change, import button*/}
              <ul className="pt-4 px-3">
                {/*Language change button*/}
                <LanguageChange />
              </ul>
            </nav>
          </div>

          {/*Color mode and Social links*/}
          <div
            className={`fixed bottom-0 flex flex-col justify-center w-[230px] lg:w-[258px] p-4 pl-7 lg:pl-9 backdrop-blur-md`}
          >
            <ColorsAndSocials
              lightMode={lightMode}
              setLightMode={setLightMode}
            />
          </div>
        </div>
      </div>

      {/*The content, child rendered here*/}
      <main className="flex justify-center pb-24 md:ml-60 relative">
        <section
          className={`mt-4 flex flex-col md:w-[90%] lg:px-14 xl:px-16 2xl:px-20`}
        >
          {/*Connect Wallet and Preferred network warning*/}
          {children}
        </section>
      </main>

      <CookieBanner />
      <Toaster />
    </div>
  )

  return layout
}<|MERGE_RESOLUTION|>--- conflicted
+++ resolved
@@ -1,12 +1,5 @@
-<<<<<<< HEAD
-import { useAddress, useContract } from '@thirdweb-dev/react'
-//Network warning
-import { useChain } from '@thirdweb-dev/react'
-import { CITIZEN_ADDRESSES, DEFAULT_CHAIN } from 'const/config'
-=======
 import CitizenABI from 'const/abis/Citizen.json'
 import { CITIZEN_ADDRESSES } from 'const/config'
->>>>>>> b9ae8fe0
 import useTranslation from 'next-translate/useTranslation'
 import Link from 'next/link'
 import { useRouter } from 'next/router'
@@ -40,13 +33,8 @@
 
   const router = useRouter()
 
-<<<<<<< HEAD
-  const chain = useChain()
-  const selectedChain = DEFAULT_CHAIN
-=======
   const { selectedChain } = useContext(ChainContextV5)
   const chainSlug = getChainSlug(selectedChain)
->>>>>>> b9ae8fe0
 
   const { citizen } = useContext(CitizenContext)
   const citizenContract = useContract({
