--- conflicted
+++ resolved
@@ -60,14 +60,11 @@
     router.pathname === '/news' ||
     router.pathname === '/mission/[tokenId]' || 
     router.pathname === '/dude-perfect' ||
-<<<<<<< HEAD
-    router.pathname === '/network'
-=======
+    router.pathname === '/network' ||
     router.pathname === '/mooney' ||
     router.pathname === '/get-mooney' ||
     router.pathname === '/lock' ||
     router.pathname === '/bridge'
->>>>>>> ac8a9049
 
   const isHomepage = router.pathname === '/'
 
