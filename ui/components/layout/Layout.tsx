import CitizenABI from 'const/abis/Citizen.json'
import { CITIZEN_ADDRESSES } from 'const/config'
import useTranslation from 'next-translate/useTranslation'
import Link from 'next/link'
import { useRouter } from 'next/router'
import React from 'react'
import { useState } from 'react'
import { useContext } from 'react'
import { Toaster } from 'react-hot-toast'
import CitizenContext from '@/lib/citizen/citizen-context'
import useNavigation from '@/lib/navigation/useNavigation'
import { getChainSlug } from '@/lib/thirdweb/chain'
import ChainContextV5 from '@/lib/thirdweb/chain-context-v5'
import useContract from '@/lib/thirdweb/hooks/useContract'
import { LogoSidebarLight, LogoSidebar } from '../assets'
import { PrivyConnectWallet } from '../privy/PrivyConnectWallet'
import CitizenProfileLink from '../subscription/CitizenProfileLink'
import CookieBanner from './CookieBanner'
import LanguageChange from './Sidebar/LanguageChange'
import MobileMenuTop from './Sidebar/MobileMenuTop'
import MobileSidebar from './Sidebar/MobileSidebar'
import NavigationLink from './Sidebar/NavigationLink'
import Starfield from './Starfield'

interface Layout {
  children: JSX.Element
}

export default function Layout({ children }: Layout) {
  const [sidebarOpen, setSidebarOpen] = useState(false)

  const router = useRouter()

  const { selectedChain } = useContext(ChainContextV5)
  const chainSlug = getChainSlug(selectedChain)

  const { citizen } = useContext(CitizenContext)
  const citizenContract = useContract({
    address: CITIZEN_ADDRESSES[chainSlug],
    chain: selectedChain,
    abi: CitizenABI as any,
  })

  const navigation = useNavigation(citizen)

  const [currentLang, setCurrentLang] = useState(router.locale)
  const { t } = useTranslation('common')
  //Background is defined in this root div.
  const layout = (
    <div id="app-layout" className="min-h-screen relative">
      <Starfield />

      {/*Mobile menu top bar*/}
      <MobileMenuTop
        setSidebarOpen={setSidebarOpen}
        citizenContract={citizenContract}
      />

      <MobileSidebar
<<<<<<< HEAD
=======
        navigation={navigation}
        lightMode={lightMode}
>>>>>>> 2e03721c
        sidebarOpen={sidebarOpen}
        setSidebarOpen={setSidebarOpen}
      />

      {/* Static sidebar for desktop */}
      <div className="relative z-10 hidden md:fixed md:inset-y-0 md:flex md:w-60 md:flex-col lg:w-[275px]">
        {/* Sidebar component*/}
        <div className="w-[250px] lg:w-[275px] flex flex-grow flex-col pt-5">
          <Link href="/" passHref>
            <div className="mt-2 ml-7 lg:ml-9 flex flex-shrink-0 items-center px-4 pl-6">
              <LogoSidebar />
            </div>
          </Link>
          <div className="flex flex-grow flex-col pt-9 lg:pl-2">
            <div className="h-[50px] pl-6 mb-4 flex justify-center items-center">
              <PrivyConnectWallet
                type="desktop"
                citizenContract={citizenContract}
              />

              <div className="relative mt-1 lg:right-4">
                <CitizenProfileLink />
              </div>
            </div>
            <nav className="flex flex-col px-4 overflow-y-auto h-[calc(75vh-2rem)] pb-[4rem]">
              {navigation.map((item, i) => (
                <NavigationLink key={`nav-link-${i}`} item={item} />
              ))}
              {/*Language change, import button*/}
              <ul className="pt-4 px-3">
                {/*Language change button*/}
                <LanguageChange />
              </ul>
            </nav>
          </div>
        </div>
      </div>

      {/*The content, child rendered here*/}
      <main className="flex justify-center pb-24 md:ml-60 relative">
        <section
          className={`mt-4 flex flex-col md:w-[90%] lg:px-14 xl:px-16 2xl:px-20`}
        >
          {/*Connect Wallet and Preferred network warning*/}
          {children}
        </section>
      </main>

      <CookieBanner />
      <Toaster />
    </div>
  )

  return layout
}<|MERGE_RESOLUTION|>--- conflicted
+++ resolved
@@ -57,11 +57,8 @@
       />
 
       <MobileSidebar
-<<<<<<< HEAD
-=======
         navigation={navigation}
         lightMode={lightMode}
->>>>>>> 2e03721c
         sidebarOpen={sidebarOpen}
         setSidebarOpen={setSidebarOpen}
       />
