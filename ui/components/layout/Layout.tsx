import CitizenABI from 'const/abis/Citizen.json'
import { CITIZEN_ADDRESSES } from 'const/config'
import useTranslation from 'next-translate/useTranslation'
import Link from 'next/link'
import { useRouter } from 'next/router'
import React from 'react'
import { useState } from 'react'
import { useContext } from 'react'
import { Toaster } from 'react-hot-toast'
import { Analytics } from "@vercel/analytics/next"
import CitizenContext from '@/lib/citizen/citizen-context'
import useNavigation from '@/lib/navigation/useNavigation'
import { getChainSlug } from '@/lib/thirdweb/chain'
import ChainContextV5 from '@/lib/thirdweb/chain-context-v5'
import useContract from '@/lib/thirdweb/hooks/useContract'
import { LogoSidebarLight, LogoSidebar } from '../assets'
import { PrivyConnectWallet } from '../privy/PrivyConnectWallet'
import CitizenProfileLink from '../subscription/CitizenProfileLink'
import CookieBanner from './CookieBanner'
import GlobalSearch from './GlobalSearch'
import ColorsAndSocials from './Sidebar/ColorsAndSocials'
import LanguageChange from './Sidebar/LanguageChange'
import MobileMenuTop from './Sidebar/MobileMenuTop'
import MobileSidebar from './Sidebar/MobileSidebar'
import NavigationLink from './Sidebar/NavigationLink'
import TopNavBar from './TopNavBar'

interface Layout {
  children: JSX.Element
  lightMode: boolean
  setLightMode: (mode: boolean) => void
}

export default function Layout({ children, lightMode, setLightMode }: Layout) {
  const [sidebarOpen, setSidebarOpen] = useState(false)

  const router = useRouter()

  const { selectedChain } = useContext(ChainContextV5)
  const chainSlug = getChainSlug(selectedChain)

  const { citizen } = useContext(CitizenContext)
  const citizenContract = useContract({
    address: CITIZEN_ADDRESSES[chainSlug],
    chain: selectedChain,
    abi: CitizenABI as any,
  })

  const navigation = useNavigation(citizen)

  const [currentLang, setCurrentLang] = useState(router.locale)
  const { t } = useTranslation('common')
  //Background is defined in this root div.

  const isFullscreen =
<<<<<<< HEAD
    router.pathname === '/launch' || router.pathname === '/home'
  router.pathname === '/launch' ||
=======
    router.pathname === '/launch' ||
    router.pathname === '/home' ||
>>>>>>> 4d967cba
    router.pathname === '/about' ||
    router.pathname === '/faq' ||
    router.pathname === '/constitution' ||
    router.pathname === '/news' ||
    router.pathname === '/mission/[tokenId]' || 
    router.pathname === '/dude-perfect' ||
    router.pathname === '/network' ||
    router.pathname === '/network-overview' ||
    router.pathname === '/mooney' ||
    router.pathname === '/governance' ||
    router.pathname === '/projects-overview' ||
    router.pathname === '/get-mooney' ||
    router.pathname === '/lock' ||
    router.pathname === '/bridge'

  const isHomepage = router.pathname === '/'

  // Use top nav for all pages now
  const layout = (
    <div
      id="app-layout"
      className={`${
        !lightMode ? 'dark background-dark' : 'background-light'
      } min-h-screen`}
    >
      <>
        {/* Mobile menu top bar - for screens smaller than xl */}
        <div className="xl:hidden">
          <MobileMenuTop
            setSidebarOpen={setSidebarOpen}
            lightMode={lightMode}
            setLightMode={setLightMode}
            citizenContract={citizenContract}
            isFullscreen={isFullscreen}
          />
        </div>

        <MobileSidebar
          navigation={navigation}
          lightMode={lightMode}
          sidebarOpen={sidebarOpen}
          setSidebarOpen={setSidebarOpen}
          isFullscreen={isFullscreen}
        />

        {/* Top Navigation Bar - Show on extra large screens (xl) and up */}
        <div className="hidden xl:block">
          <TopNavBar
            navigation={navigation}
            lightMode={lightMode}
            setLightMode={setLightMode}
            citizenContract={citizenContract}
          />
        </div>

        {/* Main Content - Full width with top nav */}
        <main className={`pt-16 w-full min-h-screen ${isFullscreen || isHomepage ? '' : 'flex justify-center'}`}>
          <div className={`w-full min-h-screen ${isFullscreen || isHomepage ? '' : 'max-w-7xl px-4 sm:px-6 lg:px-8'}`}>
            {children}
          </div>
        </main>

        {/* Global Search - Sticky on all pages */}
        <GlobalSearch />
      </>

      <CookieBanner />
      <Toaster />
      <Analytics />
    </div>
  )

  return layout
}<|MERGE_RESOLUTION|>--- conflicted
+++ resolved
@@ -53,13 +53,8 @@
   //Background is defined in this root div.
 
   const isFullscreen =
-<<<<<<< HEAD
-    router.pathname === '/launch' || router.pathname === '/home'
-  router.pathname === '/launch' ||
-=======
     router.pathname === '/launch' ||
     router.pathname === '/home' ||
->>>>>>> 4d967cba
     router.pathname === '/about' ||
     router.pathname === '/faq' ||
     router.pathname === '/constitution' ||
