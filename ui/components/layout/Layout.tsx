--- conflicted
+++ resolved
@@ -69,11 +69,8 @@
     router.pathname === '/projects-overview' ||
     router.pathname === '/get-mooney' ||
     router.pathname === '/lock' ||
-<<<<<<< HEAD
     router.pathname === '/dashboard'
-=======
-    router.pathname === '/bridge'
->>>>>>> e69ec28f
+  router.pathname === '/bridge'
 
   const isHomepage = router.pathname === '/'
 
@@ -87,9 +84,7 @@
   const layout = (
     <div
       id="app-layout"
-      className={`${
-        !lightMode ? 'dark background-dark' : 'background-light'
-      } min-h-screen`}
+      className={`${!lightMode ? 'dark background-dark' : 'background-light'} min-h-screen`}
     >
       <>
         {/* Mobile menu top bar - for screens smaller than xl */}
