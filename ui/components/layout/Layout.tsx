--- conflicted
+++ resolved
@@ -46,18 +46,9 @@
   const { t } = useTranslation('common')
   //Background is defined in this root div.
   const layout = (
-<<<<<<< HEAD
     <div id="app-layout" className="min-h-screen relative">
       <Starfield />
 
-=======
-    <div
-      id="app-layout"
-      className={`${
-        !lightMode ? 'dark background-dark' : 'background-light'
-      } min-h-screen`}
-    >
->>>>>>> d2e01703
       {/*Mobile menu top bar*/}
       <MobileMenuTop
         setSidebarOpen={setSidebarOpen}
