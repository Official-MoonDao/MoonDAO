import StandardButton from '../layout/StandardButton'

export default function Callout1() {
  return (
    <section id="callout1-section" 
      className="bg-dark-warm md:bg-transparent"
    > 
      <div id="callout1-container" 
<<<<<<< HEAD
      className="md:rounded-bl-[5vmax] z-20 relative w-[100%] h-[100%] bg-white mt-[-2vmax] pt-[2vmax] pb-0 lg:pb-10"
=======
      className="md:rounded-bl-[5vmax] z-0 relative w-[100%] h-[100%] bg-white mt-[-2vmax] pt-[2vmax] pb-0 lg:pb-10"
>>>>>>> c9b4c177
      >
        <div id="bottom-right-divider" 
          className="divider-12 absolute bottom-[-2px] right-0 w-[250px] md:w-[350px] h-full overflow-visible"
        ></div>
        <div id="content-container" 
          className="compact-lg flex flex-col-reverse justify-end lg:flex-row items-start lg:items-center min-h-[250px] md:min-h-[400px] p-5 pt-10 pb-0 md:p-10 md:pt-10 lg:max-w-[1200px]"
        >
          <div id="featured-image" 
            className=" compact-lg hide-lg feature-2 lg:min-h-[450px] mt-5 md:mr-10 w-[100%] h-[250px] md:h-[70vmax] lg:h-[60vh]"
          ></div>
          <div id="content" 
            className="overflow-visible relative pb-10 md:pb-10 w-[100%]"
          >
            <h1 
              className="header flex overflow-visible flex-col text-4xl font-GoodTimes font-bold bg-clip-text text-dark-cool bg-gradient-to-r from-red-500 to-blue-500 leading-none"
            >
              MoonDAO is <br></br>
              Community-Built 
            </h1>
            <p id="paragraph" 
              className="pt-2 pb-5 text-black text-lg w-[100%] max-w-[500px]"
              >
              We are an open source space community where everything is proposed, governed, and created by our members. MoonDAO is where space dreamers and serious builders unite. We set ambitious, achievable goals and then work together to make them happen.
            </p>
            <StandardButton
              backgroundColor="bg-dark-cool"
              textColor="text-white"
              hoverColor="bg-mid-cool"
              borderRadius="rounded-tl-[10px] rounded-[2vmax]"
              link="https://moondao.com/discord"
              paddingOnHover="pl-5"
            >
              Join Our Discord
            </StandardButton>
          </div>  
        </div>
      </div>
    </section>  
  )
}<|MERGE_RESOLUTION|>--- conflicted
+++ resolved
@@ -2,38 +2,39 @@
 
 export default function Callout1() {
   return (
-    <section id="callout1-section" 
-      className="bg-dark-warm md:bg-transparent"
-    > 
-      <div id="callout1-container" 
-<<<<<<< HEAD
-      className="md:rounded-bl-[5vmax] z-20 relative w-[100%] h-[100%] bg-white mt-[-2vmax] pt-[2vmax] pb-0 lg:pb-10"
-=======
-      className="md:rounded-bl-[5vmax] z-0 relative w-[100%] h-[100%] bg-white mt-[-2vmax] pt-[2vmax] pb-0 lg:pb-10"
->>>>>>> c9b4c177
+    <section id="callout1-section" className="bg-dark-warm md:bg-transparent">
+      <div
+        id="callout1-container"
+        className="md:rounded-bl-[5vmax] z-20 relative w-[100%] h-[100%] bg-white mt-[-2vmax] pt-[2vmax] pb-0 lg:pb-10"
       >
-        <div id="bottom-right-divider" 
+        <div
+          id="bottom-right-divider"
           className="divider-12 absolute bottom-[-2px] right-0 w-[250px] md:w-[350px] h-full overflow-visible"
         ></div>
-        <div id="content-container" 
+        <div
+          id="content-container"
           className="compact-lg flex flex-col-reverse justify-end lg:flex-row items-start lg:items-center min-h-[250px] md:min-h-[400px] p-5 pt-10 pb-0 md:p-10 md:pt-10 lg:max-w-[1200px]"
         >
-          <div id="featured-image" 
+          <div
+            id="featured-image"
             className=" compact-lg hide-lg feature-2 lg:min-h-[450px] mt-5 md:mr-10 w-[100%] h-[250px] md:h-[70vmax] lg:h-[60vh]"
           ></div>
-          <div id="content" 
+          <div
+            id="content"
             className="overflow-visible relative pb-10 md:pb-10 w-[100%]"
           >
-            <h1 
-              className="header flex overflow-visible flex-col text-4xl font-GoodTimes font-bold bg-clip-text text-dark-cool bg-gradient-to-r from-red-500 to-blue-500 leading-none"
+            <h1 className="header flex overflow-visible flex-col text-4xl font-GoodTimes font-bold bg-clip-text text-dark-cool bg-gradient-to-r from-red-500 to-blue-500 leading-none">
+              MoonDAO is <br></br>
+              Community-Built
+            </h1>
+            <p
+              id="paragraph"
+              className="pt-2 pb-5 text-black text-lg w-[100%] max-w-[500px]"
             >
-              MoonDAO is <br></br>
-              Community-Built 
-            </h1>
-            <p id="paragraph" 
-              className="pt-2 pb-5 text-black text-lg w-[100%] max-w-[500px]"
-              >
-              We are an open source space community where everything is proposed, governed, and created by our members. MoonDAO is where space dreamers and serious builders unite. We set ambitious, achievable goals and then work together to make them happen.
+              We are an open source space community where everything is
+              proposed, governed, and created by our members. MoonDAO is where
+              space dreamers and serious builders unite. We set ambitious,
+              achievable goals and then work together to make them happen.
             </p>
             <StandardButton
               backgroundColor="bg-dark-cool"
@@ -45,9 +46,9 @@
             >
               Join Our Discord
             </StandardButton>
-          </div>  
+          </div>
         </div>
       </div>
-    </section>  
+    </section>
   )
 }