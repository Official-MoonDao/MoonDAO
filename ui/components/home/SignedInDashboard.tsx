--- conflicted
+++ resolved
@@ -39,13 +39,10 @@
   TEAM_ADDRESSES,
   ETH_BUDGET,
 } from 'const/config'
-<<<<<<< HEAD
 import { BLOCKED_PROJECTS } from 'const/whitelist'
-=======
 import { toast } from 'react-hot-toast'
 import Image from 'next/image'
 import { useRouter } from 'next/router'
->>>>>>> 483c4da4
 import dynamic from 'next/dynamic'
 import Link from 'next/link'
 import { useContext, useState, useEffect } from 'react'
@@ -1133,7 +1130,6 @@
               {/* Projects Grid - Larger cards with fewer columns for better visibility */}
               <div className="grid grid-cols-1 md:grid-cols-2 xl:grid-cols-3 gap-6">
                 {currentProjects.slice(0, 6).map((project: any, index: number) => (
-<<<<<<< HEAD
                   <div key={index}>
                     <ProjectCard
                       project={project}
@@ -1144,36 +1140,6 @@
                       distribute={false}
                     />
                   </div>
-=======
-                  <Link key={index} href={`/project/${project.id}`} passHref>
-                    <div className="bg-black/30 rounded-xl p-6 border border-green-500/10 cursor-pointer hover:bg-black/40 hover:border-green-500/30 hover:shadow-lg hover:shadow-green-500/10 transition-all duration-300 h-[280px] flex flex-col">
-                      <div className="flex justify-between items-start mb-4">
-                        <h4 className="font-bold text-white text-lg flex-1 mr-3 leading-tight">
-                          {project.name}
-                        </h4>
-                        <span
-                          className={`px-3 py-1.5 rounded-lg text-sm font-medium flex-shrink-0 ${
-                            project.active
-                              ? 'bg-green-500/20 text-green-300 border border-green-500/30'
-                              : 'bg-gray-500/20 text-gray-300 border border-gray-500/30'
-                          }`}
-                        >
-                          {project.active ? 'Active' : 'Inactive'}
-                        </span>
-                      </div>
-                      <p className="text-green-100 text-sm leading-relaxed flex-1 overflow-hidden line-clamp-6">
-                        {project.description?.length > 180
-                          ? `${project.description.substring(0, 180)}...`
-                          : project.description || 'No description available'}
-                      </p>
-                      <div className="mt-4 pt-4 border-t border-green-500/10 flex-shrink-0">
-                        <div className="text-green-300 text-xs font-medium hover:text-green-200 transition-colors">
-                          Click to view details →
-                        </div>
-                      </div>
-                    </div>
-                  </Link>
->>>>>>> 483c4da4
                 ))}
 
                 {/* Show more projects indicator if there are more than 6 */}
