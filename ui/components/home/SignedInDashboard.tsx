--- conflicted
+++ resolved
@@ -9,14 +9,11 @@
   PencilIcon,
   BriefcaseIcon,
   TrophyIcon,
-<<<<<<< HEAD
   CalendarDaysIcon,
   WalletIcon,
   ClipboardDocumentIcon,
   PlusIcon,
   ArrowUpRightIcon,
-=======
->>>>>>> 79f1ed00
 } from '@heroicons/react/24/outline'
 import { useFundWallet } from '@privy-io/react-auth'
 import HatsABI from 'const/abis/Hats.json'
@@ -209,16 +206,12 @@
   const account = useActiveAccount()
   const address = account?.address
 
-<<<<<<< HEAD
   // Hooks for SendModal
   const { nativeBalance } = useNativeBalance()
   const { tokens: walletTokens } = useWalletTokens(address, chainSlug)
 
   const { data: voteCount, isValidating: isLoadingVoteCount } =
     useVoteCountOfAddress(address)
-=======
-  const { data: voteCount, isValidating: isLoadingVoteCount } = useVoteCountOfAddress(address)
->>>>>>> 79f1ed00
 
   const MOONEYBalance = useTotalMooneyBalance(address)
   const {
@@ -960,7 +953,6 @@
 
           {/* Right Sidebar - Community & Stats */}
           <div className="lg:col-span-3 flex flex-col space-y-4 h-full min-h-[800px] order-4 lg:order-3">
-<<<<<<< HEAD
             {/* Wallet Info Card */}
             {address && (
               <WalletInfoCard
@@ -974,115 +966,6 @@
 
             {/* Retroactive Rewards Section - Moved from left sidebar */}
             {address && <ClaimRewardsSection />}
-=======
-            {/* Claim Rewards Section */}
-            {address && <ClaimRewardsSection />}
-
-            {/* Recent Citizens */}
-            <div className="bg-white/5 backdrop-blur-xl border border-white/10 rounded-2xl p-6">
-              <div className="flex items-center justify-between mb-4">
-                <h3 className="font-semibold text-white text-lg">New Citizens</h3>
-                <StandardButton
-                  className="text-blue-300 text-sm hover:text-blue-200 transition-all"
-                  link="/network?tab=citizens"
-                >
-                  See all
-                </StandardButton>
-              </div>
-
-              <div className="space-y-3">
-                {newestCitizens && newestCitizens.length > 0 ? (
-                  newestCitizens.slice(0, 5).map((citizen: any) => (
-                    <Link
-                      key={citizen.id}
-                      href={`/citizen/${
-                        citizen.name && citizen.id
-                          ? generatePrettyLinkWithId(citizen.name, citizen.id)
-                          : citizen.id || 'anonymous'
-                      }`}
-                      className="flex items-center gap-3 p-3 hover:bg-white/5 rounded-xl transition-all cursor-pointer"
-                    >
-                      <div className="w-10 h-10 rounded-lg overflow-hidden flex items-center justify-center">
-                        {citizen.image ? (
-                          <IPFSRenderer
-                            src={citizen.image}
-                            alt={citizen.name}
-                            className="w-full h-full object-cover"
-                            width={100}
-                            height={100}
-                          />
-                        ) : (
-                          <div className="w-full h-full bg-gradient-to-br from-green-500 to-blue-600 rounded-lg flex items-center justify-center text-white font-bold text-sm">
-                            {citizen.name?.[0] || 'C'}
-                          </div>
-                        )}
-                      </div>
-                      <div className="flex-1 min-w-0">
-                        <h4 className="text-white font-medium text-sm truncate">
-                          {citizen.name || 'Anonymous'}
-                        </h4>
-                      </div>
-                    </Link>
-                  ))
-                ) : (
-                  <div className="text-gray-400 text-sm text-center py-4">Loading...</div>
-                )}
-              </div>
-            </div>
-
-            {/* Featured Teams */}
-            <div className="bg-white/5 backdrop-blur-xl border border-white/10 rounded-2xl p-6">
-              <div className="flex items-center justify-between mb-4">
-                <h3 className="font-semibold text-white text-lg">Featured Teams</h3>
-                <StandardButton
-                  className="text-blue-300 text-sm hover:text-blue-200 transition-all"
-                  link="/network?tab=teams"
-                >
-                  See all
-                </StandardButton>
-              </div>
-
-              <div className="space-y-3">
-                {filteredTeams && filteredTeams.length > 0 ? (
-                  filteredTeams.slice(0, 5).map((team: any, index: number) => (
-                    <Link key={team.id || index} href={`/team/${generatePrettyLink(team.name)}`}>
-                      <div className="flex items-center gap-3 p-3 hover:bg-white/5 rounded-xl transition-all cursor-pointer">
-                        <div className="w-10 h-10 rounded-lg overflow-hidden flex items-center justify-center">
-                          {team.image ? (
-                            <IPFSRenderer
-                              src={team.image}
-                              alt={team.name}
-                              className="w-full h-full object-cover"
-                              width={100}
-                              height={100}
-                            />
-                          ) : (
-                            <div className="w-full h-full bg-gradient-to-br from-blue-500 to-purple-600 rounded-lg flex items-center justify-center text-white font-bold text-sm">
-                              {team.name?.[0] || 'T'}
-                            </div>
-                          )}
-                        </div>
-                        <div className="flex-1 min-w-0">
-                          <h4 className="text-white font-medium text-sm truncate">
-                            {team.name || 'Team'}
-                          </h4>
-                        </div>
-                      </div>
-                    </Link>
-                  ))
-                ) : (
-                  <div className="flex items-center gap-3 p-3 hover:bg-white/5 rounded-xl transition-all cursor-pointer">
-                    <div className="w-10 h-10 bg-gradient-to-br from-blue-500 to-purple-600 rounded-lg flex items-center justify-center text-white">
-                      M
-                    </div>
-                    <div className="flex-1">
-                      <h4 className="text-white font-medium text-sm">Mission Control</h4>
-                    </div>
-                  </div>
-                )}
-              </div>
-            </div>
->>>>>>> 79f1ed00
 
             {/* Open Jobs */}
             <div className="bg-white/5 backdrop-blur-xl border border-white/10 rounded-2xl p-6 flex-grow">
