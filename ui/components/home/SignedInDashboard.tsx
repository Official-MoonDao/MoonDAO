--- conflicted
+++ resolved
@@ -757,17 +757,14 @@
                                 <span>left</span>
                               </div>
                             </div>
-<<<<<<< HEAD
                             <span className="hidden sm:inline">•</span>
                             <div className="flex items-center gap-1">
                               <span className="font-medium text-white">
                                 {3 + i} days
                               </span>
                               <span>left</span>
-=======
                             <div className="bg-blue-600 hover:bg-blue-700 text-white text-xs sm:text-sm px-4 py-2 rounded-lg transition-all self-start sm:self-auto">
                               Vote
->>>>>>> a7bcc000
                             </div>
                           </div>
                         </div>
