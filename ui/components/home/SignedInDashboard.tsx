--- conflicted
+++ resolved
@@ -96,89 +96,6 @@
 
 const Earth = dynamic(() => import('@/components/globe/Earth'), { ssr: false })
 
-<<<<<<< HEAD
-// Function to extract funding information from proposal actions
-function getFundingFromProposal(actions: Action[] | undefined): { hasRequests: boolean; totalUsd: number; tokens: { symbol: string; amount: number }[] } {
-  if (!actions) return { hasRequests: false, totalUsd: 0, tokens: [] }
-
-  const tokens: { symbol: string; amount: number }[] = []
-  let totalUsd = 0
-
-  actions
-    .filter((action) => action.type === 'Request Budget')
-    .flatMap((action) => (action.payload as RequestBudget).budget)
-    .forEach((transfer) => {
-      const amount = Number(transfer.amount)
-      if (amount > 0) {
-        // Determine token symbol - check various ways the token might be specified
-        let symbol = 'Unknown'
-        const tokenStr = transfer.token?.toString().toLowerCase() || ''
-        
-        if (transfer.token === ETH_MOCK_ADDRESS || transfer.token === 'ETH' || tokenStr === 'eth') {
-          symbol = 'ETH'
-          totalUsd += amount * 2000 // Rough ETH price for sorting
-        } else if (tokenStr.includes('usdc') || transfer.token === 'USDC') {
-          symbol = 'USDC'
-          totalUsd += amount // USDC is roughly $1
-        } else if (tokenStr.includes('usdt') || transfer.token === 'USDT') {
-          symbol = 'USDT'
-          totalUsd += amount // USDT is roughly $1
-        } else if (tokenStr.includes('dai') || transfer.token === 'DAI') {
-          symbol = 'DAI'
-          totalUsd += amount // DAI is roughly $1
-        } else if (transfer.token === 'MOONEY' || tokenStr === 'mooney') {
-          symbol = 'MOONEY'
-          totalUsd += amount * 0.001 // Rough MOONEY price
-        } else if (tokenStr.startsWith('0x')) {
-          // It's a contract address - try to map to known tokens
-          if (tokenStr === '0xa0b86991c6218b36c1d19d4a2e9eb0ce3606eb48' || // Ethereum USDC
-              tokenStr === '0x3c499c542cef5e3811e1192ce70d8cc03d5c3359' || // Polygon USDC  
-              tokenStr === '0x833589fcd6edb6e08f4c7c32d4f71b54bda02913') {   // Base USDC
-            symbol = 'USDC'
-            totalUsd += amount
-          } else {
-            // Unknown contract address - just show a generic token symbol
-            symbol = 'Token'
-            totalUsd += amount
-          }
-        } else {
-          // For other unknown tokens, use the string as-is but truncate if too long
-          symbol = transfer.token?.length > 10 ? transfer.token.substring(0, 10) + '...' : (transfer.token || 'Unknown')
-          totalUsd += amount
-        }
-        
-        tokens.push({ symbol, amount })
-      }
-    })
-
-  return { 
-    hasRequests: tokens.length > 0, 
-    totalUsd, 
-    tokens 
-  }
-=======
-// Function to extract ETH amount from proposal actions
-function getTokensFromProposal(
-  actions: Action[] | undefined
-): JSX.Element | string {
-  if (!actions) return 'No funding'
-
-  const transferMap: { [key: string]: number } = {}
-  actions
-    .filter((action) => action.type === 'Request Budget')
-    .flatMap((action) => (action.payload as RequestBudget).budget)
-    .forEach(
-      (transfer) =>
-        (transferMap[transfer.token] =
-          (transferMap[transfer.token] || 0) + Number(transfer.amount))
-    )
-
-  if (Object.entries(transferMap).length === 0) return 'No funding'
-
-  return <TokensOfProposal actions={actions} />
->>>>>>> 126f6471
-}
-
 function getDaysLeft(proposal: any): number {
   if (proposal?.end) {
     return daysUntilTimestamp(proposal.end)
@@ -187,7 +104,11 @@
 }
 
 // Function to get the proper status display for a proposal
-function getProposalStatusDisplay(proposal: any, votingInfo: any, daysLeft: number): string {
+function getProposalStatusDisplay(
+  proposal: any,
+  votingInfo: any,
+  daysLeft: number
+): string {
   // If we have voting info from Snapshot, use it for more accurate status
   if (votingInfo) {
     if (votingInfo.state === 'active') {
@@ -196,13 +117,15 @@
       return 'Voting closed'
     }
   }
-  
+
   // Fall back to proposal status
   switch (proposal.status) {
     case 'Temperature Check':
       return 'Temperature Check'
     case 'Voting':
-      return daysLeft > 0 ? `${daysLeft} ${daysLeft === 1 ? 'day' : 'days'} left to vote` : 'Voting closed'
+      return daysLeft > 0
+        ? `${daysLeft} ${daysLeft === 1 ? 'day' : 'days'} left to vote`
+        : 'Voting closed'
     case 'Discussion':
       return 'In Discussion'
     case 'Approved':
@@ -218,157 +141,65 @@
 
 // Function to determine if a proposal has requested funding
 function getProposalFundingDisplay(proposal: any): JSX.Element | string {
-  // Enhanced debugging with proposal body inspection
-  console.log('=== DEBUGGING PROPOSAL FUNDING ===');
-  console.log('Proposal title:', proposal.title);
-  console.log('Proposal uuid:', proposal.uuid);
-  console.log('Proposal body length:', proposal.body?.length || 0);
-  console.log('Proposal body preview:', proposal.body?.substring(0, 500) || 'No body');
-  console.log('Has actions:', !!proposal.actions);
-  console.log('Actions length:', proposal.actions?.length || 0);
-  console.log('Actions data:', proposal.actions);
-  
   // Try to parse budget from table format as fallback
   let budgetFromTable: { amount: number; token: string }[] = []
   if (proposal.body && proposal.actions?.length === 0) {
-    console.log('Attempting to parse table format for:', proposal.title);
-    
     // Look for table with Transaction Type, Amount, Token Type pattern
     // More flexible regex to handle various table formats
-    const tablePattern = /\|\s*Transaction Type[^|]*\|\s*Amount[^|]*\|\s*Token Type[^|]*\|[\s\S]*?\|\s*Send[^|]*\|\s*\$?([0-9,]+)[^|]*\|\s*([A-Z]+)[^|]*\|/i;
-    const tableMatch = proposal.body.match(tablePattern);
-    
-    console.log('Table regex match result:', tableMatch);
-    
+    const tablePattern =
+      /\|\s*Transaction Type[^|]*\|\s*Amount[^|]*\|\s*Token Type[^|]*\|[\s\S]*?\|\s*Send[^|]*\|\s*\$?([0-9,]+)[^|]*\|\s*([A-Z]+)[^|]*\|/i
+    const tableMatch = proposal.body.match(tablePattern)
+
     if (tableMatch) {
-      const amountStr = tableMatch[1].replace(/,/g, '');
-      const amount = parseFloat(amountStr);
-      const token = tableMatch[2].trim();
-      console.log('Parsed table budget:', { amount, token, amountStr });
-      budgetFromTable = [{ amount, token }];
+      const amountStr = tableMatch[1].replace(/,/g, '')
+      const amount = parseFloat(amountStr)
+      const token = tableMatch[2].trim()
+      budgetFromTable = [{ amount, token }]
     } else {
       // Try alternative patterns for different table formats
-      const altPattern = /\|\s*Send[^|]*\|\s*\$?([0-9,]+)[^|]*\|\s*([A-Z]+)[^|]*\|/i;
-      const altMatch = proposal.body.match(altPattern);
-      console.log('Alternative pattern match:', altMatch);
-      
+      const altPattern =
+        /\|\s*Send[^|]*\|\s*\$?([0-9,]+)[^|]*\|\s*([A-Z]+)[^|]*\|/i
+      const altMatch = proposal.body.match(altPattern)
+
       if (altMatch) {
-        const amountStr = altMatch[1].replace(/,/g, '');
-        const amount = parseFloat(amountStr);
-        const token = altMatch[2].trim();
-        console.log('Parsed alternative table budget:', { amount, token, amountStr });
-        budgetFromTable = [{ amount, token }];
+        const amountStr = altMatch[1].replace(/,/g, '')
+        const amount = parseFloat(amountStr)
+        const token = altMatch[2].trim()
+        budgetFromTable = [{ amount, token }]
       }
     }
   }
 
   // Check if there are any budget request actions or parsed table data
-  if ((!proposal.actions || proposal.actions.length === 0) && budgetFromTable.length === 0) {
+  if (
+    (!proposal.actions || proposal.actions.length === 0) &&
+    budgetFromTable.length === 0
+  ) {
     return 'No funding requested'
   }
 
-  const budgetActions = proposal.actions?.filter((action: any) => action.type === 'Request Budget') || []
-  console.log('Budget actions found:', budgetActions.length, budgetActions);
-
-  // Combine budget from actions and table parsing
-  if (budgetActions.length === 0 && budgetFromTable.length === 0) {
-    return 'No funding requested'
+  const budgetActions =
+    proposal.actions?.filter(
+      (action: any) => action.type === 'Request Budget'
+    ) || []
+
+  // If we have budget actions, use the existing TokensOfProposal component
+  if (budgetActions.length > 0) {
+    return <TokensOfProposal actions={proposal.actions} />
   }
 
-  // Extract budget details for better display
-  const budgetDetails: { amount: number; token: string }[] = []
-  
-  // Add budget from actions
-  budgetActions.forEach((action: any) => {
-    if (action.payload?.budget) {
-      action.payload.budget.forEach((budget: any) => {
-        const amount = Number(budget.amount)
-        if (amount > 0 && budget.token) {
-          budgetDetails.push({ amount, token: budget.token })
-        }
-      })
-    }
-  })
-  
-  // Add budget from table parsing
-  budgetFromTable.forEach(({ amount, token }) => {
-    budgetDetails.push({ amount, token })
-  })
-
-  console.log('Budget details:', budgetDetails);
-
-  if (budgetDetails.length === 0) {
-    return 'Budget requested (details TBD)'
+  // If we only have table-parsed budget, create mock actions for TokensOfProposal
+  if (budgetFromTable.length > 0) {
+    const mockActions = budgetFromTable.map(({ amount, token }) => ({
+      type: 'Request Budget',
+      payload: {
+        budget: [{ amount: amount.toString(), token }],
+      },
+    }))
+    return <TokensOfProposal actions={mockActions as any} />
   }
 
-  // Format the display with proper token names
-  if (budgetDetails.length === 1) {
-    const { amount, token } = budgetDetails[0]
-    const tokenSymbol = getTokenSymbol(token)
-    return `${formatNumberUSStyle(amount)} ${tokenSymbol} requested`
-  } else {
-    // Multiple tokens
-    const firstBudget = budgetDetails[0]
-    const tokenSymbol = getTokenSymbol(firstBudget.token)
-    return `${formatNumberUSStyle(firstBudget.amount)} ${tokenSymbol} + others requested`
-  }
-}
-
-// Helper function to get token symbol from address or string
-function getTokenSymbol(token: string): string {
-  if (!token) return 'Token'
-  
-  const tokenLower = token.toLowerCase()
-  
-  // Handle common token patterns
-  if (token === 'ETH' || token === ETH_MOCK_ADDRESS || tokenLower === 'eth') {
-    return 'ETH'
-  }
-  
-  if (token === 'USDC' || tokenLower.includes('usdc')) {
-    return 'USDC'
-  }
-  
-  if (token === 'USDT' || tokenLower.includes('usdt')) {
-    return 'USDT'
-  }
-  
-  if (token === 'DAI' || tokenLower.includes('dai')) {
-    return 'DAI'
-  }
-  
-  if (token === 'MOONEY' || tokenLower.includes('mooney')) {
-    return 'MOONEY'
-  }
-  
-  // Check for known USDC contract addresses
-  const usdcAddresses = [
-    '0xa0b86991c6218b36c1d19d4a2e9eb0ce3606eb48', // Ethereum USDC
-    '0x3c499c542cef5e3811e1192ce70d8cc03d5c3359', // Polygon USDC
-    '0x833589fcd6edb6e08f4c7c32d4f71b54bda02913', // Base USDC
-    '0xaf88d065e77c8cc2239327c5edb3a432268e5831', // Arbitrum USDC
-  ]
-  
-  if (usdcAddresses.includes(tokenLower)) {
-    return 'USDC'
-  }
-  
-  // Check for known USDT contract addresses
-  const usdtAddresses = [
-    '0xdac17f958d2ee523a2206206994597c13d831ec7', // Ethereum USDT
-  ]
-  
-  if (usdtAddresses.includes(tokenLower)) {
-    return 'USDT'
-  }
-  
-  // If it's a long hex address, show as "Token"
-  if (tokenLower.startsWith('0x') && token.length > 10) {
-    return 'Token'
-  }
-  
-  // Otherwise return the token as-is (but limit length)
-  return token.length > 8 ? token.substring(0, 8) + '...' : token
+  return 'Budget requested (details TBD)'
 }
 
 // Function to count unique countries from location data
@@ -1028,113 +859,98 @@
               </div>
 
               <div className="space-y-4 h-full overflow-y-auto">
-<<<<<<< HEAD
-                {proposals && proposals.filter((proposal: any) => 
-                  proposal.status !== 'Discussion' && proposal.status !== 'Draft'
+                {proposals &&
+                proposals.filter(
+                  (proposal: any) =>
+                    proposal.status !== 'Discussion' &&
+                    proposal.status !== 'Draft'
                 ).length > 0 ? (
                   proposals
-                    .filter((proposal: any) => proposal.status !== 'Discussion' && proposal.status !== 'Draft') // Filter out drafts and discussions
+                    .filter(
+                      (proposal: any) =>
+                        proposal.status !== 'Discussion' &&
+                        proposal.status !== 'Draft'
+                    ) // Filter out drafts and discussions
                     .slice(0, 3)
                     .map((proposal: any, i: number) => {
-                    const fundingInfo = getFundingFromProposal(proposal.actions)
-=======
-                {proposals &&
-                  proposals.slice(0, 3).map((proposal: any, i: number) => {
-                    const tokensRequested = getTokensFromProposal(
-                      proposal.actions
-                    )
->>>>>>> 126f6471
-                    const daysLeft = getDaysLeft(proposal)
-                    const votingInfo = votingInfoMap?.[proposal?.voteURL || '']
-                    const statusDisplay = getProposalStatusDisplay(proposal, votingInfo, daysLeft)
-                    const fundingDisplay = getProposalFundingDisplay(proposal)
-
-                    return (
-                      <Link
-                        key={proposal.uuid || i}
-                        href={`/proposal/${proposal.uuid}`}
-                        className="block"
-                      >
-                        <div className="bg-white/5 rounded-xl p-5 border border-white/5 hover:border-white/20 transition-all cursor-pointer">
-                          <div className="flex justify-between items-start mb-3">
-                            <h4 className="text-white font-semibold">
-                              {proposal.title ||
-                                `MDP-${
-                                  179 - i
-                                }: Study on Lunar Surface Selection For Settlement`}
-                            </h4>
-                            <span className={`text-xs px-3 py-1 rounded-full border whitespace-nowrap ${
-                              proposal.status === 'Temperature Check' 
-                                ? 'bg-green-500/20 text-green-300 border-green-500/30'
-                                : proposal.status === 'Voting'
-                                ? 'bg-blue-500/20 text-blue-300 border-blue-500/30'
-                                : proposal.status === 'Approved'
-                                ? 'bg-emerald-500/20 text-emerald-300 border-emerald-500/30'
-                                : 'bg-gray-500/20 text-gray-300 border-gray-500/30'
-                            }`}>
-                              {proposal.status === 'Temperature Check' ? 'Temp Check' : proposal.status}
-                            </span>
-                          </div>
-                          <div className="flex flex-col sm:flex-row sm:justify-between sm:items-center gap-3">
-                            <div className="flex flex-col sm:flex-row sm:items-center gap-2 sm:gap-4 text-sm text-gray-300">
-                              <div className="flex items-center gap-1">
-                                <span className="font-medium text-white">
-<<<<<<< HEAD
-                                  {fundingDisplay}
-                                </span>
-                              </div>
-                              {votingInfo?.end && (
-                                <>
-                                  <span className="hidden sm:inline">•</span>
-                                  <div className="flex items-center gap-1">
-=======
-                                  {tokensRequested}
-                                </span>
-                                {typeof tokensRequested !== 'string' && (
-                                  <span>requested</span>
+                      const daysLeft = getDaysLeft(proposal)
+                      const votingInfo =
+                        votingInfoMap?.[proposal?.voteURL || '']
+                      const statusDisplay = getProposalStatusDisplay(
+                        proposal,
+                        votingInfo,
+                        daysLeft
+                      )
+                      const fundingDisplay = getProposalFundingDisplay(proposal)
+
+                      return (
+                        <Link
+                          key={proposal.uuid || i}
+                          href={`/proposal/${proposal.uuid}`}
+                          className="block"
+                        >
+                          <div className="bg-white/5 rounded-xl p-5 border border-white/5 hover:border-white/20 transition-all cursor-pointer">
+                            <div className="flex justify-between items-start mb-3">
+                              <h4 className="text-white font-semibold">
+                                {proposal.title ||
+                                  `MDP-${
+                                    179 - i
+                                  }: Study on Lunar Surface Selection For Settlement`}
+                              </h4>
+                              <span
+                                className={`text-xs px-3 py-1 rounded-full border whitespace-nowrap ${
+                                  proposal.status === 'Temperature Check'
+                                    ? 'bg-green-500/20 text-green-300 border-green-500/30'
+                                    : proposal.status === 'Voting'
+                                    ? 'bg-blue-500/20 text-blue-300 border-blue-500/30'
+                                    : proposal.status === 'Approved'
+                                    ? 'bg-emerald-500/20 text-emerald-300 border-emerald-500/30'
+                                    : 'bg-gray-500/20 text-gray-300 border-gray-500/30'
+                                }`}
+                              >
+                                {proposal.status === 'Temperature Check'
+                                  ? 'Temp Check'
+                                  : proposal.status}
+                              </span>
+                            </div>
+                            <div className="flex flex-col sm:flex-row sm:justify-between sm:items-center gap-3">
+                              <div className="flex flex-col sm:flex-row sm:items-center gap-2 sm:gap-4 text-sm text-gray-300">
+                                <div className="flex items-center gap-1">
+                                  <span className="font-medium text-white">
+                                    {fundingDisplay}
+                                  </span>
+                                </div>
+                                {votingInfo?.end && (
+                                  <>
+                                    <span className="hidden sm:inline">•</span>
+                                    <div className="flex items-center gap-1">
+                                      <span className="font-medium text-white">
+                                        {statusDisplay}
+                                      </span>
+                                    </div>
+                                  </>
                                 )}
                               </div>
-
-                              <div className="">
-                                {daysLeft > 0 ? (
-                                  <div className="flex gap-4">
-                                    <span className="hidden sm:inline">•</span>
->>>>>>> 126f6471
-                                    <span className="font-medium text-white">
-                                      {statusDisplay}
-                                    </span>
-<<<<<<< HEAD
-                                  </div>
-                                </>
-                              )}
-                            </div>
-                            <div className="bg-blue-600 hover:bg-blue-700 text-white text-xs sm:text-sm px-4 py-2 rounded-lg transition-all self-start sm:self-auto">
-                              {['Voting', 'Temperature Check'].includes(proposal.status) ? 'Vote' : 'View'}
-=======
-                                    <span>left</span>
-                                  </div>
-                                ) : proposal.status === 'Voting' ? (
-                                  <></>
-                                ) : (
-                                  <div className="flex gap-4">
-                                    <span className="hidden sm:inline">•</span>
-                                    <span className="font-medium text-white">
-                                      Voting closed
-                                    </span>
-                                  </div>
-                                )}
+                              <div className="bg-blue-600 hover:bg-blue-700 text-white text-xs sm:text-sm px-4 py-2 rounded-lg transition-all self-start sm:self-auto">
+                                {['Voting', 'Temperature Check'].includes(
+                                  proposal.status
+                                )
+                                  ? 'Vote'
+                                  : 'View'}
                               </div>
->>>>>>> 126f6471
                             </div>
                           </div>
-                        </div>
-                      </Link>
-                    )
-                  })
+                        </Link>
+                      )
+                    })
                 ) : (
                   <div className="text-center text-gray-400 py-8">
-                    <p className="text-sm">No active proposals available at the moment.</p>
-                    <p className="text-xs mt-2">Check back later for new proposals to vote on!</p>
+                    <p className="text-sm">
+                      No active proposals available at the moment.
+                    </p>
+                    <p className="text-xs mt-2">
+                      Check back later for new proposals to vote on!
+                    </p>
                   </div>
                 )}
               </div>
@@ -1500,7 +1316,10 @@
           {newestJobs && newestJobs.length > 0 ? (
             <div className="grid grid-cols-1 md:grid-cols-2 lg:grid-cols-3 gap-6">
               {newestJobs.slice(0, 6).map((job: any, i: number) => (
-                <div key={`job-${i}`} className="bg-black/30 rounded-xl p-5 border border-purple-500/10 hover:border-purple-500/20 transition-all duration-200">
+                <div
+                  key={`job-${i}`}
+                  className="bg-black/30 rounded-xl p-5 border border-purple-500/10 hover:border-purple-500/20 transition-all duration-200"
+                >
                   <div className="flex justify-between items-start mb-3">
                     <h4 className="font-semibold text-white text-lg">
                       {job.title}
@@ -1516,7 +1335,9 @@
                   </p>
                   <div className="flex justify-between items-center">
                     <span className="text-purple-200 text-xs">
-                      Posted {Math.floor((Date.now() / 1000 - job.timestamp) / 86400)} days ago
+                      Posted{' '}
+                      {Math.floor((Date.now() / 1000 - job.timestamp) / 86400)}{' '}
+                      days ago
                     </span>
                     {job.contactInfo && (
                       <StandardButton
