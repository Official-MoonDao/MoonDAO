--- conflicted
+++ resolved
@@ -227,21 +227,16 @@
     chain: selectedChain,
   })
 
-<<<<<<< HEAD
   const { userTeams: teamHats, isLoading: isLoadingTeams } = useTeamWearer(
-=======
+    teamContract,
+    selectedChain,
+    address
+  )
   const marketplaceTableContract = useContract({
     address: MARKETPLACE_TABLE_ADDRESSES[chainSlug],
     abi: MarketplaceTableABI as any,
     chain: selectedChain,
   })
-
-  const { userTeams: teamHats } = useTeamWearer(
->>>>>>> 05a2c1b8
-    teamContract,
-    selectedChain,
-    address
-  )
 
   // Mission contracts - exactly like launchpad
   const missionTableContract = useContract({
@@ -1134,9 +1129,7 @@
             {/* Open Jobs */}
             <div className="bg-white/5 backdrop-blur-xl border border-white/10 rounded-2xl p-6 flex-grow">
               <div className="flex items-center justify-between mb-4">
-                <h3 className="font-semibold text-white text-lg">
-                  Open Jobs
-                </h3>
+                <h3 className="font-semibold text-white text-lg">Open Jobs</h3>
                 <StandardButton
                   className="text-blue-300 text-sm hover:text-blue-200 transition-all"
                   link="/jobs"
@@ -1147,7 +1140,7 @@
 
               <div className="space-y-3 h-full overflow-y-auto">
                 {newestJobs && newestJobs.length > 0 ? (
-                  <Link 
+                  <Link
                     href={newestJobs[0]?.contactInfo || '/jobs'}
                     className="block"
                   >
@@ -1162,7 +1155,9 @@
                           {newestJobs[0]?.title}
                         </h4>
                         <p className="text-gray-400 text-xs">
-                          {newestJobs.length > 1 ? `+${newestJobs.length - 1} more positions` : 'Click to apply'}
+                          {newestJobs.length > 1
+                            ? `+${newestJobs.length - 1} more positions`
+                            : 'Click to apply'}
                         </p>
                       </div>
                     </div>
@@ -1177,7 +1172,9 @@
                         <h4 className="text-white font-medium text-sm">
                           No open positions
                         </h4>
-                        <p className="text-gray-400 text-xs">Check back soon for opportunities</p>
+                        <p className="text-gray-400 text-xs">
+                          Check back soon for opportunities
+                        </p>
                       </div>
                     </div>
                   </Link>
