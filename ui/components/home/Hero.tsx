import Image from 'next/image'
import MailingList from '../layout/MailingList'
import StandardButton from '../layout/StandardButton'
import Video from './Video'

export default function Hero() {
  return (
    <section id="hero-section" className="overflow-x-hidden overflow-y-visible relative w-full min-h-screen">
      <div
        id="hero-container"
        className="flex flex-col min-h-screen items-end justify-end lg:items-start lg:justify-end md:items-start px-[20px] md:px-[40px] 2xl:px-[80px] 3xl:px-[120px] mt-[-1px] p-5 pb-[100px] md:pb-[120px] lg:pb-[200px] xl:pb-[240px] 2xl:pb-[280px] 3xl:pb-[320px] relative z-10 mx-auto"
      >
        <div
          id="background"
          className="w-full h-full absolute top-0 right-0 overflow-hidden z-0 pointer-events-none"
        >
          <Image
            src="/assets/Lunar-Colony-Dark.webp"
            alt="Lunar Colony Background"
            fill
            priority
            className="object-cover object-center"
            style={{objectPosition: 'center 80%'}}
            sizes="100vw"
          />
        </div>
        <div
          id="tl-divider"
          className="absolute h-[90%] left-[-2px] top-0 w-[45%]"
        ></div>
        <div
          id="content"
          className="relative w-full lg:w-[50%] 2xl:w-[45%] 3xl:w-[50%] lg:pl-[80px] 2xl:pl-[100px] 3xl:pl-[120px] flex flex-col justify-center min-h-[400px]"
        >
          <div className="relative w-[100%] pt-0 mb-8 md:mb-12 lg:mb-16"
          >
          <h1
            id="header"
            className="flex flex-col font-GoodTimes leading-none text-4xl"
          >
            <span
              style={{ fontSize: 'calc(min(4.5vmin, 30px))' }}
              className="2xl:text-4xl 3xl:text-5xl"
            >
              The Internet's
            </span>
            <span
              style={{ fontSize: 'calc(max(12vmin, 30px))' }}
              className="mt-[1vmin] 2xl:text-8xl 3xl:text-9xl"
            >
              Space
            </span>
            <span
              style={{ fontSize: 'calc(max(9vmin, 30px))' }}
              className="mt-[1vmin] 2xl:text-7xl 3xl:text-8xl"
            >
              Program
            </span>
          </h1>
          <p
            id="paragraph-content"
            className="mr-5 max-w-[350px] pb-5 pt-2 text-lg w-full md:w-[100%] md:max-w-[350px] lg:max-w-[500px] 2xl:max-w-[600px] 2xl:text-xl 3xl:max-w-[700px] 3xl:text-2xl"
          >
            MoonDAO is an open platform to fund, collaborate, and compete on
            challenges that get us closer to a lunar settlement.
          </p>

          <div className="flex items-start justify-start min-h-[60px] mb-4 relative z-20">
            <StandardButton
<<<<<<< HEAD
              backgroundColor="bg-gradient-to-r from-white to-gray-100"
              textColor="text-gray-900"
              hoverColor="hover:from-gray-100 hover:to-gray-200"
              borderRadius="rounded-lg"
=======
              backgroundColor="bg-white"
              textColor="text-black"
              hoverColor="bg-gray-100"
              borderRadius="rounded-tl-[10px] rounded-[2vmax]"
>>>>>>> 4d967cba
              link="/join"
              hoverEffect={false}
            >
              Join the Network
            </StandardButton>
          </div>
          </div>
        </div>
      </div>
      <Video />
    </section>
  )
}<|MERGE_RESOLUTION|>--- conflicted
+++ resolved
@@ -67,19 +67,12 @@
 
           <div className="flex items-start justify-start min-h-[60px] mb-4 relative z-20">
             <StandardButton
-<<<<<<< HEAD
-              backgroundColor="bg-gradient-to-r from-white to-gray-100"
-              textColor="text-gray-900"
-              hoverColor="hover:from-gray-100 hover:to-gray-200"
-              borderRadius="rounded-lg"
-=======
               backgroundColor="bg-white"
               textColor="text-black"
               hoverColor="bg-gray-100"
               borderRadius="rounded-tl-[10px] rounded-[2vmax]"
->>>>>>> 4d967cba
               link="/join"
-              hoverEffect={false}
+              paddingOnHover="pl-5"
             >
               Join the Network
             </StandardButton>
