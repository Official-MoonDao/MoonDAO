--- conflicted
+++ resolved
@@ -44,38 +44,12 @@
     href: '/',
     icon: <ViewGridIcon className="h-5 w-5" />,
   },
-<<<<<<< HEAD
-=======
-  // {
-  //   name: 'Become a citizen',
-  //   href: '/join',
-  //   icon: <UserAddIcon className="h-5 w-5" />,
-  // },
-  // {
-  //   name: 'Claim airdrop',
-  //   href: '/claim',
-  //   icon: <SparklesIcon className="h-5 w-5" />,
-  // },
->>>>>>> 2260ef63
   {
     name: 'Lock tokens',
     href: '/lock',
     icon: <LockClosedIcon className="h-5 w-5" />,
   },
   {
-<<<<<<< HEAD
-=======
-    name: 'Liquidity rewards',
-    href: '/liquidity',
-    icon: <CurrencyDollarIcon className="h-5 w-5" />,
-  },
-  {
-    name: 'Coming soon',
-    href: '/',
-    icon: <UserAddIcon className="h-5 w-5" />,
-  },
-  {
->>>>>>> 2260ef63
     name: 'Buy $MOONEY',
     href: `https://app.uniswap.org/#/swap?inputCurrency=ETH&outputCurrency=0x20d4DB1946859E2Adb0e5ACC2eac58047aD41395&chain=mainnet`,
     icon: <PlusIcon className="h-5 w-5" />,
