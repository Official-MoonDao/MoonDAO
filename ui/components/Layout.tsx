--- conflicted
+++ resolved
@@ -49,19 +49,6 @@
     href: '/lock',
     icon: <LockClosedIcon className="h-5 w-5" />,
   },
-<<<<<<< HEAD
-  // {
-  //   name: 'Liquidity rewards',
-  //   href: '/liquidity',
-  //   icon: <CurrencyDollarIcon className="h-5 w-5" />,
-  // },
-  {
-    name: 'Coming soon',
-    href: 'https://moondao.com',
-    icon: <UserAddIcon className="h-5 w-5" />,
-  },
-=======
->>>>>>> d40039e5
   {
     name: 'Buy $MOONEY',
     href: `https://app.uniswap.org/#/swap?inputCurrency=ETH&outputCurrency=0x20d4DB1946859E2Adb0e5ACC2eac58047aD41395&chain=mainnet`,
