--- conflicted
+++ resolved
@@ -23,13 +23,9 @@
 import { SNAPSHOT_SPACE_NAME } from '@/lib/nance/constants'
 import { Project } from '@/lib/project/useProjectData'
 import { useVotingPowers } from '@/lib/snapshot'
-<<<<<<< HEAD
 import { useTotalVP, useTotalVPs } from '@/lib/tokens/hooks/useTotalVP'
-=======
 import { getChainSlug } from '@/lib/thirdweb/chain'
 import useContract from '@/lib/thirdweb/hooks/useContract'
-import useTotalVP from '@/lib/tokens/hooks/useTotalVP'
->>>>>>> b9ae8fe0
 import { useUniswapTokens } from '@/lib/uniswap/hooks/useUniswapTokens'
 import { pregenSwapRoute } from '@/lib/uniswap/pregenSwapRoute'
 import { getRelativeQuarter } from '@/lib/utils/dates'
@@ -300,36 +296,6 @@
       })
     }
   }
-<<<<<<< HEAD
-=======
-  const handleDelete = async () => {
-    try {
-      if (!account) throw new Error('No account found')
-      const transaction = prepareContractCall({
-        contract: distributionTableContract,
-        method: 'deleteFromTable' as string,
-        params: [quarter, year],
-      })
-      const receipt = await sendAndConfirmTransaction({
-        transaction,
-        account,
-      })
-      if (receipt)
-        toast.success('Distribution deleted successfully!', {
-          style: toastStyle,
-        })
-      setTimeout(() => {
-        refreshRewards()
-      }, 5000)
-    } catch (error) {
-      console.error('Error deleting distribution:', error)
-      toast.error('Error deleting distribution. Please try again.', {
-        style: toastStyle,
-      })
-    }
-  }
-
->>>>>>> b9ae8fe0
   return (
     <section id="rewards-container" className="overflow-hidden">
       <Head
