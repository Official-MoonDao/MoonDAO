--- conflicted
+++ resolved
@@ -323,11 +323,7 @@
             message,
           },
         })
-<<<<<<< HEAD
-          .then((res) => {
-=======
           .then(async (res) => {
->>>>>>> e7d9efe3
             console.log('signAndSendProposal: Upload response', res)
             if (res.success) {
               setSigningStatus('success')
@@ -431,11 +427,7 @@
     <>
       <div className="flex flex-col justify-center items-start animate-fadeIn w-full md:w-full">
         <div className="px-2 w-full md:max-w-[1200px]">
-<<<<<<< HEAD
           <form onSubmit={submitProposal}>
-=======
-          <form onSubmit={handleSubmit(onSubmit)}>
->>>>>>> e7d9efe3
             <div className="">
               <ProposalLocalCache
                 proposalCache={proposalCache}
@@ -602,21 +594,13 @@
                   disabled={buttonsDisabled}
                   data-tip={
                     signingStatus === 'loading'
-<<<<<<< HEAD
                       ? 'Submitting...'
-=======
-                      ? 'Signing...'
->>>>>>> e7d9efe3
                       : isUploadingImage
                       ? 'Uploading image...'
                       : 'You need to connect wallet first.'
                   }
                 >
-<<<<<<< HEAD
                   {signingStatus === 'loading' ? 'Submitting...' : 'Save Draft'}
-=======
-                  {signingStatus === 'loading' ? 'Signing...' : 'Save Draft'}
->>>>>>> e7d9efe3
                 </button>
                 {/* SUBMIT */}
                 <button
@@ -642,21 +626,13 @@
                   disabled={buttonsDisabled}
                   data-tip={
                     signingStatus === 'loading'
-<<<<<<< HEAD
                       ? 'Submitting...'
-=======
-                      ? 'Signing...'
->>>>>>> e7d9efe3
                       : isUploadingImage
                       ? 'Uploading image...'
                       : 'You need to connect wallet first.'
                   }
                 >
-<<<<<<< HEAD
                   {signingStatus === 'loading' ? 'Submitting...' : 'Submit'}
-=======
-                  {signingStatus === 'loading' ? 'Signing...' : 'Submit'}
->>>>>>> e7d9efe3
                 </button>
               </div>
             </div>
