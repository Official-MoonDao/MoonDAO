--- conflicted
+++ resolved
@@ -371,15 +371,7 @@
                     : 'You need to connect wallet first.'
                 }
               >
-<<<<<<< HEAD
-                {signingStatus === 'loading'
-                  ? 'Signing...'
-                  : proposalId
-                    ? 'Save Draft'
-                    : '* Post In Ideation Forum'}
-=======
                 {signingStatus === 'loading' ? 'Signing...' : 'Save Draft'}
->>>>>>> 67799c86
               </button>
               {/* SUBMIT */}
               <button
