--- conflicted
+++ resolved
@@ -32,6 +32,7 @@
 import ProposalSubmissionCTA from './ProposalSubmissionCTA'
 import RequestBudgetActionForm from './RequestBudgetActionForm'
 
+// FIXME what is this for?
 const DRAFTS_ENABLED = false
 
 type SignStatus = 'idle' | 'loading' | 'success' | 'error'
@@ -75,16 +76,12 @@
   const [signingStatus, setSigningStatus] = useState<SignStatus>('idle')
   const [attachBudget, setAttachBudget] = useState<boolean>(false)
   const [proposalTitle, setProposalTitle] = useState<string | undefined>()
-<<<<<<< HEAD
   const [proposalBody, setProposalBody] = useState<string | undefined>()
-=======
->>>>>>> 6f302970
   const [proposalStatus, setProposalStatus] = useState<ProposalStatus>('Discussion')
   const [isUploadingImage, setIsUploadingImage] = useState<boolean>(false)
   const [showSubmissionCTA, setShowSubmissionCTA] = useState<boolean>(false)
   const [submittedProposalId, setSubmittedProposalId] = useState<string | undefined>()
 
-<<<<<<< HEAD
   useEffect(() => {
     async function getProposalJSON() {
       const proposalResponse = await fetch(project.proposalIPFS)
@@ -98,40 +95,12 @@
       if (proposal.budget) {
         reset(proposal.budget)
       }
-=======
-  const { data: spaceInfoData } = useSpaceInfo({ space: NANCE_SPACE_NAME })
-  const spaceInfo = spaceInfoData?.data
-  const { nextEvents, currentEvent } = spaceInfo || {}
-  let nextSnapshotVote = nextEvents?.find((event) => event.title === 'Snapshot Vote')
-  const nextProposalId = spaceInfo?.nextProposalId
-  if (currentEvent?.title === 'Temperature Check') {
-    const days = differenceInDays(
-      new Date(nextEvents?.slice(-1)[0]?.start || ''),
-      new Date(currentEvent.start)
-    )
-    nextSnapshotVote = {
-      title: 'Snapshot Vote',
-      start: add(new Date(nextSnapshotVote?.start || ''), {
-        days,
-      }).toISOString(),
-      end: add(new Date(nextSnapshotVote?.end || ''), { days }).toISOString(),
->>>>>>> 6f302970
     }
     if (project?.proposalIPFS) getProposalJSON()
   }, [project?.proposalIPFS])
 
-<<<<<<< HEAD
   const [proposalCache, setProposalCache, clearProposalCache] = useLocalStorage<ProposalCache>(
     `NanceProposalCacheV1-${project?.id || 'new'}`
-=======
-  const [{ proposalId }] = useQueryParams({ proposalId: StringParam })
-  const shouldFetch = !!proposalId
-  const { data } = useProposal({ space: NANCE_SPACE_NAME, uuid: proposalId! }, shouldFetch)
-  const loadedProposal = data?.data
-
-  const [proposalCache, setProposalCache, clearProposalCache] = useLocalStorage<ProposalCache>(
-    `NanceProposalCacheV1-${loadedProposal?.uuid.substring(0, 5) || 'new'}`
->>>>>>> 6f302970
   )
 
   const methods = useForm<RequestBudget>({
@@ -150,35 +119,7 @@
   }
 
   const { wallet } = useAccount()
-<<<<<<< HEAD
   const buttonsDisabled = !address || signingStatus === 'loading' || isUploadingImage
-=======
-  const { signProposalAsync } = useSignProposal(wallet)
-  const { trigger } = useProposalUpload(NANCE_SPACE_NAME, loadedProposal?.uuid)
-  const buttonsDisabled = !address || signingStatus === 'loading' || isUploadingImage
-
-  const buildProposal = (status: ProposalStatus) => {
-    return {
-      title: proposalTitle,
-      body: getMarkdown(),
-      status,
-      voteSetup: {
-        type: 'quadratic',
-        choices: ['Yes', 'No', 'Abstain'],
-      },
-    } as Proposal
-  }
-
-  async function signAndSendProposal(proposal: Proposal) {
-    console.log('signAndSendProposal: Starting proposal submission', {
-      title: proposal.title,
-      bodyLength: proposal.body?.length || 0,
-      address,
-      nextSnapshotVote: !!nextSnapshotVote,
-      loadedProposalId: loadedProposal?.proposalId,
-      nextProposalId,
-    })
->>>>>>> 6f302970
 
   async function submitProposal(e) {
     let body = getMarkdown()
@@ -242,7 +183,6 @@
           }),
         })
 
-<<<<<<< HEAD
         const notificationData = await notificationResponse.json()
         if (notificationData?.message) {
           console.log('Notification result:', notificationData.message)
@@ -253,54 +193,6 @@
       }
       return response.url
     }
-=======
-                const notificationResponse = await fetch(
-                  '/api/proposal/new-proposal-notification',
-                  {
-                    method: 'POST',
-                    body: JSON.stringify({
-                      proposalId: res.data.uuid,
-                      accessToken: accessToken,
-                      selectedWallet: selectedWallet,
-                    }),
-                  }
-                )
-
-                const notificationData = await notificationResponse.json()
-                if (notificationData?.message) {
-                  console.log('Notification result:', notificationData.message)
-                }
-              } catch (notificationError: any) {
-                console.error('Failed to send notification:', notificationError)
-                // Don't block the user experience if notification fails
-              }
-            } else {
-              console.error('signAndSendProposal: Upload failed', res)
-              setSigningStatus('error')
-              toast.dismiss(t)
-              toast.error(`Error saving proposal: ${res.error || 'Unknown error'}`, {
-                style: toastStyle,
-              })
-            }
-          })
-          .catch((error) => {
-            console.error('signAndSendProposal: Upload error', error)
-            setSigningStatus('error')
-            toast.dismiss(t)
-            toast.error(`[API] Error submitting proposal:\n${error.message || error}`, {
-              style: toastStyle,
-            })
-          })
-      })
-      .catch((error) => {
-        console.error('signAndSendProposal: Signing error', error)
-        setSigningStatus('idle')
-        toast.dismiss(t)
-        toast.error(`[Wallet] Error signing proposal:\n${error.message || error}`, {
-          style: toastStyle,
-        })
-      })
->>>>>>> 6f302970
   }
 
   const saveProposalBodyCache = function () {
@@ -427,7 +319,9 @@
                   />
                 </Switch>
                 <Label as="span" className="ml-3 text-sm">
-                  <span className="font-medium text-gray-900 dark:text-white">Attach Budget</span>{' '}
+                  <span className="font-medium text-gray-900 dark:text-white">
+                    Attach Budget
+                  </span>{' '}
                 </Label>
               </Field>
             </div>
@@ -471,7 +365,6 @@
               {/* Submit buttons */}
               <div className="flex justify-end space-x-4">
                 {/*  DRAFT */}
-<<<<<<< HEAD
                 <button
                   type="submit"
                   className={classNames(
@@ -498,36 +391,6 @@
                 >
                   {signingStatus === 'loading' ? 'Submitting...' : 'Save Draft'}
                 </button>
-=======
-                {DRAFTS_ENABLED && (
-                  <button
-                    type="submit"
-                    className={classNames(
-                      buttonsDisabled && 'tooltip',
-                      'text-sm px-6 py-3 bg-black/30 hover:bg-black/40 border border-white/20 hover:border-white/30 text-white/80 hover:text-white font-RobotoMono rounded-xl transition-all duration-300 disabled:cursor-not-allowed disabled:opacity-40 transform hover:scale-[1.02] shadow-lg hover:shadow-xl'
-                    )}
-                    onClick={() => {
-                      console.log('Save Draft button clicked', {
-                        buttonsDisabled,
-                        address: !!address,
-                        signingStatus,
-                        isUploadingImage,
-                      })
-                      setProposalStatus('Draft')
-                    }}
-                    disabled={buttonsDisabled}
-                    data-tip={
-                      signingStatus === 'loading'
-                        ? 'Signing...'
-                        : isUploadingImage
-                        ? 'Uploading image...'
-                        : 'You need to connect wallet first.'
-                    }
-                  >
-                    {signingStatus === 'loading' ? 'Signing...' : 'Save Draft'}
-                  </button>
-                )}
->>>>>>> 6f302970
                 {/* SUBMIT */}
                 <button
                   type="submit"
