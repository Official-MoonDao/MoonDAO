--- conflicted
+++ resolved
@@ -53,12 +53,7 @@
     TEAM_ADDRESSES[selectedChain.slug]
   )
 
-<<<<<<< HEAD
-  const userTeams = useTeamWearer(teamContract, chain, userAddress)
-  console.log('userTeams:', userTeams)
-=======
   const userTeams = useTeamWearer(teamContract, selectedChain, userAddress)
->>>>>>> d2e01703
 
   const isCompetitor = userTeams.some((team: any) =>
     competitors.some(
@@ -128,7 +123,6 @@
               </h3>
             </div>
             <div>
-<<<<<<< HEAD
               {competitors && (
                 <Market
                   account={userAddress}
@@ -136,23 +130,6 @@
                   teamContract={teamContract}
                 />
               )}
-=======
-              {competitors &&
-                competitors.length > 0 &&
-                competitors.map((competitor, i: number) => (
-                  <div
-                    key={i}
-                    className="flex items-center w-full py-1 text-[17px]"
-                  >
-                    <div className="flex-1 px-8">
-                      <CompetitorPreview
-                        teamId={competitor.teamId}
-                        teamContract={teamContract}
-                      />
-                    </div>
-                  </div>
-                ))}
->>>>>>> d2e01703
             </div>
           </div>
         </ContentLayout>
