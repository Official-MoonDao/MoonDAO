import { Sepolia } from '@thirdweb-dev/chains'
import CompetitorABI from 'const/abis/Competitor.json'
import TeamABI from 'const/abis/Team.json'
import { DEPRIZE_ID, COMPETITOR_TABLE_ADDRESSES } from 'const/config'
import { TEAM_ADDRESSES } from 'const/config'
import { useState, useContext } from 'react'
import toast from 'react-hot-toast'
import {
  getContract,
  prepareContractCall,
  sendAndConfirmTransaction,
} from 'thirdweb'
import { sepolia } from 'thirdweb/chains'
import { useActiveAccount, useActiveWallet } from 'thirdweb/react'
import { useTeamWearer } from '@/lib/hats/useTeamWearer'
import toastStyle from '@/lib/marketplace/marketplace-utils/toastConfig'
import { getChainSlug } from '@/lib/thirdweb/chain'
import ChainContextV5 from '@/lib/thirdweb/chain-context-v5'
import client from '@/lib/thirdweb/client'
import Market from '@/components/betting/Market'
import Container from '@/components/layout/Container'
import ContentLayout from '@/components/layout/ContentLayout'
import Head from '@/components/layout/Head'
import { NoticeFooter } from '@/components/layout/NoticeFooter'
import { CompetitorPreview } from '@/components/nance/CompetitorPreview'
import { JoinDePrizeModal } from '@/components/nance/JoinDePrizeModal'
import StandardButton from '../layout/StandardButton'

export type Metadata = {}
export type Competitor = {
  id: string
  deprize: number
  teamId: number
  metadata: Metadata
}

export type DePrizeProps = {
  competitors: Competitor[]
  refreshRewards: () => void
}

export function DePrize({ competitors, refreshRewards }: DePrizeProps) {
  const account = useActiveAccount()

<<<<<<< HEAD
  const { selectedChain } = useContext(ChainContextV5)
  const chainSlug = selectedChain.slug
=======
  // TODO enable mainnet
  const selectedChain = sepolia
  const chainSlug = getChainSlug(selectedChain)
>>>>>>> c45b8c1f

  const [joinModalOpen, setJoinModalOpen] = useState(false)

  const wallet = useActiveWallet()
  const userAddress = wallet?.getAccount()?.address

  const competitorContract = getContract({
    client,
    chain: selectedChain,
    address: COMPETITOR_TABLE_ADDRESSES[chainSlug],
    abi: CompetitorABI as any,
  })

  const teamContract = getContract({
    client,
    chain: selectedChain,
    address: TEAM_ADDRESSES[chainSlug],
    abi: TeamABI as any,
  })

  const userTeams = useTeamWearer(teamContract, selectedChain, userAddress)

  const isCompetitor = userTeams.some((team: any) =>
    competitors.some(
      (competitor) => competitor.teamId.toString() === team.teamId
    )
  )
  const handleJoinWithTeam = async (teamId: string) => {
    try {
      if (!account) throw new Error('No account found')

      const transaction = prepareContractCall({
        contract: competitorContract,
        method: 'insertIntoTable',
        params: [DEPRIZE_ID, teamId, '{}'],
      })

      const receipt = await sendAndConfirmTransaction({
        transaction,
        account,
      })

      toast.success('Joined as a competitor!', {
        style: toastStyle,
      })
      setJoinModalOpen(false)
      setTimeout(() => {
        refreshRewards()
      }, 5000)
    } catch (error) {
      console.error('Error joining as a competitor:', error)
      toast.error('Error joining as a competitor. Please try again.', {
        style: toastStyle,
      })
    }
  }
  return (
    <section id="rewards-container" className="overflow-hidden">
      <Head
        title="DePrize"
        description="Compete for a prize or predict winners to be rewarded."
      />
      <Container>
        <ContentLayout
          header={'DePrize'}
          description="Compete for a prize or predict winners to be rewarded."
          headerSize="max(20px, 3vw)"
          preFooter={<NoticeFooter />}
          mainPadding
          mode="compact"
          popOverEffect={false}
          isProfile
        >
          {!isCompetitor && (
            <>
              <StandardButton
                onClick={() => setJoinModalOpen(true)}
                className="gradient-2 rounded-full"
              >
                Join
              </StandardButton>
              {joinModalOpen && (
                <JoinDePrizeModal
                  userTeams={userTeams}
                  setJoinModalOpen={setJoinModalOpen}
                  teamContract={teamContract}
                  handleJoinWithTeam={handleJoinWithTeam}
                />
              )}
            </>
          )}
          <div className="pb-32 w-full flex flex-col gap-4 py-2">
            <div className="flex justify-between items-center">
              <h3 className="title-text-colors text-2xl font-GoodTimes">
                Competitors
              </h3>
            </div>
            <div>
              {competitors && (
                <Market
                  account={userAddress}
                  competitors={competitors}
                  teamContract={teamContract}
                />
              )}
            </div>
          </div>
        </ContentLayout>
      </Container>
    </section>
  )
}<|MERGE_RESOLUTION|>--- conflicted
+++ resolved
@@ -42,14 +42,9 @@
 export function DePrize({ competitors, refreshRewards }: DePrizeProps) {
   const account = useActiveAccount()
 
-<<<<<<< HEAD
-  const { selectedChain } = useContext(ChainContextV5)
-  const chainSlug = selectedChain.slug
-=======
   // TODO enable mainnet
   const selectedChain = sepolia
   const chainSlug = getChainSlug(selectedChain)
->>>>>>> c45b8c1f
 
   const [joinModalOpen, setJoinModalOpen] = useState(false)
 
