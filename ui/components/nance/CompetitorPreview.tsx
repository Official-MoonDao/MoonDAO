import { getNFT } from 'thirdweb/extensions/erc721'
import { MediaRenderer, useReadContract } from 'thirdweb/react'
import client from '@/lib/thirdweb/client'

type CompetitorPreviewProps = {
  teamId: any
  teamContract?: any
}

export function CompetitorPreview({
  teamId,
  teamContract,
}: CompetitorPreviewProps) {
<<<<<<< HEAD
  const [teamNFT, setTeamNFT] = useState<NFT>()

  useEffect(() => {
    async function getTeamNFT() {
      const nft = await teamContract.erc721.get(teamId)
      setTeamNFT(nft)
    }

    if (teamContract?.erc721?.get && teamId) {
      getTeamNFT()
    }
  }, [teamId, teamContract])
  console.log('teamNFT:', teamNFT)
=======
  const { data: teamNFT } = useReadContract(getNFT, {
    contract: teamContract,
    tokenId: BigInt(teamId),
  })
>>>>>>> b4e6e929

  return (
    <div className="flex items-center gap-5">
      {teamNFT && teamNFT?.metadata && (
        <div className="flex items-center">
          <MediaRenderer
            client={client}
            src={teamNFT?.metadata?.image}
            width="66px"
            height="66px"
            style={{ borderRadius: '50%' }}
          />
          <div>{teamNFT?.metadata?.name}</div>
        </div>
      )}
    </div>
  )
}<|MERGE_RESOLUTION|>--- conflicted
+++ resolved
@@ -11,26 +11,10 @@
   teamId,
   teamContract,
 }: CompetitorPreviewProps) {
-<<<<<<< HEAD
-  const [teamNFT, setTeamNFT] = useState<NFT>()
-
-  useEffect(() => {
-    async function getTeamNFT() {
-      const nft = await teamContract.erc721.get(teamId)
-      setTeamNFT(nft)
-    }
-
-    if (teamContract?.erc721?.get && teamId) {
-      getTeamNFT()
-    }
-  }, [teamId, teamContract])
-  console.log('teamNFT:', teamNFT)
-=======
   const { data: teamNFT } = useReadContract(getNFT, {
     contract: teamContract,
     tokenId: BigInt(teamId),
   })
->>>>>>> b4e6e929
 
   return (
     <div className="flex items-center gap-5">
