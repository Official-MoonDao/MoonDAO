import { CITIZEN_TABLE_NAMES, DEFAULT_CHAIN_V5 } from 'const/config'
import {
  useQueryParams,
  withDefault,
  NumberParam,
  createEnumParam,
} from 'next-query-params'
import Link from 'next/link'
import { ReactNode, useCallback, useEffect, useState } from 'react'
import { SNAPSHOT_SPACE_NAME } from '../../lib/nance/constants'
import { formatNumberUSStyle } from '@/lib/nance'
import { VotesOfProposal } from '@/lib/snapshot'
import { generatePrettyLinkWithId } from '@/lib/subscription/pretty-links'
import { getChainSlug } from '@/lib/thirdweb/chain'
import { classNames } from '@/lib/utils/tailwind'
import Votes, {
  VoteItem,
  VoteItemHeader,
  VoteItemDetails,
} from '@/components/layout/Votes'
import { AddressLink } from './AddressLink'
import ColorBar from './ColorBar'
import NewVoteButton from './NewVoteButton'

const getColorOfChoice = (choice: string | undefined) => {
  if (choice == 'For') {
    return 'text-green-500'
  } else if (choice == 'Against') {
    return 'text-red-500'
  } else if (choice == 'Abstain') {
    return 'text-gray-500'
  } else {
    return ''
  }
}

export default function ProposalVotes({
  votesOfProposal,
  refetch,
  threshold = 0,
  showContainer,
  title,
  subtitle,
  onTitleClick,
  containerClassName,
}: {
  votesOfProposal: VotesOfProposal
  refetch: () => void
  threshold?: number
  showContainer?: boolean
  title?: string
  subtitle?: ReactNode
  onTitleClick?: () => void
  containerClassName?: string
}) {
  const chainSlug = getChainSlug(DEFAULT_CHAIN_V5)

  const [query, setQuery] = useQueryParams({
    page: withDefault(NumberParam, 1),
    sortBy: withDefault(createEnumParam(['time', 'vp', 'name']), 'time'),
    withField: withDefault(createEnumParam(['reason', 'app']), ''),
    filterBy: withDefault(createEnumParam(['for', 'against']), ''),
  })

  const [votingCitizens, setVotingCitizens] = useState<
    {
      id: string
      name: string
      owner: string
    }[]
  >([])

  const fetchVotingCitizens = useCallback(async () => {
    const statement = `SELECT id, name, owner FROM ${
      CITIZEN_TABLE_NAMES[chainSlug]
    } WHERE owner IN (${votesOfProposal.votes
      .map((v) => `'${v.voter.toLowerCase()}'`)
      .join(',')})`
    const citizenTableRes = await fetch(
      `/api/tableland/query?statement=${statement}`
    )
    const citizenTableData = await citizenTableRes.json()
    setVotingCitizens(citizenTableData)
  }, [votesOfProposal, chainSlug])

  useEffect(() => {
    if (votesOfProposal.votes.length > 0) {
      fetchVotingCitizens()
    }
  }, [votesOfProposal.votes, fetchVotingCitizens])

  const proposalInfo = votesOfProposal.proposal
  const proposalType = proposalInfo?.type ?? ''
  const isSimpleVoting = ![
    'approval',
    'ranked-choice',
    'quadratic',
    'weighted',
  ].includes(proposalType)

  let votes = votesOfProposal.votes
  if (query.filterBy === 'for') {
    votes = votes.filter((v) => v.choice === 1)
  } else if (query.filterBy === 'against') {
    votes = votes.filter((v) => v.choice === 2)
  }

<<<<<<< HEAD
  return (
    <div className="flex flex-col h-full">
      <div>
        <div className="mb-4">
          {isSimpleVoting && (
            <>
              <div className="flex justify-between">
                <p
                  className={classNames(
                    'cursor-pointer text-sm text-green-500',
                    query.filterBy === 'for' ? 'underline' : ''
                  )}
                  onClick={() => {
                    if (query.filterBy === 'for') setQuery({ filterBy: '' })
                    else setQuery({ filterBy: 'for' })
                  }}
                >
                  FOR {formatNumberUSStyle(proposalInfo?.scores[0] || 0, true)}
                </p>

                <p
                  className={classNames(
                    'cursor-pointer text-sm text-red-500',
                    query.filterBy === 'against' ? 'underline' : ''
                  )}
                  onClick={() => {
                    if (query.filterBy === 'against') setQuery({ filterBy: '' })
                    else setQuery({ filterBy: 'against' })
                  }}
                >
                  AGAINST{' '}
                  {formatNumberUSStyle(proposalInfo?.scores[1] || 0, true)}
                </p>
              </div>
=======
  // Sort votes based on sortBy parameter
  if (query.sortBy === 'vp') {
    votes = votes.sort((a, b) => b.vp - a.vp) // Descending by voting power
  } else if (query.sortBy === 'name') {
    votes = votes.sort((a, b) => {
      const citizenA = votingCitizens.find(
        (c) => c.owner.toLowerCase() === a.voter.toLowerCase()
      )
      const citizenB = votingCitizens.find(
        (c) => c.owner.toLowerCase() === b.voter.toLowerCase()
      )
>>>>>>> e6589fe9

      const nameA = citizenA?.name || ''
      const nameB = citizenB?.name || ''

      if (nameA && nameB) {
        return nameA.localeCompare(nameB)
      }
      if (nameA && !nameB) return -1
      if (!nameA && nameB) return 1
      return a.voter.localeCompare(b.voter)
    })
  } else {
    // Default to time (most recent first)
    votes = votes.sort((a, b) => b.created - a.created)
  }

  const Voter = ({ address }: { address: string }) => {
    const citizen = votingCitizens.find(
      (c) => c.owner.toLowerCase() === address.toLowerCase()
    )
    return citizen ? (
      <Link
        href={`/citizen/${generatePrettyLinkWithId(citizen.name, citizen.id)}`}
        className="break-all hover:underline"
      >
        {citizen.name}
      </Link>
    ) : (
      <AddressLink address={address} />
    )
  }

  // Summary section component
  const summarySection = (
    <>
      {isSimpleVoting && (
        <>
          <div className="flex justify-between">
            <p
              className={classNames(
                'cursor-pointer text-sm text-green-500',
                query.filterBy === 'for' ? 'underline' : ''
              )}
              onClick={() => {
                if (query.filterBy === 'for') setQuery({ filterBy: '' })
                else setQuery({ filterBy: 'for' })
              }}
            >
              FOR {formatNumberUSStyle(proposalInfo?.scores[0] || 0, true)}
            </p>

            <p
              className={classNames(
                'cursor-pointer text-sm text-red-500',
                query.filterBy === 'against' ? 'underline' : ''
              )}
              onClick={() => {
                if (query.filterBy === 'against') setQuery({ filterBy: '' })
                else setQuery({ filterBy: 'against' })
              }}
            >
              AGAINST {formatNumberUSStyle(proposalInfo?.scores[1] || 0, true)}
            </p>
          </div>

          <div className="p-3 text-sm text-gray-500">
            <ColorBar
              greenScore={proposalInfo?.scores[0] || 0}
              redScore={proposalInfo?.scores[1] || 0}
              threshold={threshold}
              noTooltip
            />
          </div>
        </>
      )}

      {!isSimpleVoting && (
        <>
          <div className="flex justify-between">
            <p className="text-sm text-green-500">
              VOTES {formatNumberUSStyle(proposalInfo?.scores_total || 0, true)}
            </p>
          </div>

          <div className="p-3 text-sm text-gray-500">
            <ColorBar
              greenScore={proposalInfo?.scores_total || 0}
              redScore={0}
              threshold={threshold}
              noTooltip
            />
          </div>
        </>
      )}

      <div className="flex justify-between">
        <p className="text-sm">QUORUM {formatNumberUSStyle(threshold)}</p>
        <p className="text-sm">
          VOTERS {formatNumberUSStyle(proposalInfo?.votes || 0, true)}
        </p>
      </div>
    </>
  )

  // Controls section component
  const controlsSection = (
    <>
      {/* Sorting Controls */}
      <div className="flex gap-4 mt-2 text-xs">
        <span className="text-gray-500">Sort by:</span>
        <button
          className={classNames(
            'cursor-pointer',
            query.sortBy === 'time'
              ? 'text-blue-500 underline'
              : 'text-gray-400 hover:text-gray-600'
          )}
          onClick={() => setQuery({ sortBy: 'time' })}
        >
          Time
        </button>
        <button
          className={classNames(
            'cursor-pointer',
            query.sortBy === 'vp'
              ? 'text-blue-500 underline'
              : 'text-gray-400 hover:text-gray-600'
          )}
          onClick={() => setQuery({ sortBy: 'vp' })}
        >
          Voting Power
        </button>
        <button
          className={classNames(
            'cursor-pointer',
            query.sortBy === 'name'
              ? 'text-blue-500 underline'
              : 'text-gray-400 hover:text-gray-600'
          )}
          onClick={() => setQuery({ sortBy: 'name' })}
        >
          Citizen Name
        </button>
      </div>
    </>
  )

  // Vote items
  const voteItems =
    votes?.map((vote) => (
      <VoteItem key={vote.id}>
        {isSimpleVoting && (
          <VoteItemHeader
            leftContent={
              <div className="flex">
                <div className="inline">
                  <Voter address={vote.voter} />
                </div>
                &nbsp;
                <span
                  className={classNames(getColorOfChoice(vote.choiceLabel), '')}
                >
                  voted {vote.choiceLabel}
                </span>
              </div>
            }
            rightContent={
              <div>
                {`${formatNumberUSStyle(vote.vp, true)} (${(
                  (vote.vp * 100) /
                  (proposalInfo?.scores_total ?? 1)
                ).toFixed()}%)`}
              </div>
            }
          />
        )}

        {!isSimpleVoting && (
          <>
            <VoteItemHeader
              leftContent={<Voter address={vote.voter} />}
              rightContent={
                <div className="text-sm text-slate-500">
                  {`${formatNumberUSStyle(vote.vp, true)} (${(
                    (vote.vp * 100) /
                    (proposalInfo?.scores_total ?? 1)
                  ).toFixed()}%)`}{' '}
                  total
                </div>
              }
            />
            <VoteItemDetails className="py-2 text-sm text-gray-600">
              {vote.choiceLabel}
            </VoteItemDetails>
          </>
        )}

        {vote.reason && <VoteItemDetails>{vote.reason}</VoteItemDetails>}
      </VoteItem>
    )) || []

  // Footer section
  const footerSection = (
    <NewVoteButton
      snapshotSpace={SNAPSHOT_SPACE_NAME}
      snapshotProposal={proposalInfo}
      refetch={refetch}
    />
  )

  return (
    <Votes
      summarySection={summarySection}
      controlsSection={controlsSection}
      voteItems={voteItems}
      footerSection={footerSection}
      showContainer={showContainer}
      title={title}
      subtitle={subtitle}
      onTitleClick={onTitleClick}
      containerClassName={containerClassName}
    />
  )
}<|MERGE_RESOLUTION|>--- conflicted
+++ resolved
@@ -105,7 +105,6 @@
     votes = votes.filter((v) => v.choice === 2)
   }
 
-<<<<<<< HEAD
   return (
     <div className="flex flex-col h-full">
       <div>
@@ -140,19 +139,6 @@
                   {formatNumberUSStyle(proposalInfo?.scores[1] || 0, true)}
                 </p>
               </div>
-=======
-  // Sort votes based on sortBy parameter
-  if (query.sortBy === 'vp') {
-    votes = votes.sort((a, b) => b.vp - a.vp) // Descending by voting power
-  } else if (query.sortBy === 'name') {
-    votes = votes.sort((a, b) => {
-      const citizenA = votingCitizens.find(
-        (c) => c.owner.toLowerCase() === a.voter.toLowerCase()
-      )
-      const citizenB = votingCitizens.find(
-        (c) => c.owner.toLowerCase() === b.voter.toLowerCase()
-      )
->>>>>>> e6589fe9
 
       const nameA = citizenA?.name || ''
       const nameB = citizenB?.name || ''
