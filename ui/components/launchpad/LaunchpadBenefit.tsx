--- conflicted
+++ resolved
@@ -106,14 +106,10 @@
           >
             {title}
           </h3>
-<<<<<<< HEAD
           <p
             id="benefit-description"
             className="md:max-w-[28vw] text-[3vw] md:text-[16px] 2xl:text-[18px]"
           >
-=======
-          <p id="benefit-description" className="md:max-w-[35vw]">
->>>>>>> b88b759b
             {description}
           </p>
         </div>
