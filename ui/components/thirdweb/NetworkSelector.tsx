--- conflicted
+++ resolved
@@ -13,7 +13,6 @@
 import { useContext, useEffect, useState } from 'react'
 import ChainContext from '../../lib/thirdweb/chain-context'
 
-<<<<<<< HEAD
 type NetworkOptionProps = {
   chain: Chain
   selectChain: (chain: Chain) => void
@@ -38,13 +37,11 @@
 }
 
 export default function NetworkSelector() {
-=======
 type NetworkSelectorProps = {
   iconsOnly?: boolean
 }
 
 export default function NetworkSelector({ iconsOnly }: NetworkSelectorProps) {
->>>>>>> 3ba53eb5
   const { selectedChain, setSelectedChain } = useContext(ChainContext)
   const [dropdown, setDropdown] = useState(false)
 
