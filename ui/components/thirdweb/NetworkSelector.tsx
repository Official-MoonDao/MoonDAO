import { ChevronDownIcon } from '@heroicons/react/24/outline'
import Image from 'next/image'
import { useContext, useEffect, useState } from 'react'
import {
  arbitrum,
  base,
  baseSepolia,
  arbitrumSepolia,
  optimismSepolia,
  ethereum,
  polygon,
  sepolia,
} from '@/lib/infura/infuraChains'
import { getChainSlug } from '@/lib/thirdweb/chain'
import ChainContextV5 from '@/lib/thirdweb/chain-context-v5'

type NetworkOptionProps = {
  chain: any
  selectChain: (chain: any) => void
}

function NetworkOption({ chain, selectChain }: NetworkOptionProps) {
  const name = chain.name.replace('Testnet', '').replace('Mainnet', '')
  return (
    <button
      className="w-full flex items-center gap-3 bg-black/20 hover:bg-black/30 p-3 rounded-2xl border border-white/5 hover:border-white/10 transition-all duration-200"
      onClick={() => selectChain(chain)}
    >
<<<<<<< HEAD
      <div className="w-6 h-6 flex items-center justify-center">
        <Image
          src={`/icons/networks/${getChainSlug(chain)}.svg`}
          width={20}
          height={20}
          alt={chain.name}
          className="group-hover:scale-110 transition-transform duration-200"
        />
      </div>
      <span className="font-medium group-hover:text-blue-300 transition-colors">
        {name}
      </span>
=======
      <Image
        src={`/icons/networks/${getChainSlug(chain)}.svg`}
        width={20}
        height={20}
        alt={chain.name}
        onError={(e) => {
          console.log(`NetworkSelector: Failed to load icon for chain: ${chain.name}, slug: ${getChainSlug(chain)}`)
          const target = e.target as HTMLImageElement
          const parent = target.parentElement
          if (parent) {
            target.style.display = 'none'
            const fallback = document.createElement('div')
            fallback.className = 'w-5 h-5 bg-white/10 rounded-full flex items-center justify-center text-white text-xs font-bold'
            fallback.textContent = chain.name?.charAt(0) || '?'
            parent.insertBefore(fallback, target)
          }
        }}
      />
      <span className="text-white text-sm font-medium">{name}</span>
>>>>>>> c3071f4e
    </button>
  )
}

type NetworkSelectorProps = {
  iconsOnly?: boolean
  compact?: boolean
  chains?: any[]
}

export default function NetworkSelector({
  iconsOnly,
  compact = false,
  chains,
}: NetworkSelectorProps) {
  const { selectedChain, setSelectedChain } = useContext(ChainContextV5)
  const [dropdown, setDropdown] = useState(false)

  function selectChain(chain: any) {
    setSelectedChain(chain)
    setDropdown(false)
  }

  function handleClickOutside({ target }: any) {
    if (target.closest('#network-selector')) return
    setDropdown(false)
  }
  useEffect(() => {
    document.addEventListener('mousedown', handleClickOutside)
    return () => document.removeEventListener('mousedown', handleClickOutside)
  }, [])

  return (
    <div
      id="network-selector"
      className={`${!compact && 'w-[250px]'} flex flex-col relative`}
    >
      <div
        id="network-selector-dropdown-button"
<<<<<<< HEAD
        className={`flex items-center ${
          iconsOnly ? 'justify-center' : 'justify-between'
        } gap-2 p-2 bg-black/20 hover:bg-black/40 rounded-lg border border-white/10 hover:border-white/20 cursor-pointer transition-all duration-200 group ${
          compact ? 'w-full h-full' : ''
        }`}
=======
        className="flex items-center gap-3 p-3 bg-black/20 rounded-2xl border border-white/5 hover:bg-black/30 hover:border-white/10 transition-all duration-200 cursor-pointer"
>>>>>>> c3071f4e
        onClick={(e) => {
          if (e.detail === 0) return e.preventDefault()
          setDropdown((prev) => !prev)
        }}
      >
<<<<<<< HEAD
        <div className="w-6 h-6 flex items-center justify-center">
          <Image
            src={`/icons/networks/${getChainSlug(selectedChain)}.svg`}
            width={20}
            height={20}
            alt={selectedChain.name || ''}
            className="group-hover:scale-110 transition-transform duration-200"
          />
        </div>
        {!iconsOnly && (
          <span className="text-white font-medium group-hover:text-blue-300 transition-colors">
            {selectedChain.name || ''}
          </span>
        )}
        {!iconsOnly && (
          <ChevronDownIcon
            className={`w-4 h-4 text-gray-400 group-hover:text-white transition-all duration-200 ${
              dropdown ? 'rotate-180' : ''
            }`}
          />
=======
        <Image
          className="h-6 w-6"
          src={`/icons/networks/${getChainSlug(selectedChain)}.svg`}
          width={24}
          height={24}
          alt={selectedChain.name || ''}
        />
        {!iconsOnly && (
          <span className="text-white text-sm font-medium flex-1">
            {selectedChain.name || ''}
          </span>
>>>>>>> c3071f4e
        )}
        <button className={`transition-transform duration-200 ${dropdown && 'rotate-180'}`}>
          <ChevronDownIcon height={16} width={16} className="text-white" />
        </button>
      </div>
      {dropdown && (
        <div
          id="network-selector-dropdown"
          className={`${
            !compact && 'w-[250px]'
          } absolute top-full mt-2 flex flex-col gap-2 bg-gradient-to-br from-gray-900 via-blue-900/30 to-purple-900/20 backdrop-blur-xl border border-white/10 rounded-2xl p-3 shadow-2xl z-50 animate-fadeIn`}
        >
          {chains && chains.length > 0 ? (
            chains.map((chain) => (
              <NetworkOption
                key={chain.id}
                chain={chain}
                selectChain={selectChain}
              />
            ))
          ) : (
            <>
              <NetworkOption chain={ethereum} selectChain={selectChain} />
              <NetworkOption chain={arbitrum} selectChain={selectChain} />
              <NetworkOption chain={base} selectChain={selectChain} />
              <NetworkOption chain={polygon} selectChain={selectChain} />
            </>
          )}
        </div>
      )}
    </div>
  )
}<|MERGE_RESOLUTION|>--- conflicted
+++ resolved
@@ -26,40 +26,30 @@
       className="w-full flex items-center gap-3 bg-black/20 hover:bg-black/30 p-3 rounded-2xl border border-white/5 hover:border-white/10 transition-all duration-200"
       onClick={() => selectChain(chain)}
     >
-<<<<<<< HEAD
-      <div className="w-6 h-6 flex items-center justify-center">
-        <Image
-          src={`/icons/networks/${getChainSlug(chain)}.svg`}
-          width={20}
-          height={20}
-          alt={chain.name}
-          className="group-hover:scale-110 transition-transform duration-200"
-        />
-      </div>
-      <span className="font-medium group-hover:text-blue-300 transition-colors">
-        {name}
-      </span>
-=======
       <Image
         src={`/icons/networks/${getChainSlug(chain)}.svg`}
         width={20}
         height={20}
         alt={chain.name}
         onError={(e) => {
-          console.log(`NetworkSelector: Failed to load icon for chain: ${chain.name}, slug: ${getChainSlug(chain)}`)
+          console.log(
+            `NetworkSelector: Failed to load icon for chain: ${
+              chain.name
+            }, slug: ${getChainSlug(chain)}`
+          )
           const target = e.target as HTMLImageElement
           const parent = target.parentElement
           if (parent) {
             target.style.display = 'none'
             const fallback = document.createElement('div')
-            fallback.className = 'w-5 h-5 bg-white/10 rounded-full flex items-center justify-center text-white text-xs font-bold'
+            fallback.className =
+              'w-5 h-5 bg-white/10 rounded-full flex items-center justify-center text-white text-xs font-bold'
             fallback.textContent = chain.name?.charAt(0) || '?'
             parent.insertBefore(fallback, target)
           }
         }}
       />
       <span className="text-white text-sm font-medium">{name}</span>
->>>>>>> c3071f4e
     </button>
   )
 }
@@ -99,42 +89,12 @@
     >
       <div
         id="network-selector-dropdown-button"
-<<<<<<< HEAD
-        className={`flex items-center ${
-          iconsOnly ? 'justify-center' : 'justify-between'
-        } gap-2 p-2 bg-black/20 hover:bg-black/40 rounded-lg border border-white/10 hover:border-white/20 cursor-pointer transition-all duration-200 group ${
-          compact ? 'w-full h-full' : ''
-        }`}
-=======
         className="flex items-center gap-3 p-3 bg-black/20 rounded-2xl border border-white/5 hover:bg-black/30 hover:border-white/10 transition-all duration-200 cursor-pointer"
->>>>>>> c3071f4e
         onClick={(e) => {
           if (e.detail === 0) return e.preventDefault()
           setDropdown((prev) => !prev)
         }}
       >
-<<<<<<< HEAD
-        <div className="w-6 h-6 flex items-center justify-center">
-          <Image
-            src={`/icons/networks/${getChainSlug(selectedChain)}.svg`}
-            width={20}
-            height={20}
-            alt={selectedChain.name || ''}
-            className="group-hover:scale-110 transition-transform duration-200"
-          />
-        </div>
-        {!iconsOnly && (
-          <span className="text-white font-medium group-hover:text-blue-300 transition-colors">
-            {selectedChain.name || ''}
-          </span>
-        )}
-        {!iconsOnly && (
-          <ChevronDownIcon
-            className={`w-4 h-4 text-gray-400 group-hover:text-white transition-all duration-200 ${
-              dropdown ? 'rotate-180' : ''
-            }`}
-          />
-=======
         <Image
           className="h-6 w-6"
           src={`/icons/networks/${getChainSlug(selectedChain)}.svg`}
@@ -146,9 +106,12 @@
           <span className="text-white text-sm font-medium flex-1">
             {selectedChain.name || ''}
           </span>
->>>>>>> c3071f4e
         )}
-        <button className={`transition-transform duration-200 ${dropdown && 'rotate-180'}`}>
+        <button
+          className={`transition-transform duration-200 ${
+            dropdown && 'rotate-180'
+          }`}
+        >
           <ChevronDownIcon height={16} width={16} className="text-white" />
         </button>
       </div>
