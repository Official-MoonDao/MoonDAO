--- conflicted
+++ resolved
@@ -43,12 +43,7 @@
   const { selectedChain, setSelectedChain } = useContext(ChainContextV5)
   const [dropdown, setDropdown] = useState(false)
 
-<<<<<<< HEAD
-  function selectChain(chain: Chain) {
-    console.log('chain', chain)
-=======
   function selectChain(chain: any) {
->>>>>>> b9ae8fe0
     setSelectedChain(chain)
     setDropdown(false)
   }
@@ -95,20 +90,8 @@
           <NetworkOption chain={polygon} selectChain={selectChain} />
           {process.env.NEXT_PUBLIC_ENV === 'dev' && (
             <>
-<<<<<<< HEAD
-              <NetworkOption
-                chain={ArbitrumSepolia}
-                selectChain={selectChain}
-              />
-              <NetworkOption chain={Sepolia} selectChain={selectChain} />
-              <NetworkOption
-                chain={BaseSepoliaTestnet}
-                selectChain={selectChain}
-              />
-=======
               <NetworkOption chain={sepolia} selectChain={selectChain} />
               <NetworkOption chain={baseSepolia} selectChain={selectChain} />
->>>>>>> b9ae8fe0
             </>
           )}
         </div>
