--- conflicted
+++ resolved
@@ -175,15 +175,6 @@
             {selectedChain.name || ''}
           </span>
         )}
-<<<<<<< HEAD
-        <button
-          className={`transition-transform duration-200 ${
-            dropdown && 'rotate-180'
-          }`}
-        >
-          <ChevronDownIcon height={16} width={16} className="text-white" />
-        </button>
-=======
         {!iconsOnly && (
           <button
             className={`transition-transform duration-200 ${
@@ -193,7 +184,6 @@
             <ChevronDownIcon height={16} width={16} className="text-white" />
           </button>
         )}
->>>>>>> a7756436
       </div>
       {typeof window !== 'undefined' &&
         dropdownContent &&
