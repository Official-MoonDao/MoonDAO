--- conflicted
+++ resolved
@@ -12,11 +12,7 @@
 import { useContext, useEffect, useState } from 'react'
 import { defineChain } from 'thirdweb'
 import ChainContext from '../../lib/thirdweb/chain-context'
-<<<<<<< HEAD
-import { thirdwebV4SlugsToV5Chains } from '@/lib/thirdweb/chain'
-=======
 import { v4SlugToV5Chain } from '@/lib/thirdweb/chain'
->>>>>>> 2931fbfe
 import ChainContextV5 from '@/lib/thirdweb/chain-context-v5'
 
 type NetworkOptionProps = {
@@ -52,19 +48,11 @@
     selectedChain: selectedChainV5,
     setSelectedChain: setSelectedChainV5,
   } = useContext(ChainContextV5)
-<<<<<<< HEAD
-=======
-
->>>>>>> 2931fbfe
   const [dropdown, setDropdown] = useState(false)
 
   function selectChain(chain: Chain) {
     setSelectedChain(chain)
-<<<<<<< HEAD
-    const v5Chain = thirdwebV4SlugsToV5Chains[chain.slug]
-=======
     const v5Chain = v4SlugToV5Chain(chain.slug)
->>>>>>> 2931fbfe
     setSelectedChainV5(v5Chain)
     setDropdown(false)
   }
