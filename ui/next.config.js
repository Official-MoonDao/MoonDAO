const nextTranslate = require('next-translate')
const { redirect } = require('next/dist/server/api-utils')
module.exports = nextTranslate({
  reactStrictMode: true,
  images: {
    domains: [
      'cdn.shopify.com',
      'cryptologos.cc',
      'gateway.ipfscdn.io',
      'ipfs.cf-ipfs.com',
<<<<<<< HEAD
      'ipfscdn.io',
      'b507f59d2508ebfb5e70996008095782.ipfscdn.io',
      'r2.comfy.icu'
=======
      'cdn.discordapp.com',
>>>>>>> 4d9056f1
    ],
  },
  async redirects() {
    return [
      {
        source: '/docs',
        destination: 'https://docs.moondao.com/',
        permanent: true,
      },
      {
        source: '/docs/introduction',
        destination: 'https://docs.moondao.com/',
        permanent: true,
      },
      {
        source: '/docs/constitution',
        destination: 'https://docs.moondao.com/Governance/Constitution',
        permanent: true,
      },
      {
        source: '/docs/token',
        destination: 'https://docs.moondao.com/Governance/Governance-Tokens',
        permanent: true,
      },
      {
        source: '/docs/faq',
        destination: 'https://docs.moondao.com/About/FAQ',
        permanent: true,
      },
      {
        source: '/docs/launch-path',
        destination: 'https://docs.moondao.com/launch-path',
        permanent: true,
      },
      {
        source: '/docs/team',
        destination: 'https://docs.moondao.com/About/Team',
        permanent: true,
      },
      {
        source: '/docs/contribute',
        destination: 'https://docs.moondao.com/Onboarding/Contribute',
        permanent: true,
      },
      {
        source: '/docs/project-guidelines',
        destination: 'https://docs.moondao.com/Projects/Project-System',
        permanent: true,
      },
      {
        source: '/docs/ticket-to-space-sweepstakes-rules',
        destination:
          'https://docs.moondao.com/Legal/Ticket-to-Space-NFT/Ticket-to-Space-Sweepstakes-Rules',
        permanent: true,
      },
      {
        source: '/docs/ticket-to-space-NFT-FAQs',
        destination:
          'https://docs.moondao.com/Legal/Ticket-to-Space-NFT/Ticket-to-Space-Sweepstakes-Rules',
        permanent: true,
      },
      {
        source: '/docs/dispute-notice',
        destination:
          'https://docs.moondao.com/Legal/Ticket-to-Space-NFT/Dispute-Notice',
        permanent: true,
      },
      {
        source: '/docs/nft-owner-agreement',
        destination:
          'https://docs.moondao.com/Legal/Ticket-to-Space-NFT/Ticket-to-Space-NFT-Owner-Agreement',
        permanent: true,
      },
      {
        source: '/docs/website-terms-and-conditions',
        destination:
          'https://docs.moondao.com/Legal/Website-Terms-and-Conditions',
        permanent: true,
      },
      {
        source: '/docs/sweepstakes-and-securities-disclaimer',
        destination:
          'https://docs.moondao.com/Legal/Ticket-to-Space-NFT/Sweepstakes-and-Securities-Disclaimer',
        permanent: true,
      },
      {
        source: '/docs/privacy-policy',
        destination: 'https://docs.moondao.com/Legal/Website-Privacy-Policy',
        permanent: true,
      },
      {
        source: '/thank-you-explorer-almost-there',
        destination: '/almost-there',
        permanent: true,
      },
      {
        source: '/twitter',
        destination: 'https://twitter.com/OfficialMoonDAO',
        permanent: true,
      },
      {
        source: '/instagram',
        destination: 'https://www.instagram.com/official_moondao/',
        permanent: true,
      },
      {
        source: '/discord',
        destination: 'https://discord.gg/moondao',
        permanent: true,
      },
      {
        source: '/zero-g',
        destination: '/zero-gravity',
        permanent: true,
      },
      {
        source: '/zero-g-sweepstakes',
        destination: '/zero-gravity',
        permanent: true,
      },
      {
        source: '/zero-g-contest',
        destination: '/zero-gravity',
        permanent: true,
      },
      {
        source: '/contribute',
        destination: 'https://discord.gg/moondao',
        permanent: true,
      },
      {
        source: '/es',
        destination: '/',
        permanent: true,
      },
      {
        source: '/zh-cn',
        destination: '/',
        permanent: true,
      },
      {
        source: '/zh-Hant',
        destination: '/',
        permanent: true,
      },
      {
        source: '/old-home-3',
        destination: '/',
        permanent: true,
      },
      {
        source: '/dude-perfect-second-astronaut-selection',
        destination: '/dude-perfect',
        permanent: true,
      },
      {
        source: '/follow-moondao',
        destination: '/linktree',
        permanent: true,
      },
      {
        source: '/waitlist',
        destination: '/join-us',
        permanent: true,
      },
    ]
  },
  webpack: (config, { isServer }) => {
    if (!isServer) {
      config.resolve.fallback.fs = false
      config.resolve.fallback.tls = false
      config.resolve.fallback.net = false
      config.resolve.fallback.child_process = false
    }
    return config
  },
})<|MERGE_RESOLUTION|>--- conflicted
+++ resolved
@@ -8,13 +8,10 @@
       'cryptologos.cc',
       'gateway.ipfscdn.io',
       'ipfs.cf-ipfs.com',
-<<<<<<< HEAD
       'ipfscdn.io',
       'b507f59d2508ebfb5e70996008095782.ipfscdn.io',
-      'r2.comfy.icu'
-=======
+      'r2.comfy.icu',
       'cdn.discordapp.com',
->>>>>>> 4d9056f1
     ],
   },
   async redirects() {
