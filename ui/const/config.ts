--- conflicted
+++ resolved
@@ -119,29 +119,17 @@
 
 export const PROJECT_ADDRESSES: Index = {
   arbitrum: '',
-<<<<<<< HEAD
-  sepolia: '0x9016Ac821055d1E32a5E18d43493faf601b9E756',
-=======
   sepolia: '0x50BdC39B3df940dbc1d62B135D0D0c9e5481cEDB',
->>>>>>> d625553d
 }
 
 export const PROJECT_CREATOR_ADDRESSES: Index = {
   arbitrum: '',
-<<<<<<< HEAD
-  sepolia: '0xb1089317f7338860B29fC6d324E460E8FA2333da',
-=======
   sepolia: '0x24411289007584aafCBfcE6406eC460cA01c7d3f',
->>>>>>> d625553d
 }
 
 export const PROJECT_TABLE_ADDRESSES: Index = {
   arbitrum: '',
-<<<<<<< HEAD
-  sepolia: '0xC391008458004e33bED39EF2c2539857006c0c74',
-=======
   sepolia: '0x60164384f6D9b0056dC6eAC76ED8315bf0B591d0',
->>>>>>> d625553d
 }
 
 export const COMPETITOR_TABLE_ADDRESSES: Index = {
