--- conflicted
+++ resolved
@@ -414,93 +414,57 @@
 
 export const XP_MANAGER_ADDRESSES: Index = {
   arbitrum: '',
-<<<<<<< HEAD
   sepolia: '0xcfCE44C0fedC6DE6Db983582fF4d1EF3ae6A5EBf',
-=======
-  sepolia: '0x012B0E5B762d2BeD298EE52eF6d16a413CC07cA6',
->>>>>>> f3d3b8a3
 }
 
 export const HAS_JOINED_A_TEAM_VERIFIER_ADDRESSES: Index = {
   arbitrum: '',
-<<<<<<< HEAD
   sepolia: '0x7cDd9227ADA5B9BbD43D444408d33e44E1062083',
-=======
-  sepolia: '0xEeaa3BfA8E4843b8538D57b5723C2267ecA2c16E',
->>>>>>> f3d3b8a3
 }
 
 export const HAS_CREATED_A_TEAM_VERIFIER_ADDRESSES: Index = {
   arbitrum: '',
-<<<<<<< HEAD
   sepolia: '0x8885a7FD4b1fCb14bbe902862b626eC5592B5FeD',
-=======
-  sepolia: '0xE0833a003B46765b93973c59994098AF1d786ef6',
->>>>>>> f3d3b8a3
 }
 
 export const HAS_COMPLETED_CITIZEN_PROFILE_VERIFIER_ADDRESSES: Index = {
   arbitrum: '',
-<<<<<<< HEAD
   sepolia: '0x726dCdeDA69D7048994F6E3c583b6AdF6C6608a1',
 }
 
 export const HAS_SUBMITTED_ISSUE_VERIFIER_ADDRESSES: Index = {
   arbitrum: '',
   sepolia: '0x5f3f8853261B4Fa866e0083f0a610EE6fa5230e7',
-=======
-  sepolia: '0xfe651aa5ab25b0137fd7d076f5bD48eb0008c97E',
->>>>>>> f3d3b8a3
 }
 
 export const HAS_VOTING_POWER_VERIFIER_ADDRESSES: Index = {
   arbitrum: '',
-<<<<<<< HEAD
   sepolia: '0x66eCe5DC19103DAffb39243b5f848B979b9f3CA7',
-=======
-  sepolia: '0x2D5378A9bbd752DB3F63094Be5339E1fE99F4d19',
->>>>>>> f3d3b8a3
 }
 
 export const HAS_VOTED_VERIFIER_ADDRESSES: Index = {
   arbitrum: '',
-<<<<<<< HEAD
   sepolia: '0xF581C210556f4a97d4458c0629521D7a425C20B2',
-=======
-  sepolia: '0x1D600eA840B51E0011fcDf924B5dEb0719Cb0F6a',
->>>>>>> f3d3b8a3
 }
 
 export const HAS_TOKEN_BALANCE_VERIFIER_ADDRESSES: Index = {
   arbitrum: '',
-<<<<<<< HEAD
   sepolia: '0xdAb0A8286D527E08De496c727f3ae610eB8B4cFe',
-=======
-  sepolia: '0xE87607F4E3995835f8b2Ca1A48b1A1dEb4d48135',
->>>>>>> f3d3b8a3
 }
 
 export const HAS_CONTRIBUTED_VERIFIER_ADDRESSES: Index = {
   arbitrum: '',
-<<<<<<< HEAD
   sepolia: '0xF2cCcB63BF134EE5007D6498B7d593795FCb8bD1',
-=======
-  sepolia: '0x4D121CB590545a18E6E5FF5F8B35F79745f97e6e',
->>>>>>> f3d3b8a3
 }
 
 export const HAS_BOUGHT_A_MARKETPLACE_LISTING_VERIFIER_ADDRESSES: Index = {
   arbitrum: '',
-<<<<<<< HEAD
   sepolia: '0x3Dcf847352CAd1eB66Cc2CAb41AB1C317A2b0409',
 }
 
 export const HAS_SUBMITTED_PR_VERIFIER_ADDRESSES: Index = {
   arbitrum: '',
   sepolia: '0x7b640D62d0C565d0128Fd8e092661681765Bc4EE',
-=======
-  sepolia: '0xd06372548c66Cc88aB8f9454D78f179E290B6640',
->>>>>>> f3d3b8a3
 }
 
 export const DISCORD_GUILD_ID = '914720248140279868'
@@ -546,13 +510,10 @@
     ? 'https://api.studio.thegraph.com/query/84320/moon-dao-missions-payment-terminal-arb/version/latest'
     : 'https://api.studio.thegraph.com/query/84320/moon-dao-missions-payment-terminal-sepolia/version/latest'
 
-<<<<<<< HEAD
 export const MOONDAO_NETWORK_SUBGRAPH_URL =
   'https://api.studio.thegraph.com/query/84320/moon-dao-network/version/latest'
-=======
 export const MOONDAO_MISSIONS_SUBGRAPH_URL =
   process.env.NEXT_PUBLIC_CHAIN === 'mainnet'
     ? 'https://api.studio.thegraph.com/query/111994/moon-dao-missions-arb/version/latest'
     : 'https://api.studio.thegraph.com/query/111994/moon-dao-missions-sepolia/version/latest'
-export const TICK_SPACING = 100
->>>>>>> f3d3b8a3
+export const TICK_SPACING = 100