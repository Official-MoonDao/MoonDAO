import { arbitrum, sepolia, arbitrumSepolia } from '../lib/infura/infuraChains'
import { getChainSlug } from '@/lib/thirdweb/chain'

export const ZERO_ADDRESS = '0x0000000000000000000000000000000000000000'

export const DEPLOYED_ORIGIN =
  process.env.NEXT_PUBLIC_CHAIN === 'mainnet'
    ? 'https://moondao.com'
    : 'https://moondao-git-ng-fiat-onramp-moondao.vercel.app/'

interface DeploymentConfig {
  MOONEYToken: string
  vMOONEYToken: string
  vMooneySweepstakesZeroG: string
  Marketplace?: string
  MarketplaceFeeSplit?: string
  VotingEscrowDepositor: string
  MoonDAOTeam: string
  FeeHook: string
  MissionCreator: string
  UniswapV4Router: string
}

type Index = { [key: string]: string }

//vMooneySweepstakesZeroG is always mainnet address (using infura provider)
const ethConfig =
  require(`../../contracts/deployments/ethereum`) as DeploymentConfig

const polygonConfig =
  require(`../../contracts/deployments/polygon`) as DeploymentConfig

const arbitrumConfig =
  require('../../contracts/deployments/arbitrum') as DeploymentConfig

const baseConfig =
  require('../../contracts/deployments/base') as DeploymentConfig

const goerliConfig =
  require(`../../contracts/deployments/goerli`) as DeploymentConfig

const sepoliaConfig =
  require(`../../contracts/deployments/sepolia`) as DeploymentConfig

const arbitrumSepoliaConfig =
  require('../../contracts/deployments/arbitrum-sepolia') as DeploymentConfig

const baseSepoliaConfig =
  require('../../contracts/deployments/base-sepolia') as DeploymentConfig

export const TEST_CHAIN =
  process.env.NEXT_PUBLIC_TEST_CHAIN === 'arbitrum-sepolia'
    ? arbitrumSepolia
    : sepolia
export const DEFAULT_CHAIN_V5 =
  process.env.NEXT_PUBLIC_CHAIN === 'mainnet' ? arbitrum : TEST_CHAIN

export const DEFAULT_CHAIN_V5_SLUG = getChainSlug(DEFAULT_CHAIN_V5)

export const MOONEY_ADDRESSES: Index = {
  ethereum: ethConfig.MOONEYToken,
  polygon: polygonConfig.MOONEYToken,
  goerli: goerliConfig.MOONEYToken,
  sepolia: sepoliaConfig.MOONEYToken,
  arbitrum: arbitrumConfig.MOONEYToken,
  base: baseConfig.MOONEYToken,
  'arbitrum-sepolia': arbitrumSepoliaConfig.MOONEYToken,
  'base-sepolia-testnet': baseSepoliaConfig.MOONEYToken,
}

export const DAI_ADDRESSES: Index = {
  ethereum: '0x6B175474E89094C44Da98b954EedeAC495271d0F',
  polygon: '0x8f3Cf7ad23Cd3CaDbD9735AFf958023239c6A063',
  sepolia: '0x3e622317f8C93f7328350cF0B56d9eD4C620C5d6',
  arbitrum: '0xDA10009cBd5D07dd0CeCc66161FC93D7c9000da1',
  base: '0x50c5725949A6F0c72E6C4a641F24049A917DB0Cb',
  'arbtirum-sepolia': '0x8B90f054565718097BD583C2dF4260c9E8fb6464',
  'base-sepolia-testnet': '0x24E1Ccbd839605210BD6be9e32b64D0886AB24Cf',
}

export const USDC_ADDRESSES: Index = {
  ethereum: '0xA0b86991c6218b36c1d19D4a2e9Eb0cE3606eB48',
  polygon: '0x3c499c542cEF5E3811e1192ce70d8cC03d5c3359',
  sepolia: '0x1c7D4B196Cb0C7B01d743Fbc6116a902379C7238',
  arbitrum: '0xaf88d065e77c8cC2239327C5EDb3A432268e5831',
  base: '0x833589fCD6eDb6E08f4c7C32D4f71b54bdA02913',
  'base-sepolia-testnet': '0x5dEaC602762362FE5f135FA5904351916053cF70',
}

export const USDT_ADDRESSES: Index = {
  ethereum: '0xdAC17F958D2ee523a2206206994597C13D831ec7',
  polygon: '0xc2132D05D31c914a87C6611C10748AEb04B58e8F',
  sepolia: '0xaA8E23Fb1079EA71e0a56F48a2aA51851D8433D0',
  arbitrum: '0xFd086bC7CD5C481DCC9C85ebE478A1C0b69FCbb9',
  base: '0xfde4C96c8593536E31F229EA8f37b2ADa2699bb2',
  'base-sepolia-testnet': '0x4DBD49a3aE90Aa5F13091ccD29A896cbb5B171EB',
}

export const MOONEY_DECIMALS = 18

export const VMOONEY_ADDRESSES: Index = {
  ethereum: ethConfig.vMOONEYToken,
  polygon: polygonConfig.vMOONEYToken,
  goerli: goerliConfig.vMOONEYToken,
  sepolia: sepoliaConfig.vMOONEYToken,
  arbitrum: arbitrumConfig.vMOONEYToken,
  base: baseConfig.vMOONEYToken,
  'arbitrum-sepolia': arbitrumSepoliaConfig.vMOONEYToken,
  'base-sepolia-testnet': baseSepoliaConfig.vMOONEYToken,
}

export const CITIZEN_NFT_ADDRESSES: Index = {
  ethereum: '',
  polygon: '0xE8013d1B68FA9faF5C78DE4823f7F076A854407A',
}

export const CITIZEN_ADDRESSES: Index = {
  arbitrum: '0x6E464F19e0fEF3DB0f3eF9FD3DA91A297DbFE002',
  sepolia: '0x48A0E8B6A86a05aeA3C544B7A9916F6FaFb88d8a',
  'arbitrum-sepolia': '0x853d6B4BA61115810330c7837FDD24D61CBab855',
}

export const CITIZEN_TABLE_ADDRESSES: Index = {
  arbitrum: '0x0Eb1dF01b34cEDAFB3148f07D013793b557470d1',
  sepolia: '0xbddE39D8b7098c9Dfb86b1fA91f7746f3Ff4dAcC',
  'arbitrum-sepolia': '0xfF3F124D91D6eD6A47e1066473a78AaEde4c2fbe',
}

export const CITIZEN_TABLE_NAMES: Index = {
  arbitrum: 'CITIZENTABLE_42161_126',
  sepolia: 'CITIZENTABLE_11155111_1897',
  'arbitrum-sepolia': 'CITIZENTABLE_421614_1058',
}

export const PROJECT_ADDRESSES: Index = {
  arbitrum: '0xCb31829B312923C7502766ef4f36948A7A64cD6A',
  sepolia: '0x19124F594c3BbCb82078b157e526B278C8E9EfFc',
  'arbitrum-sepolia': '0xDC35Dc4F7610678B0389157522734b79ea464101',
}

export const PROJECT_CREATOR_ADDRESSES: Index = {
  arbitrum: '0x2486149B23447c37932471eA6dF091267ebca953',
  sepolia: '0xd1EfE13758b73F2Db9Ed19921eB756fbe4C26E2D',
  'arbitrum-sepolia': '0xde26EcE3C1Ec58057348e3a7B28359c8cDfae56A',
}

export const PROJECT_TABLE_ADDRESSES: Index = {
  arbitrum: '0x83755AF34867a3513ddCE921E9cAd28f0828CDdB',
  sepolia: '0x17729AFF287d9873F5610c029A5Db814e428e97a',
  'arbitrum-sepolia': '0x51a5cA8966cA71ac0A0D58DbeF2ec6a932e1490E',
}

export const PROJECT_TABLE_NAMES: Index = {
  arbitrum: 'PROJECT_42161_122',
  sepolia: 'PROJECT_11155111_1888',
  'arbitrum-sepolia': 'PROJECT_421614_1060',
}

export const COMPETITOR_TABLE_ADDRESSES: Index = {
  sepolia: '0x9057Fff69e8b016a214C4f894430F71dad50b42c',
  'arbitrum-sepolia': '0x18200Aec1FE277bbA7cA3cBfecF822F099807fFd',
}
export const DISTRIBUTION_TABLE_ADDRESSES: Index = {
  arbitrum: '0xabD8D3693439A72393220d87aee159952261Ad1f',
  sepolia: '0x5217A95F335cd026c877Eb5C1B0Ae6C82945178D',
  'arbitrum-sepolia': '0x9f0496702Df4889C17b7c6Ef88c74ee0dF14998e',
}
export const DISTRIBUTION_TABLE_NAMES: Index = {
  arbitrum: 'DISTRIBUTION_42161_104',
  sepolia: 'DISTRIBUTION_11155111_1875',
  'arbitrum-sepolia': 'DISTRIBUTION_421614_1062',
}
export const VOTING_ESCROW_DEPOSITOR_ADDRESSES: Index = {
  arbitrum: arbitrumConfig.VotingEscrowDepositor,
  sepolia: sepoliaConfig.VotingEscrowDepositor,
}
export const VMOONEY_FAUCET_ADDRESSES: Index = {
  arbitrum: '0xE632A675C305F0aF36b1514e924BE99DC1AB9884',
}

export const FEE_HOOK_ADDRESSES: Index = {
  ethereum: ethConfig.FeeHook,
  sepolia: sepoliaConfig.FeeHook,
  'arbitrum-sepolia': arbitrumSepoliaConfig.FeeHook,
  arbitrum: arbitrumConfig.FeeHook,
  base: baseConfig.FeeHook,
}

export const REVNET_ADDRESSES: Index = {
  sepolia: '0x25bc5d5a708c2e426ef3a5196cc18de6b2d5a3d1',
}

export const DEPRIZE_ID = 2

export const CITIZEN_WHITELIST_ADDRESSES: Index = {
  arbitrum: '0xd594DBF360D666c94615Fb186AF3cB1018Be1616',
  sepolia: '0x63A4EBd450e4A291b73f18D08ac755a009d5Bb56',
  'arbitrum-sepolia': '0x0c7dfCC2B97fAAFD852cEaf62B0CD02BdEa4774A',
}

export const CITIZEN_DISCOUNTLIST_ADDRESSES: Index = {
  arbitrum: '0x755D48e6C3744B723bd0326C57F99A92a3Ca3287',
  sepolia: '0x4d6CE01C1ebae5771D8411474fEf69af2d4CdfFa',
  'arbitrum-sepolia': '0xef813421ea5e6bc8d8Ad09E08912149C4b115EcB',
}

export const CITIZEN_ROW_CONTROLLER_ADDRESSES: Index = {
  arbitrum: '0x614a00807b1e589E17b5dD2F805906e529Ae686e',
  sepolia: '0x80620708C104633Ca9Ae6cbCb0768F66d9b13E25',
  'arbitrum-sepolia': '0x18A0f907575b0387CcFEaa40e694FF1E83Fe5F18',
}

export const TEAM_ADDRESSES: Index = {
  arbitrum: arbitrumConfig.MoonDAOTeam,
  sepolia: sepoliaConfig.MoonDAOTeam,
}

export const TEAM_CREATOR_ADDRESSES: Index = {
  arbitrum: '0x40C44A32e92358B3407629B1a69225b1858Bc5fe',
  sepolia: '0x1eafC528435e49Af2b3E970A12Ab2Dddb929bAc1',
}

export const TEAM_TABLE_ADDRESSES: Index = {
  arbitrum: '0x36A57e45A1F8e378AA3e35bD8799bBfB5b4C00b3',
  sepolia: '0x6227dBa1e0AbBf6bdc5855327D2293012b91cfeB',
}

export const TEAM_TABLE_NAMES: Index = {
  arbitrum: 'TEAMTABLE_42161_127',
  sepolia: 'TEAMTABLE_11155111_1895',
}

export const TEAM_WHITELIST_ADDRESSES: Index = {
  arbitrum: '0x203ca831edec28b7657A022b8aFe5d28b6BE6Eda',
  sepolia: '0xBB22b6bfb410e62BC103CA6cAcc342bEe42117aA',
}
export const TEAM_DISCOUNTLIST_ADDRESSES: Index = {
  arbitrum: '0x96E054924258E51d8e3b3aB8A6A27920f6cE53ee',
  sepolia: '0x1e638C6120d7eF07e0978b68e22CD80bf5E70986',
}

export const MISSION_TABLE_ADDRESSES: Index = {
  arbitrum: '0x25c895c552Ca2db6f3675ac734fB9B0f21dffE8d',
  sepolia: '0x22ef6f5a06F86C56DB9990e861A34cc35ecF8E1B',
}

export const MISSION_TABLE_NAMES: Index = {
  arbitrum: 'MISSIONTABLE_42161_144',
  sepolia: 'MISSIONTABLE_11155111_1960',
}

export const MISSION_CREATOR_ADDRESSES: Index = {
  arbitrum: arbitrumConfig.MissionCreator,
  sepolia: sepoliaConfig.MissionCreator,
}

export const JBV4_CONTROLLER_ADDRESSES: Index = {
  arbitrum: '0xD1c436Eb62e1d23e66842701B09E3d65aA8522E8',
  sepolia: '0xD1c436Eb62e1d23e66842701B09E3d65aA8522E8',
}
export const JBV4_TOKENS_ADDRESSES: Index = {
  arbitrum: '0xa59e9f424901fb9dbd8913a9a32a081f9425bf36',
  sepolia: '0xA59e9F424901fB9DBD8913a9A32A081F9425bf36',
}
export const JBV4_DIRECTORY_ADDRESSES: Index = {
  arbitrum: '0x0bc9f153dee4d3d474ce0903775b9b2aaae9aa41',
  sepolia: '0x0bC9F153DEe4d3D474ce0903775b9b2AAae9AA41',
}
export const JB_NATIVE_TOKEN_ADDRESS =
  '0x000000000000000000000000000000000000EEEe'

export const JB_NATIVE_TOKEN_ID = 61166

export const JBV4_TERMINAL_ADDRESSES: Index = {
  arbitrum: '',
  sepolia: '0xdb9644369c79c3633cde70d2df50d827d7dc7dbc',
}
//Citzens & Teams Sepolia Hat Tree : https://app.hatsprotocol.xyz/trees/11155111/386
//Citizens & Teams Arbitrum Hat Tree : https://app.hatsprotocol.xyz/trees/42161/42
export const MOONDAO_HAT_TREE_IDS: Index = {
  arbitrum: '0x0000002a',
  sepolia: '0x00000182',
  'arbitrum-sepolia': '0x00000182',
}

//Projects Sepolia Hat Tree : https://app.hatsprotocol.xyz/trees/11155111/729
//ProjectsArbitrum Hat Tree :
export const PROJECT_HAT_TREE_IDS: Index = {
  arbitrum: '0x00000045',
  sepolia: '0x000002d9',
}

export const JOBS_TABLE_ADDRESSES: Index = {
  arbitrum: '0x94e225DDe1b3E5f861222ca2055739BA12730bd4',
  sepolia: '0x948a3c9057780002286f7e3Dd22699d13b4Ff76d',
  'arbitrum-sepolia': '0x97F9F6DC65b57af7E0B0CB32E5E3153af14E3332',
}

export const MARKETPLACE_ADDRESS =
  process.env.NEXT_PUBLIC_CHAIN === 'mainnet'
    ? polygonConfig.Marketplace
    : sepoliaConfig.Marketplace

export const MARKETPLACE_TABLE_ADDRESSES: Index = {
  arbitrum: '0xEeaa3BfA8E4843b8538D57b5723C2267ecA2c16E',
  sepolia: '0x46025c3b96B01d551274Ba7AdC6057FD15E0923b',
  'arbitrum-sepolia': '0xE632A675C305F0aF36b1514e924BE99DC1AB9884',
}

export const VMOONEY_SWEEPSTAKES: string = ethConfig.vMooneySweepstakesZeroG

export const MARKETPLACE_FEE_SPLIT: string =
  polygonConfig.MarketplaceFeeSplit || ''

export const LMSR_WITH_TWAP_ADDRESSES: Index = {
  sepolia: '0x0087fCc0aF33B00a9AF2f98Eb6788Ffb72bC1C51',
  'arbitrum-sepolia': '0xbd10F66098e123Aa036f7cb1E747e76bbe849eBe',
}
export const CONDITIONAL_TOKEN_ADDRESSES: Index = {
  sepolia: '0xC3B0a34fb9a1c5F9464D7249BF564117e1fe6dE8',
  'arbitrum-sepolia': '0xa0B1b14515C26acb193cb45Be5508A8A46109a27',
}
export const COLLATERAL_TOKEN_ADDRESSES: Index = {
  sepolia: '0x8cfF28F922AeEe80d3a0663e735681469F7374c6',
  'arbitrum-sepolia': '0xA441f20115c868dc66bC1977E1c17D4B9A0189c7',
}
export const COLLATERAL_DECIMALS = 18
export const MAX_OUTCOMES = 3

export const ORACLE_ADDRESS = '0x08B3e694caA2F1fcF8eF71095CED1326f3454B89'

export const OPERATOR_ADDRESS = '0x08B3e694caA2F1fcF8eF71095CED1326f3454B89'

export const MOONDAO_TREASURY: string =
  '0xce4a1E86a5c47CD677338f53DA22A91d85cab2c9'
export const MOONDAO_L2_TREASURY: string =
  '0x8C0252c3232A2c7379DDC2E44214697ae8fF097a'
export const DEAD_ADDRESS: string =
  ' 0x000000000000000000000000000000000000dEaD'

// DB Config
const MONGO_USERNAME = process.env.MONGO_USERNAME || ''
const MONGO_PASSWORD = process.env.MONGO_PASSWORD || ''
const MONGO_PATH_SUFFIX = process.env.MONGO_PATH_SUFFIX || ''
const MONGO_URL = `mongodb+srv://${MONGO_USERNAME}:${MONGO_PASSWORD}@${MONGO_PATH_SUFFIX}`
export const mongoConfig = {
  url: MONGO_URL,
}

export const TICKET_TO_SPACE_ADDRESS =
  process.env.NEXT_PUBLIC_CHAIN === 'mainnet'
    ? '0x6434c90c9063F0Bed0800a23c75eBEdDF71b6c52' //polygon
    : '0x5283b6035cfa7bb884b7f6a146fa6824ec9773c7' //mumbai

export const CK_NEWSLETTER_FORM_ID = '3715552'
export const CK_NETWORK_SIGNUP_FORM_ID = '7238581'
export const CK_NETWORK_SIGNUP_TAG_ID = '5470351'

export const UNIVERSAL_ROUTER_ADDRESSES: Index = {
  ethereum: '0x3fC91A3afd70395Cd496C647d5a6CC9D4B2b7FAD',
  polygon: '0xec7BE89e9d109e7e3Fec59c222CF297125FEFda2',
  sepolia: '0x3fC91A3afd70395Cd496C647d5a6CC9D4B2b7FAD',
  arbitrum: '0x5E325eDA8064b456f4781070C0738d849c824258',
  base: '0x3fC91A3afd70395Cd496C647d5a6CC9D4B2b7FAD',
  'arbitrum-sepolia': '0x4A7b5Da61326A6379179b40d00F57E5bbDC962c2',
  'base-sepolia-testnet': '0x050E797f3625EC8785265e1d9BDd4799b97528A1',
}

export const UNISWAP_V4_ROUTER_ADDRESSES: Index = {
  ethereum: '0x66a9893cC07D91D95644AEDD05D03f95e1dBA8Af',
  sepolia: sepoliaConfig.UniswapV4Router,
  arbitrum: arbitrumConfig.UniswapV4Router,
}

export const UNISWAP_V4_QUOTER_ADDRESSES: Index = {
  ethereum: '0x52f0e24d1c21c8a0cb1e5a5dd6198556bd9e1203',
  sepolia: '0x61B3f2011A92d183C7dbaDBdA940a7555Ccf9227',
  arbitrum: '0x3972C00f7ed4885e145823eb7C655375d275A1C5',
}

export const CITIZEN_CROSS_CHAIN_MINT_ADDRESSES: Index = {
  'arbitrum-sepolia': '0xF4f865fA947376f47C74ffD05dd59763c0824bAD',
  ethereum: '0xDc07FbCcF7Dd55014C8A2a605C671d01137B4937',
  base: '0xe5709Bc44427DCEF81fF2F718DFc6A032fD23bbF',
}

// Shared across chains
export const MISSION_CROSS_CHAIN_PAY_ADDRESS =
  '0xb55014C350C214aEc6d97D6ab112f1814c30e553'

export const LAYERZERO_SOURCE_CHAIN_TO_DESTINATION_EID: {
  [key: string]: number
} = {
  'arbitrum-sepolia': 40161, //sepolia eid
  'op-sepolia': 40161, //sepolia eid
  base: 30110, //arbitrum eid
  ethereum: 30110, //arbitrum eid
}

export const XP_ORACLE_CHAIN =
  process.env.NEXT_PUBLIC_CHAIN === 'mainnet' ? 'arbitrum' : 'sepolia'

export const XP_ORACLE_CHAIN_ID =
  process.env.NEXT_PUBLIC_CHAIN === 'mainnet' ? 42161 : 11155111

export const XP_ORACLE_NAME = 'MoonDAO XP Oracle'
export const XP_ORACLE_VERSION = '1.0.0'
export const XP_ORACLE_SIGNER_PK = process.env.XP_ORACLE_SIGNER_PK

export const XP_ORACLE_ADDRESSES: Index = {
  arbitrum: '',
  sepolia: '0x755D48e6C3744B723bd0326C57F99A92a3Ca3287',
}

export const XP_MANAGER_ADDRESSES: Index = {
  arbitrum: '',
<<<<<<< HEAD
  sepolia: '0x303BEe1D2DE8BB83A9BAFb4B80899f3DAC566716',
=======
  sepolia: '0x012B0E5B762d2BeD298EE52eF6d16a413CC07cA6',
>>>>>>> 87a8875c
}

export const HAS_JOINED_A_TEAM_VERIFIER_ADDRESSES: Index = {
  arbitrum: '',
<<<<<<< HEAD
  sepolia: '0xa3b7c1410eC26efC9a78FaF5E2D593CB2a1E470B',
=======
  sepolia: '0xEeaa3BfA8E4843b8538D57b5723C2267ecA2c16E',
>>>>>>> 87a8875c
}

export const HAS_CREATED_A_TEAM_VERIFIER_ADDRESSES: Index = {
  arbitrum: '',
<<<<<<< HEAD
  sepolia: '0xB4a5111d864a34bc4d669243633536e961C2b2F2',
=======
  sepolia: '0xE0833a003B46765b93973c59994098AF1d786ef6',
>>>>>>> 87a8875c
}

export const HAS_COMPLETED_CITIZEN_PROFILE_VERIFIER_ADDRESSES: Index = {
  arbitrum: '',
<<<<<<< HEAD
  sepolia: '0xa205e2b5441a134481D42aC226cC81a0b654a8b3',
=======
  sepolia: '0xfe651aa5ab25b0137fd7d076f5bD48eb0008c97E',
>>>>>>> 87a8875c
}

export const HAS_VOTING_POWER_VERIFIER_ADDRESSES: Index = {
  arbitrum: '',
<<<<<<< HEAD
  sepolia: '0xD19B58af483cB608dDE0E8E205C565C55a7FAabe',
=======
  sepolia: '0x2D5378A9bbd752DB3F63094Be5339E1fE99F4d19',
>>>>>>> 87a8875c
}

export const HAS_VOTED_VERIFIER_ADDRESSES: Index = {
  arbitrum: '',
<<<<<<< HEAD
  sepolia: '0xff8947DD0c499C303B3E51360B87082aB7dB2835',
=======
  sepolia: '0x1D600eA840B51E0011fcDf924B5dEb0719Cb0F6a',
>>>>>>> 87a8875c
}

export const HAS_TOKEN_BALANCE_VERIFIER_ADDRESSES: Index = {
  arbitrum: '',
<<<<<<< HEAD
  sepolia: '0xF7a9B207c7Db7c2E62556c81A7cDbB0c2630e821',
=======
  sepolia: '0xE87607F4E3995835f8b2Ca1A48b1A1dEb4d48135',
>>>>>>> 87a8875c
}

export const HAS_CONTRIBUTED_VERIFIER_ADDRESSES: Index = {
  arbitrum: '',
<<<<<<< HEAD
  sepolia: '0xc8ffd73b893B0BC55636A4eAD6d366d5f5faec89',
=======
  sepolia: '0x4D121CB590545a18E6E5FF5F8B35F79745f97e6e',
>>>>>>> 87a8875c
}

export const HAS_BOUGHT_A_MARKETPLACE_LISTING_VERIFIER_ADDRESSES: Index = {
  arbitrum: '',
<<<<<<< HEAD
  sepolia: '0xD3E259E9900FFe46E2d2d47a70ABcBCF221Cf264',
}

export const XP_VERIFIERS: any = [
  {
    verifierId: 0,
    verifierAddress: HAS_VOTING_POWER_VERIFIER_ADDRESSES[DEFAULT_CHAIN_V5_SLUG],
    route: '/api/xp/voting-power-proof',
    type: 'staged',
  },
  {
    verifierId: 1,
    verifierAddress: HAS_VOTED_VERIFIER_ADDRESSES[DEFAULT_CHAIN_V5_SLUG],
    route: '/api/xp/has-voted-proof',
    type: 'staged',
  },
  {
    verifierId: 2,
    verifierAddress:
      HAS_TOKEN_BALANCE_VERIFIER_ADDRESSES[DEFAULT_CHAIN_V5_SLUG],
    route: '/api/xp/has-token-balance-proof',
    type: 'staged',
  },
  {
    verifierId: 3,
    verifierAddress:
      HAS_CREATED_A_TEAM_VERIFIER_ADDRESSES[DEFAULT_CHAIN_V5_SLUG],
    route: '/api/xp/has-created-a-team-proof',
    type: 'staged',
  },
  {
    verifierId: 4,
    verifierAddress: HAS_CONTRIBUTED_VERIFIER_ADDRESSES[DEFAULT_CHAIN_V5_SLUG],
    route: '/api/xp/has-contributed-proof',
    type: 'staged',
  },
  {
    verifierId: 5,
    verifierAddress:
      HAS_COMPLETED_CITIZEN_PROFILE_VERIFIER_ADDRESSES[DEFAULT_CHAIN_V5_SLUG],
    route: '/api/xp/has-completed-citizen-profile-proof',
  },
  {
    verifierId: 6,
    verifierAddress:
      HAS_BOUGHT_A_MARKETPLACE_LISTING_VERIFIER_ADDRESSES[
        DEFAULT_CHAIN_V5_SLUG
      ],
    route: '/api/xp/has-bought-a-marketplace-listing-proof',
    type: 'staged',
  },
  {
    verifierId: 7,
    verifierAddress:
      HAS_JOINED_A_TEAM_VERIFIER_ADDRESSES[DEFAULT_CHAIN_V5_SLUG],
    route: '/api/xp/has-joined-a-team-proof',
    type: 'staged',
  },
]

=======
  sepolia: '0xd06372548c66Cc88aB8f9454D78f179E290B6640',
}

>>>>>>> 87a8875c
export const DISCORD_GUILD_ID = '914720248140279868'
export const GENERAL_CHANNEL_ID = '914720248140279871'
export const TEST_CHANNEL_ID = '1308513773879033886'
export const DISCORD_CITIZEN_ROLE_ID =
  process.env.NEXT_PUBLIC_CHAIN === 'mainnet'
    ? '1293939046774739106' //@Citizen
    : '1331745916117323849' //@CitizenTest

export const DISCORD_VOTER_ROLE_ID = '1075090331055435786'

export const DISCORD_DELEGATE_ROLE_ID = '1075096990322528298'

export const HATS_ADDRESS = '0x3bc1A0Ad72417f2d411118085256fC53CBdDd137'

export const HATS_PASSTHROUGH_MODULE_ADDRESS =
  '0x050079a8fbFCE76818C62481BA015b89567D2d35'

export const TABLELAND_ENDPOINT = `https://${
  process.env.NEXT_PUBLIC_CHAIN != 'mainnet' ? 'testnets.' : ''
}tableland.network/api/v1/query`

export const CHAIN_TOKEN_NAMES: Index = {
  ethereum: 'ETH',
  polygon: 'MATIC',
  arbitrum: 'ETH',
  sepolia: 'ETH',
}

export const IPFS_GATEWAY = 'https://gray-main-toad-36.mypinata.cloud/ipfs/'

export const ARBITRUM_ASSETS_URL =
  'https://safe-client.safe.global/v1/chains/42161/safes/0xAF26a002d716508b7e375f1f620338442F5470c0/balances/usd?trusted=true'
export const POLYGON_ASSETS_URL =
  'https://safe-client.safe.global/v1/chains/137/safes/0x8C0252c3232A2c7379DDC2E44214697ae8fF097a/balances/usd?trusted=true'
export const BASE_ASSETS_URL =
  'https://safe-client.safe.global/v1/chains/8453/safes/0x871e232Eb935E54Eb90B812cf6fe0934D45e7354/balances/usd?trusted=true'
export const STAKED_ETH_ADDRESS = '0xbbb56e071f33e020daEB0A1dD2249B8Bbdb69fB8'

export const MOONDAO_MISSIONS_PAYMENT_TERMINAL_SUBGRAPH_URL =
  process.env.NEXT_PUBLIC_CHAIN === 'mainnet'
    ? 'https://api.studio.thegraph.com/query/84320/moon-dao-missions-payment-terminal-arb/version/latest'
    : 'https://api.studio.thegraph.com/query/84320/moon-dao-missions-payment-terminal-sepolia/version/latest'

export const MOONDAO_NETWORK_SUBGRAPH_URL =
  'https://api.studio.thegraph.com/query/84320/moon-dao-network/version/latest'
export const MOONDAO_MISSIONS_SUBGRAPH_URL =
  process.env.NEXT_PUBLIC_CHAIN === 'mainnet'
    ? 'https://api.studio.thegraph.com/query/111994/moon-dao-missions-arb/version/latest'
    : 'https://api.studio.thegraph.com/query/111994/moon-dao-missions-sepolia/version/latest'
export const TICK_SPACING = 100<|MERGE_RESOLUTION|>--- conflicted
+++ resolved
@@ -414,79 +414,46 @@
 
 export const XP_MANAGER_ADDRESSES: Index = {
   arbitrum: '',
-<<<<<<< HEAD
-  sepolia: '0x303BEe1D2DE8BB83A9BAFb4B80899f3DAC566716',
-=======
   sepolia: '0x012B0E5B762d2BeD298EE52eF6d16a413CC07cA6',
->>>>>>> 87a8875c
 }
 
 export const HAS_JOINED_A_TEAM_VERIFIER_ADDRESSES: Index = {
   arbitrum: '',
-<<<<<<< HEAD
-  sepolia: '0xa3b7c1410eC26efC9a78FaF5E2D593CB2a1E470B',
-=======
   sepolia: '0xEeaa3BfA8E4843b8538D57b5723C2267ecA2c16E',
->>>>>>> 87a8875c
 }
 
 export const HAS_CREATED_A_TEAM_VERIFIER_ADDRESSES: Index = {
   arbitrum: '',
-<<<<<<< HEAD
-  sepolia: '0xB4a5111d864a34bc4d669243633536e961C2b2F2',
-=======
   sepolia: '0xE0833a003B46765b93973c59994098AF1d786ef6',
->>>>>>> 87a8875c
 }
 
 export const HAS_COMPLETED_CITIZEN_PROFILE_VERIFIER_ADDRESSES: Index = {
   arbitrum: '',
-<<<<<<< HEAD
-  sepolia: '0xa205e2b5441a134481D42aC226cC81a0b654a8b3',
-=======
   sepolia: '0xfe651aa5ab25b0137fd7d076f5bD48eb0008c97E',
->>>>>>> 87a8875c
 }
 
 export const HAS_VOTING_POWER_VERIFIER_ADDRESSES: Index = {
   arbitrum: '',
-<<<<<<< HEAD
-  sepolia: '0xD19B58af483cB608dDE0E8E205C565C55a7FAabe',
-=======
   sepolia: '0x2D5378A9bbd752DB3F63094Be5339E1fE99F4d19',
->>>>>>> 87a8875c
 }
 
 export const HAS_VOTED_VERIFIER_ADDRESSES: Index = {
   arbitrum: '',
-<<<<<<< HEAD
-  sepolia: '0xff8947DD0c499C303B3E51360B87082aB7dB2835',
-=======
   sepolia: '0x1D600eA840B51E0011fcDf924B5dEb0719Cb0F6a',
->>>>>>> 87a8875c
 }
 
 export const HAS_TOKEN_BALANCE_VERIFIER_ADDRESSES: Index = {
   arbitrum: '',
-<<<<<<< HEAD
-  sepolia: '0xF7a9B207c7Db7c2E62556c81A7cDbB0c2630e821',
-=======
   sepolia: '0xE87607F4E3995835f8b2Ca1A48b1A1dEb4d48135',
->>>>>>> 87a8875c
 }
 
 export const HAS_CONTRIBUTED_VERIFIER_ADDRESSES: Index = {
   arbitrum: '',
-<<<<<<< HEAD
-  sepolia: '0xc8ffd73b893B0BC55636A4eAD6d366d5f5faec89',
-=======
   sepolia: '0x4D121CB590545a18E6E5FF5F8B35F79745f97e6e',
->>>>>>> 87a8875c
 }
 
 export const HAS_BOUGHT_A_MARKETPLACE_LISTING_VERIFIER_ADDRESSES: Index = {
   arbitrum: '',
-<<<<<<< HEAD
   sepolia: '0xD3E259E9900FFe46E2d2d47a70ABcBCF221Cf264',
 }
 
@@ -547,11 +514,6 @@
   },
 ]
 
-=======
-  sepolia: '0xd06372548c66Cc88aB8f9454D78f179E290B6640',
-}
-
->>>>>>> 87a8875c
 export const DISCORD_GUILD_ID = '914720248140279868'
 export const GENERAL_CHANNEL_ID = '914720248140279871'
 export const TEST_CHANNEL_ID = '1308513773879033886'
