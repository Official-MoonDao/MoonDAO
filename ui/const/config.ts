import { arbitrum, sepolia, arbitrumSepolia } from '../lib/rpc/chains'
import { getChainSlug } from '../lib/thirdweb/chain'

export const ZERO_ADDRESS = '0x0000000000000000000000000000000000000000'

export const DEPLOYED_ORIGIN =
  process.env.NEXT_PUBLIC_CHAIN === 'mainnet'
    ? 'https://moondao.com'
    : 'https://moondao-git-mission-onramp-moondao.vercel.app'

interface DeploymentConfig {
  MOONEYToken: string
  vMOONEYToken: string
  vMooneySweepstakesZeroG: string
  Marketplace?: string
  MarketplaceFeeSplit?: string
  VotingEscrowDepositor: string
  MoonDAOTeam: string
  FeeHook: string
  MissionCreator: string
  UniswapV4Router: string
  MissionTable: string
}

type Index = { [key: string]: string }

//vMooneySweepstakesZeroG is always mainnet address (using infura provider)
const ethConfig =
  require(`../../contracts/deployments/ethereum`) as DeploymentConfig

const polygonConfig =
  require(`../../contracts/deployments/polygon`) as DeploymentConfig

const arbitrumConfig =
  require('../../contracts/deployments/arbitrum') as DeploymentConfig

const baseConfig =
  require('../../contracts/deployments/base') as DeploymentConfig

const goerliConfig =
  require(`../../contracts/deployments/goerli`) as DeploymentConfig

const sepoliaConfig =
  require(`../../contracts/deployments/sepolia`) as DeploymentConfig

const arbitrumSepoliaConfig =
  require('../../contracts/deployments/arbitrum-sepolia') as DeploymentConfig

const baseSepoliaConfig =
  require('../../contracts/deployments/base-sepolia') as DeploymentConfig

export const TEST_CHAIN =
  process.env.NEXT_PUBLIC_TEST_CHAIN === 'arbitrum-sepolia'
    ? arbitrumSepolia
    : sepolia
export const DEFAULT_CHAIN_V5 =
  process.env.NEXT_PUBLIC_CHAIN === 'mainnet' ? arbitrum : TEST_CHAIN

export const DEFAULT_CHAIN_V5_SLUG = getChainSlug(DEFAULT_CHAIN_V5)

export const MOONEY_ADDRESSES: Index = {
  ethereum: ethConfig.MOONEYToken,
  polygon: polygonConfig.MOONEYToken,
  goerli: goerliConfig.MOONEYToken,
  sepolia: sepoliaConfig.MOONEYToken,
  arbitrum: arbitrumConfig.MOONEYToken,
  base: baseConfig.MOONEYToken,
  'arbitrum-sepolia': arbitrumSepoliaConfig.MOONEYToken,
  'base-sepolia-testnet': baseSepoliaConfig.MOONEYToken,
}

export const DAI_ADDRESSES: Index = {
  ethereum: '0x6B175474E89094C44Da98b954EedeAC495271d0F',
  polygon: '0x8f3Cf7ad23Cd3CaDbD9735AFf958023239c6A063',
  sepolia: '0x3e622317f8C93f7328350cF0B56d9eD4C620C5d6',
  arbitrum: '0xDA10009cBd5D07dd0CeCc66161FC93D7c9000da1',
  base: '0x50c5725949A6F0c72E6C4a641F24049A917DB0Cb',
  'arbtirum-sepolia': '0x8B90f054565718097BD583C2dF4260c9E8fb6464',
  'base-sepolia-testnet': '0x24E1Ccbd839605210BD6be9e32b64D0886AB24Cf',
}

export const USDC_ADDRESSES: Index = {
  ethereum: '0xA0b86991c6218b36c1d19D4a2e9Eb0cE3606eB48',
  polygon: '0x3c499c542cEF5E3811e1192ce70d8cC03d5c3359',
  sepolia: '0x1c7D4B196Cb0C7B01d743Fbc6116a902379C7238',
  arbitrum: '0xaf88d065e77c8cC2239327C5EDb3A432268e5831',
  base: '0x833589fCD6eDb6E08f4c7C32D4f71b54bdA02913',
  'base-sepolia-testnet': '0x5dEaC602762362FE5f135FA5904351916053cF70',
}

export const USDT_ADDRESSES: Index = {
  ethereum: '0xdAC17F958D2ee523a2206206994597C13D831ec7',
  polygon: '0xc2132D05D31c914a87C6611C10748AEb04B58e8F',
  sepolia: '0xaA8E23Fb1079EA71e0a56F48a2aA51851D8433D0',
  arbitrum: '0xFd086bC7CD5C481DCC9C85ebE478A1C0b69FCbb9',
  base: '0xfde4C96c8593536E31F229EA8f37b2ADa2699bb2',
  'base-sepolia-testnet': '0x4DBD49a3aE90Aa5F13091ccD29A896cbb5B171EB',
}

export const MOONEY_DECIMALS = 18

export const VMOONEY_ADDRESSES: Index = {
  ethereum: ethConfig.vMOONEYToken,
  polygon: polygonConfig.vMOONEYToken,
  goerli: goerliConfig.vMOONEYToken,
  sepolia: sepoliaConfig.vMOONEYToken,
  arbitrum: arbitrumConfig.vMOONEYToken,
  base: baseConfig.vMOONEYToken,
  'arbitrum-sepolia': arbitrumSepoliaConfig.vMOONEYToken,
  'base-sepolia-testnet': baseSepoliaConfig.vMOONEYToken,
}

export const CITIZEN_NFT_ADDRESSES: Index = {
  ethereum: '',
  polygon: '0xE8013d1B68FA9faF5C78DE4823f7F076A854407A',
}

export const CITIZEN_ADDRESSES: Index = {
  arbitrum: '0x6E464F19e0fEF3DB0f3eF9FD3DA91A297DbFE002',
  sepolia: '0x48A0E8B6A86a05aeA3C544B7A9916F6FaFb88d8a',
  'arbitrum-sepolia': '0x853d6B4BA61115810330c7837FDD24D61CBab855',
}

export const CITIZEN_TABLE_ADDRESSES: Index = {
  arbitrum: '0x0Eb1dF01b34cEDAFB3148f07D013793b557470d1',
  sepolia: '0xbddE39D8b7098c9Dfb86b1fA91f7746f3Ff4dAcC',
  'arbitrum-sepolia': '0xfF3F124D91D6eD6A47e1066473a78AaEde4c2fbe',
}

export const CITIZEN_TABLE_NAMES: Index = {
  arbitrum: 'CITIZENTABLE_42161_126',
  sepolia: 'CITIZENTABLE_11155111_1897',
  'arbitrum-sepolia': 'CITIZENTABLE_421614_1058',
}

export const PROJECT_ADDRESSES: Index = {
  arbitrum: '0xCb31829B312923C7502766ef4f36948A7A64cD6A',
  sepolia: '0x19124F594c3BbCb82078b157e526B278C8E9EfFc',
  'arbitrum-sepolia': '0xDC35Dc4F7610678B0389157522734b79ea464101',
}

export const PROJECT_CREATOR_ADDRESSES: Index = {
  arbitrum: '0x2486149B23447c37932471eA6dF091267ebca953',
  sepolia: '0xd1EfE13758b73F2Db9Ed19921eB756fbe4C26E2D',
  'arbitrum-sepolia': '0xde26EcE3C1Ec58057348e3a7B28359c8cDfae56A',
}

export const PROJECT_TABLE_ADDRESSES: Index = {
  arbitrum: '0x83755AF34867a3513ddCE921E9cAd28f0828CDdB',
  sepolia: '0x17729AFF287d9873F5610c029A5Db814e428e97a',
  'arbitrum-sepolia': '0x51a5cA8966cA71ac0A0D58DbeF2ec6a932e1490E',
}

export const PROJECT_TABLE_NAMES: Index = {
  arbitrum: 'PROJECT_42161_122',
  sepolia: 'PROJECT_11155111_1888',
  'arbitrum-sepolia': 'PROJECT_421614_1060',
}

export const COMPETITOR_TABLE_ADDRESSES: Index = {
  sepolia: '0x9057Fff69e8b016a214C4f894430F71dad50b42c',
  'arbitrum-sepolia': '0x18200Aec1FE277bbA7cA3cBfecF822F099807fFd',
}
export const DISTRIBUTION_TABLE_ADDRESSES: Index = {
  arbitrum: '0xabD8D3693439A72393220d87aee159952261Ad1f',
  sepolia: '0x5217A95F335cd026c877Eb5C1B0Ae6C82945178D',
  'arbitrum-sepolia': '0x9f0496702Df4889C17b7c6Ef88c74ee0dF14998e',
}
export const DISTRIBUTION_TABLE_NAMES: Index = {
  arbitrum: 'DISTRIBUTION_42161_104',
  sepolia: 'DISTRIBUTION_11155111_1875',
  'arbitrum-sepolia': 'DISTRIBUTION_421614_1062',
}
export const VOTES_TABLE_ADDRESSES: Index = {
  arbitrum: '0xDDD7122193b1d79D95f4E321F2de22467C6cCDCf',
  sepolia: '0x6D65b6FFeacE11c74c24490265bbB18832d62995',
}
export const VOTES_TABLE_NAMES: Index = {
  arbitrum: 'Votes_42161_146',
  sepolia: 'Votes_11155111_1971',
}
export const WBA_VOTE_ID = 0
export const BAIKONUR_VOTE_ID = 1
export const VOTING_ESCROW_DEPOSITOR_ADDRESSES: Index = {
  arbitrum: arbitrumConfig.VotingEscrowDepositor,
  sepolia: sepoliaConfig.VotingEscrowDepositor,
}
export const VMOONEY_FAUCET_ADDRESSES: Index = {
  arbitrum: '0xE632A675C305F0aF36b1514e924BE99DC1AB9884',
}

export const FEE_HOOK_ADDRESSES: Index = {
  ethereum: ethConfig.FeeHook,
  sepolia: sepoliaConfig.FeeHook,
  'arbitrum-sepolia': arbitrumSepoliaConfig.FeeHook,
  arbitrum: arbitrumConfig.FeeHook,
  base: baseConfig.FeeHook,
}

export const REVNET_ADDRESSES: Index = {
  sepolia: '0x25bc5d5a708c2e426ef3a5196cc18de6b2d5a3d1',
}

export const DEPRIZE_ID = 2

export const CITIZEN_WHITELIST_ADDRESSES: Index = {
  arbitrum: '0xd594DBF360D666c94615Fb186AF3cB1018Be1616',
  sepolia: '0x63A4EBd450e4A291b73f18D08ac755a009d5Bb56',
  'arbitrum-sepolia': '0x0c7dfCC2B97fAAFD852cEaf62B0CD02BdEa4774A',
}

export const CITIZEN_DISCOUNTLIST_ADDRESSES: Index = {
  arbitrum: '0x755D48e6C3744B723bd0326C57F99A92a3Ca3287',
  sepolia: '0x4d6CE01C1ebae5771D8411474fEf69af2d4CdfFa',
  'arbitrum-sepolia': '0xef813421ea5e6bc8d8Ad09E08912149C4b115EcB',
}

export const CITIZEN_ROW_CONTROLLER_ADDRESSES: Index = {
  arbitrum: '0x614a00807b1e589E17b5dD2F805906e529Ae686e',
  sepolia: '0x80620708C104633Ca9Ae6cbCb0768F66d9b13E25',
  'arbitrum-sepolia': '0x18A0f907575b0387CcFEaa40e694FF1E83Fe5F18',
}

export const TEAM_ADDRESSES: Index = {
  arbitrum: arbitrumConfig.MoonDAOTeam,
  sepolia: sepoliaConfig.MoonDAOTeam,
}

export const TEAM_CREATOR_ADDRESSES: Index = {
  arbitrum: '0xb11017A04dB4503066Bfbb8acB6a71Fc26869C9d', //v3
  sepolia: '0xbb33d877005aA1bF00F9216ec6bad66ff93eBE86', //v3
}
// team creator arb v2: 0x40C44A32e92358B3407629B1a69225b1858Bc5fe
// team creator arb v1: 0x203f481336A212Eff43E84761792E307975Cf27b

export const TEAM_TABLE_ADDRESSES: Index = {
  arbitrum: '0x36A57e45A1F8e378AA3e35bD8799bBfB5b4C00b3',
  sepolia: '0x6227dBa1e0AbBf6bdc5855327D2293012b91cfeB',
}

export const TEAM_TABLE_NAMES: Index = {
  arbitrum: 'TEAMTABLE_42161_127',
  sepolia: 'TEAMTABLE_11155111_1895',
}

export const TEAM_WHITELIST_ADDRESSES: Index = {
  arbitrum: '0x203ca831edec28b7657A022b8aFe5d28b6BE6Eda',
  sepolia: '0xBB22b6bfb410e62BC103CA6cAcc342bEe42117aA',
}
export const TEAM_DISCOUNTLIST_ADDRESSES: Index = {
  arbitrum: '0x96E054924258E51d8e3b3aB8A6A27920f6cE53ee',
  sepolia: '0x1e638C6120d7eF07e0978b68e22CD80bf5E70986',
}

<<<<<<< HEAD
export const FEATURED_MISSION_INDEX = 3
=======
export const FEATURED_MISSION_INDEX = 0
export const FEATURED_MISSION = {
  id: '3',
  name: 'Support the Inspiration4 Complex at Space Camp',
  description: 'Donate to support real training hardware and inspire future astronauts at Space Camp, USA'
}
>>>>>>> 667c7c3d

export const MISSION_TABLE_ADDRESSES: Index = {
  arbitrum: arbitrumConfig.MissionTable,
  sepolia: sepoliaConfig.MissionTable,
}

export const MISSION_TABLE_NAMES: Index = {
  arbitrum: 'MissionTable_42161_151',
  sepolia: 'MissionTable_11155111_2026',
}

export const MISSION_CREATOR_ADDRESSES: Index = {
  arbitrum: arbitrumConfig.MissionCreator,
  sepolia: sepoliaConfig.MissionCreator,
}

export const JBV4_CONTROLLER_ADDRESSES: Index = {
  arbitrum: '0xD1c436Eb62e1d23e66842701B09E3d65aA8522E8',
  sepolia: '0xD1c436Eb62e1d23e66842701B09E3d65aA8522E8',
}
export const JBV4_TOKENS_ADDRESSES: Index = {
  arbitrum: '0xa59e9f424901fb9dbd8913a9a32a081f9425bf36',
  sepolia: '0xA59e9F424901fB9DBD8913a9A32A081F9425bf36',
}
export const JBV4_DIRECTORY_ADDRESSES: Index = {
  arbitrum: '0x0bc9f153dee4d3d474ce0903775b9b2aaae9aa41',
  sepolia: '0x0bC9F153DEe4d3D474ce0903775b9b2AAae9AA41',
}
export const JBV4_TERMINAL_ADDRESSES: Index = {
  arbitrum: '',
  sepolia: '0xdb9644369c79c3633cde70d2df50d827d7dc7dbc',
}

export const JBV5_CONTROLLER_ADDRESS =
  '0x27da30646502e2f642bE5281322Ae8C394F7668a'
export const JBV5_TOKENS_ADDRESS = '0x4d0Edd347FB1fA21589C1E109B3474924BE87636'
export const JBV5_DIRECTORY_ADDRESS =
  '0x0061E516886A0540F63157f112C0588eE0651dCF'
export const JBV5_TERMINAL_ADDRESS =
  '0x2dB6d704058E552DeFE415753465df8dF0361846'
export const JBV5_TERMINAL_STORE_ADDRESS =
  '0xfE33B439Ec53748C87DcEDACb83f05aDd5014744'
export const JB_NATIVE_TOKEN_ADDRESS =
  '0x000000000000000000000000000000000000EEEe'
export const JB_NATIVE_TOKEN_ID = 61166
export const BENDYSTRAW_JB_VERSION = '5'
//Citzens & Teams Sepolia Hat Tree : https://app.hatsprotocol.xyz/trees/11155111/386
//Citizens & Teams Arbitrum Hat Tree : https://app.hatsprotocol.xyz/trees/42161/42
export const MOONDAO_HAT_TREE_IDS: Index = {
  arbitrum: '0x0000002a',
  sepolia: '0x00000182',
  'arbitrum-sepolia': '0x00000182',
}

//Projects Sepolia Hat Tree : https://app.hatsprotocol.xyz/trees/11155111/729
//ProjectsArbitrum Hat Tree : https://app.hatsprotocol.xyz/trees/42161/70
export const PROJECT_HAT_TREE_IDS: Index = {
  arbitrum: '0x00000046',
  sepolia: '0x000002d9',
}

export const JOBS_TABLE_ADDRESSES: Index = {
  arbitrum: '0x94e225DDe1b3E5f861222ca2055739BA12730bd4',
  sepolia: '0x948a3c9057780002286f7e3Dd22699d13b4Ff76d',
  'arbitrum-sepolia': '0x97F9F6DC65b57af7E0B0CB32E5E3153af14E3332',
}

export const MARKETPLACE_ADDRESS =
  process.env.NEXT_PUBLIC_CHAIN === 'mainnet'
    ? polygonConfig.Marketplace
    : sepoliaConfig.Marketplace

export const MARKETPLACE_TABLE_ADDRESSES: Index = {
  arbitrum: '0xEeaa3BfA8E4843b8538D57b5723C2267ecA2c16E',
  sepolia: '0x46025c3b96B01d551274Ba7AdC6057FD15E0923b',
  'arbitrum-sepolia': '0xE632A675C305F0aF36b1514e924BE99DC1AB9884',
}

export const VMOONEY_SWEEPSTAKES: string = ethConfig.vMooneySweepstakesZeroG

export const MARKETPLACE_FEE_SPLIT: string =
  polygonConfig.MarketplaceFeeSplit || ''

export const LMSR_WITH_TWAP_ADDRESSES: Index = {
  sepolia: '0x0087fCc0aF33B00a9AF2f98Eb6788Ffb72bC1C51',
  'arbitrum-sepolia': '0xbd10F66098e123Aa036f7cb1E747e76bbe849eBe',
}
export const CONDITIONAL_TOKEN_ADDRESSES: Index = {
  sepolia: '0xC3B0a34fb9a1c5F9464D7249BF564117e1fe6dE8',
  'arbitrum-sepolia': '0xa0B1b14515C26acb193cb45Be5508A8A46109a27',
}
export const COLLATERAL_TOKEN_ADDRESSES: Index = {
  sepolia: '0x8cfF28F922AeEe80d3a0663e735681469F7374c6',
  'arbitrum-sepolia': '0xA441f20115c868dc66bC1977E1c17D4B9A0189c7',
}
export const COLLATERAL_DECIMALS = 18
export const MAX_OUTCOMES = 3

export const ORACLE_ADDRESS = '0x08B3e694caA2F1fcF8eF71095CED1326f3454B89'

export const OPERATOR_ADDRESS = '0x08B3e694caA2F1fcF8eF71095CED1326f3454B89'

export const MOONDAO_TREASURY: string =
  '0xce4a1E86a5c47CD677338f53DA22A91d85cab2c9'
export const MOONDAO_L2_TREASURY: string =
  '0x8C0252c3232A2c7379DDC2E44214697ae8fF097a'
export const MOONDAO_ARBITRUM_TREASURY: string =
  '0xAF26a002d716508b7e375f1f620338442F5470c0'
export const MOONDAO_POLYGON_TREASURY: string =
  '0x8C0252c3232A2c7379DDC2E44214697ae8fF097a'
export const DEAD_ADDRESS: string =
  ' 0x000000000000000000000000000000000000dEaD'

// DB Config
const MONGO_USERNAME = process.env.MONGO_USERNAME || ''
const MONGO_PASSWORD = process.env.MONGO_PASSWORD || ''
const MONGO_PATH_SUFFIX = process.env.MONGO_PATH_SUFFIX || ''
const MONGO_URL = `mongodb+srv://${MONGO_USERNAME}:${MONGO_PASSWORD}@${MONGO_PATH_SUFFIX}`
export const mongoConfig = {
  url: MONGO_URL,
}

export const TICKET_TO_SPACE_ADDRESS =
  process.env.NEXT_PUBLIC_CHAIN === 'mainnet'
    ? '0x6434c90c9063F0Bed0800a23c75eBEdDF71b6c52' //polygon
    : '0x5283b6035cfa7bb884b7f6a146fa6824ec9773c7' //mumbai

export const CK_NEWSLETTER_FORM_ID = '3715552'
export const CK_NETWORK_SIGNUP_FORM_ID = '7238581'
export const CK_NETWORK_SIGNUP_TAG_ID = '5470351'

export const UNIVERSAL_ROUTER_ADDRESSES: Index = {
  ethereum: '0x3fC91A3afd70395Cd496C647d5a6CC9D4B2b7FAD',
  polygon: '0xec7BE89e9d109e7e3Fec59c222CF297125FEFda2',
  sepolia: '0x3fC91A3afd70395Cd496C647d5a6CC9D4B2b7FAD',
  arbitrum: '0x5E325eDA8064b456f4781070C0738d849c824258',
  base: '0x3fC91A3afd70395Cd496C647d5a6CC9D4B2b7FAD',
  'arbitrum-sepolia': '0x4A7b5Da61326A6379179b40d00F57E5bbDC962c2',
  'base-sepolia-testnet': '0x050E797f3625EC8785265e1d9BDd4799b97528A1',
}

export const UNISWAP_V4_ROUTER_ADDRESSES: Index = {
  ethereum: '0x66a9893cC07D91D95644AEDD05D03f95e1dBA8Af',
  sepolia: sepoliaConfig.UniswapV4Router,
  arbitrum: arbitrumConfig.UniswapV4Router,
}

export const UNISWAP_V4_QUOTER_ADDRESSES: Index = {
  ethereum: '0x52f0e24d1c21c8a0cb1e5a5dd6198556bd9e1203',
  sepolia: '0x61B3f2011A92d183C7dbaDBdA940a7555Ccf9227',
  arbitrum: '0x3972C00f7ed4885e145823eb7C655375d275A1C5',
}

export const CITIZEN_CROSS_CHAIN_MINT_ADDRESSES: Index = {
  'arbitrum-sepolia': '0xF4f865fA947376f47C74ffD05dd59763c0824bAD',
  ethereum: '0xDc07FbCcF7Dd55014C8A2a605C671d01137B4937',
  base: '0xe5709Bc44427DCEF81fF2F718DFc6A032fD23bbF',
}

// Shared across chains
export const MISSION_CROSS_CHAIN_PAY_ADDRESS =
  '0x32D7ceD515A27CB60c6dcAd47225A7f300134983'

export const LAYERZERO_SOURCE_CHAIN_TO_DESTINATION_EID: {
  [key: string]: number
} = {
  'arbitrum-sepolia': 40161, //sepolia eid
  'op-sepolia': 40161, //sepolia eid
  base: 30110, //arbitrum eid
  ethereum: 30110, //arbitrum eid
}

// LayerZero limit: 0.24 ETH maximum per transaction (total including fees)
export const LAYERZERO_MAX_ETH = 100
export const LAYERZERO_MAX_CONTRIBUTION_ETH = 100

//GCP HSM Signer used for XP oracle verification, citizen referrals and gasless transactions
export const GCP_HSM_SIGNER_ADDRESS =
  '0xb206325e6562517532686dfeeead4c104d9f5d32'

export const XP_ORACLE_CHAIN =
  process.env.NEXT_PUBLIC_CHAIN === 'mainnet' ? 'arbitrum' : 'sepolia'

export const XP_ORACLE_CHAIN_ID =
  process.env.NEXT_PUBLIC_CHAIN === 'mainnet' ? 42161 : 11155111

export const XP_ORACLE_NAME = 'MoonDAO XP Oracle'
export const XP_ORACLE_VERSION = '1.0.0'
export const XP_ORACLE_SIGNER_PK = process.env.XP_ORACLE_SIGNER_PK

export const XP_ORACLE_ADDRESSES: Index = {
  arbitrum: '0x0e031bD22d4De6B9944b7393fEfdBb813D245D94',
  sepolia: '0x1b170AeAa10cF10d788444628490c9d96Ce1dA13',
}

export const XP_MANAGER_ADDRESSES: Index = {
  arbitrum: '0x96B260A0D01B41594d9CbacE3d95db51A8142224',
  sepolia: '0x51E4a50a98A1600291F18436FDC3b415328A4BbC',
}

export const XP_MANAGER_IMPLEMENTATION_ADDRESSES: Index = {
  arbitrum: '0xE2246ac28aF192dC57BB8b652e49633f423176dc',
  sepolia: '0x22BA498E56e96E45521b186BD063f60FcEC338A7',
}

export const HAS_JOINED_A_TEAM_VERIFIER_ADDRESSES: Index = {
  arbitrum: '0xFB2bF2C0Ad209ccbdEe9d9303c6f1C572dc80e7e',
  sepolia: '0xFB2bF2C0Ad209ccbdEe9d9303c6f1C572dc80e7e',
}

export const HAS_COMPLETED_CITIZEN_PROFILE_VERIFIER_ADDRESSES: Index = {
  arbitrum: '0x9f696baCb87068A74Cd5fAe1c3B6F61caB6500e4',
  sepolia: '0xA71dFED5358B6AcA8e4d4773D5dbCa92e3556c40',
}

export const HAS_SUBMITTED_ISSUE_VERIFIER_ADDRESSES: Index = {
  arbitrum: '0x2d02119F528Aa4Da0494B60B60580Cc27BFE1424',
  sepolia: '0x69baeEFde781720838e81cE09a6C004F6C2437ee',
}

export const HAS_VOTING_POWER_VERIFIER_ADDRESSES: Index = {
  arbitrum: '0x406894255f40D2113699D005eE3A51b752FE6674',
  sepolia: '0xf65AFD18599de2ae8AF757572d787453C7Bd1Df4',
}

export const HAS_VOTED_VERIFIER_ADDRESSES: Index = {
  arbitrum: '0x4cd72338f72C49971e724939f35Aa046427c7E78',
  sepolia: '0x5EEA856Ce9E3015Ba2dEcBDC25Ed7Ea7ab5F70F0',
}

export const HAS_CONTRIBUTED_VERIFIER_ADDRESSES: Index = {
  arbitrum: '0xe4Bfea51BC2FBA9Bc4E1119779395857b441b5DC',
  sepolia: '0x5a94463Aa3342Ee2a660521158EF184934E674Bd',
}

export const HAS_SUBMITTED_PR_VERIFIER_ADDRESSES: Index = {
  arbitrum: '0x1147D688f3eAfc54610D5d705BcAde950B4E7eF2',
  sepolia: '0x9Cba0A6619b398Cb6682b8e5D8eca766670164AA',
}

export const CITIZEN_REFERRAL_VERIFIER_ADDRESSES: Index = {
  arbitrum: '0x0BD91f6eAc316A8177F1a9F559D13765417d6C66',
  sepolia: '0x7F97014bc3BE2256e7128e38EfC638775b001787',
}

export const DISCORD_GUILD_ID = '914720248140279868'
export const GENERAL_CHANNEL_ID = '914720248140279871'
export const TEST_CHANNEL_ID = '1308513773879033886'
export const DISCORD_CITIZEN_ROLE_ID =
  process.env.NEXT_PUBLIC_CHAIN === 'mainnet'
    ? '1293939046774739106' //@Citizen
    : '1331745916117323849' //@CitizenTest

export const DISCORD_VOTER_ROLE_ID = '1075090331055435786'

export const DISCORD_DELEGATE_ROLE_ID = '1075096990322528298'

export const HATS_ADDRESS = '0x3bc1A0Ad72417f2d411118085256fC53CBdDd137'

export const HATS_PASSTHROUGH_MODULE_ADDRESS =
  '0x050079a8fbFCE76818C62481BA015b89567D2d35'

export const TABLELAND_ENDPOINT = `https://${
  process.env.NEXT_PUBLIC_CHAIN != 'mainnet' ? 'testnets.' : ''
}tableland.network/api/v1/query`

export const CHAIN_TOKEN_NAMES: Index = {
  ethereum: 'ETH',
  polygon: 'MATIC',
  arbitrum: 'ETH',
  sepolia: 'ETH',
}

export const IPFS_GATEWAY = 'https://gray-main-toad-36.mypinata.cloud/ipfs/'

export const ARBITRUM_ASSETS_URL = `https://safe-client.safe.global/v1/chains/42161/safes/${MOONDAO_ARBITRUM_TREASURY}/balances/usd?trusted=true`
export const POLYGON_ASSETS_URL = `https://safe-client.safe.global/v1/chains/137/safes/${MOONDAO_POLYGON_TREASURY}/balances/usd?trusted=true`
export const BASE_ASSETS_URL =
  'https://safe-client.safe.global/v1/chains/8453/safes/0x871e232Eb935E54Eb90B812cf6fe0934D45e7354/balances/usd?trusted=true'
export const STAKED_ETH_ADDRESS = '0xbbb56e071f33e020daEB0A1dD2249B8Bbdb69fB8'

export const MOONDAO_MISSIONS_PAYMENT_TERMINAL_SUBGRAPH_URL =
  process.env.NEXT_PUBLIC_CHAIN === 'mainnet'
    ? `https://api.studio.thegraph.com/query/38443/missions-payment-terminal-arb/version/latest`
    : 'https://api.studio.thegraph.com/query/38443/moondao-missions-payment-terminal-sepolia/version/latest'

export const MOONDAO_NETWORK_SUBGRAPH_URL =
  'https://api.studio.thegraph.com/query/38443/moondao-network/version/latest'
export const MOONDAO_MISSIONS_SUBGRAPH_URL =
  process.env.NEXT_PUBLIC_CHAIN === 'mainnet'
    ? 'https://api.studio.thegraph.com/query/38443/moon-dao-missions-arb/version/latest'
    : 'https://api.studio.thegraph.com/query/38443/moondao-missions-sepolia/version/latest'
export const TICK_SPACING = 200

export const BEACONCHAIN_API_BASE = 'https://beaconcha.in/api/v1'
export const FREE_MINT_THRESHOLD = 1e16<|MERGE_RESOLUTION|>--- conflicted
+++ resolved
@@ -252,16 +252,13 @@
   sepolia: '0x1e638C6120d7eF07e0978b68e22CD80bf5E70986',
 }
 
-<<<<<<< HEAD
 export const FEATURED_MISSION_INDEX = 3
-=======
-export const FEATURED_MISSION_INDEX = 0
 export const FEATURED_MISSION = {
   id: '3',
   name: 'Support the Inspiration4 Complex at Space Camp',
-  description: 'Donate to support real training hardware and inspire future astronauts at Space Camp, USA'
-}
->>>>>>> 667c7c3d
+  description:
+    'Donate to support real training hardware and inspire future astronauts at Space Camp, USA',
+}
 
 export const MISSION_TABLE_ADDRESSES: Index = {
   arbitrum: arbitrumConfig.MissionTable,
