--- conflicted
+++ resolved
@@ -132,17 +132,8 @@
 }
 
 export const PROJECT_TABLE_ADDRESSES: Index = {
-<<<<<<< HEAD
-  // TODO update once mainnet is ready
-  arbitrum: '0x2E8e4B7DAf62868d3184E691f3Cd5Bd9c069cAe1',
-  sepolia: '0xC391008458004e33bED39EF2c2539857006c0c74',
-}
-export const PROJECT_TEAM_ADDRESSES: Index = {
-  sepolia: '0x24411289007584aafCBfcE6406eC460cA01c7d3f',
-=======
   arbitrum: '0x83755AF34867a3513ddCE921E9cAd28f0828CDdB',
   sepolia: '0x17729AFF287d9873F5610c029A5Db814e428e97a',
->>>>>>> ca115fd2
 }
 
 export const COMPETITOR_TABLE_ADDRESSES: Index = {
