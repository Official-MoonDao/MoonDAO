--- conflicted
+++ resolved
@@ -20,11 +20,7 @@
     "react-dom": "17.0.2",
     "react-use": "^17.3.2",
     "use-nft": "^0.10.2",
-<<<<<<< HEAD
-    "wagmi": "^0.3.5"
-=======
     "wagmi": "^0.3.0"
->>>>>>> fc91b457
   },
   "devDependencies": {
     "@trivago/prettier-plugin-sort-imports": "^3.2.0",
