import { useFundWallet } from '@privy-io/react-auth'
import useTranslation from 'next-translate/useTranslation'
import { useRouter } from 'next/router'
import React, { useContext, useEffect } from 'react'
import toast from 'react-hot-toast'
import { ethereum } from 'thirdweb/chains'
import { useActiveAccount } from 'thirdweb/react'
import { getChainSlug } from '@/lib/thirdweb/chain'
import ChainContextV5 from '@/lib/thirdweb/chain-context-v5'
import viemChains from '@/lib/viem/viemChains'
import Container from '../components/layout/Container'
import ContentLayout from '../components/layout/ContentLayout'
import WebsiteHead from '../components/layout/Head'
import { NoticeFooter } from '@/components/layout/NoticeFooter'
import NetworkSelector from '@/components/thirdweb/NetworkSelector'
import NativeToMooney from '@/components/uniswap/NativeToMooney'

export default function GetMooney() {
  const { t } = useTranslation('common')
  const account = useActiveAccount()
  const address = account?.address
  const router = useRouter()
  const { selectedChain, setSelectedChain } = useContext(ChainContextV5)
  const chainSlug = getChainSlug(selectedChain)
  const { fundWallet } = useFundWallet()

  useEffect(() => {
    setSelectedChain(ethereum)
  }, [setSelectedChain])

  return (
    <>
      <WebsiteHead title={t('mooneyTitle')} description={t('mooneyDesc')} />
      <section className="w-[calc(100vw-20px)]">
        <Container>
          <ContentLayout
            header={t('mooneyTitle')}
            headerSize="max(20px, 3vw)"
            description={
              <div className="max-w-2xl">
                <p>
                  {'Playing an active role in MoonDAO governance is simple: '}
                  <button
                    className="underline"
                    onClick={() => {
                      if (!address)
                        return toast.error('Please connect your wallet.')
                      fundWallet(address, {
                        chain: viemChains[chainSlug],
                      })
                    }}
                  >
                    {'fund your account'}
                  </button>
                  {',  '}
                  <button className="underline">{'swap for $MOONEY'}</button>
                  {', and '}
                  <button
                    className="underline"
                    onClick={() => {
                      router.push('/lock')
                    }}
                  >
                    {'lock for voting power'}
                  </button>
                  {'.  '}
                </p>
              </div>
            }
            preFooter={
              <NoticeFooter 
                defaultImage="../assets/MoonDAO-Logo-White.svg"
                defaultTitle="Need Help?"
                defaultDescription="Submit a ticket in the support channel on MoonDAO's Discord!"
                defaultButtonText="Submit a Ticket"
                defaultButtonLink="https://discord.com/channels/914720248140279868/1212113005836247050"
                imageWidth={200}
                imageHeight={200}
              />
            }
            mainPadding
            isProfile
            mode="compact"
            popOverEffect={false}
          >
<<<<<<< HEAD
            <div className="mt-3 w-full md:mb-[5vw] 2xl:mb-[2vw] px-5 md:px-0">
=======
            <div className="mt-3 w-full max-w-2xl">
              <div className="mb-4">
                <p className="text-gray-400 text-sm">
                  Select the blockchain network where you want to buy MOONEY tokens. 
                  Different networks offer different trading options and fee structures.
                </p>
              </div>
>>>>>>> 9529adfa
              <NetworkSelector />
              <NativeToMooney selectedChain={selectedChain} />
            </div>
          </ContentLayout>
        </Container>
      </section>
    </>
  )
}<|MERGE_RESOLUTION|>--- conflicted
+++ resolved
@@ -68,7 +68,7 @@
               </div>
             }
             preFooter={
-              <NoticeFooter 
+              <NoticeFooter
                 defaultImage="../assets/MoonDAO-Logo-White.svg"
                 defaultTitle="Need Help?"
                 defaultDescription="Submit a ticket in the support channel on MoonDAO's Discord!"
@@ -83,17 +83,14 @@
             mode="compact"
             popOverEffect={false}
           >
-<<<<<<< HEAD
-            <div className="mt-3 w-full md:mb-[5vw] 2xl:mb-[2vw] px-5 md:px-0">
-=======
             <div className="mt-3 w-full max-w-2xl">
               <div className="mb-4">
                 <p className="text-gray-400 text-sm">
-                  Select the blockchain network where you want to buy MOONEY tokens. 
-                  Different networks offer different trading options and fee structures.
+                  Select the blockchain network where you want to buy MOONEY
+                  tokens. Different networks offer different trading options and
+                  fee structures.
                 </p>
               </div>
->>>>>>> 9529adfa
               <NetworkSelector />
               <NativeToMooney selectedChain={selectedChain} />
             </div>
