import { useContext } from 'react'
import ChainContextV5 from '@/lib/thirdweb/chain-context-v5'
import Container from '../components/layout/Container'
import WebsiteHead from '../components/layout/Head'
import { NoticeFooter } from '@/components/layout/NoticeFooter'
<<<<<<< HEAD
import BuyMooneySection from '@/components/mooney/BuyMooneySection'
=======
import SpaceBackground from '@/components/layout/SpaceBackground'
import NetworkSelector from '@/components/thirdweb/NetworkSelector'
>>>>>>> 701c9a3f
import NativeToMooney from '@/components/uniswap/NativeToMooney'

export default function GetMooney() {
  const { selectedChain } = useContext(ChainContextV5)

  return (
    <>
      <WebsiteHead
        title="Buy MOONEY - MoonDAO"
        description="Buy MOONEY tokens to participate in MoonDAO governance. Swap from various cryptocurrencies across multiple networks."
      />

      <Container is_fullwidth={true}>
<<<<<<< HEAD
        <div className="min-h-screen bg-dark-cool text-white w-full">
          <BuyMooneySection
            selectedChain={selectedChain}
            swapComponent={<NativeToMooney selectedChain={selectedChain} />}
          />
=======
        <SpaceBackground />
        <div className="min-h-screen text-white w-full relative z-10">
          {/* Buy MOONEY Section */}
          <section className="py-12 px-6 w-full min-h-screen flex items-center">
            <div className="max-w-4xl mx-auto w-full">
              <div className="text-center mb-8">
                <h1 className="text-3xl md:text-4xl font-bold font-GoodTimes text-white mb-4">
                  Buy MOONEY
                </h1>
                <p className="text-lg text-gray-300 max-w-3xl mx-auto">
                  Get MOONEY tokens to participate in MoonDAO governance. After buying, you can lock
                  them for voting power.
                </p>
              </div>

              {/* Network Selection */}
              <div className="w-full max-w-2xl mx-auto mb-8 px-4">
                <div className="flex flex-col lg:flex-row items-start lg:items-center gap-4 bg-gradient-to-br from-gray-900/50 to-blue-900/20 rounded-xl p-6 border border-white/10">
                  <div className="flex-1 max-w-md">
                    <h3 className="text-lg font-semibold text-white mb-2">Network Selection</h3>
                    <p className="text-gray-300 text-sm">
                      Select which network you want to buy MOONEY on
                    </p>
                  </div>
                  <div className="flex-shrink-0 w-full lg:w-auto">
                    <NetworkSelector />
                  </div>
                </div>
              </div>

              {/* Centered Buy MOONEY */}
              <div className="mb-12">
                <NativeToMooney selectedChain={selectedChain} />
              </div>

              {/* Next Steps */}
              <div className="max-w-2xl mx-auto">
                <div className="text-center mb-6">
                  <h3 className="text-xl font-bold text-white mb-2">Next Steps</h3>
                  <p className="text-gray-300 text-sm">
                    After buying MOONEY, lock them to gain voting power in governance.
                  </p>
                </div>
                <div className="bg-gradient-to-br from-gray-900/50 to-purple-900/20 rounded-xl p-6 border border-white/10">
                  <div className="grid sm:grid-cols-2 gap-4">
                    <Link
                      href="/lock"
                      className="block bg-gradient-to-r from-purple-500 to-pink-600 hover:from-purple-600 hover:to-pink-700 text-white py-3 px-6 rounded-lg font-semibold transition-all duration-200 transform hover:scale-105 text-center"
                    >
                      Lock for Voting Power
                    </Link>
                    <Link
                      href="/vote"
                      className="block bg-gradient-to-r from-green-500 to-teal-600 hover:from-green-600 hover:to-teal-700 text-white py-3 px-6 rounded-lg font-semibold transition-all duration-200 transform hover:scale-105 text-center"
                    >
                      View Governance
                    </Link>
                  </div>
                  <div className="text-center text-xs text-gray-400 mt-4">
                    Locking MOONEY gives you vMOONEY for quadratic voting
                  </div>
                </div>
              </div>
            </div>
          </section>
>>>>>>> 701c9a3f

          {/* Footer */}
          <div className="flex justify-center w-full">
            <NoticeFooter
              defaultImage="../assets/MoonDAO-Logo-White.svg"
              defaultTitle="Need Help?"
              defaultDescription="Submit a ticket in the support channel on MoonDAO's Discord!"
              defaultButtonText="Submit a Ticket"
              defaultButtonLink="https://discord.com/channels/914720248140279868/1212113005836247050"
              imageWidth={200}
              imageHeight={200}
            />
          </div>
        </div>
      </Container>
    </>
  )
}<|MERGE_RESOLUTION|>--- conflicted
+++ resolved
@@ -1,14 +1,11 @@
+import Link from 'next/link'
 import { useContext } from 'react'
 import ChainContextV5 from '@/lib/thirdweb/chain-context-v5'
 import Container from '../components/layout/Container'
 import WebsiteHead from '../components/layout/Head'
 import { NoticeFooter } from '@/components/layout/NoticeFooter'
-<<<<<<< HEAD
-import BuyMooneySection from '@/components/mooney/BuyMooneySection'
-=======
 import SpaceBackground from '@/components/layout/SpaceBackground'
 import NetworkSelector from '@/components/thirdweb/NetworkSelector'
->>>>>>> 701c9a3f
 import NativeToMooney from '@/components/uniswap/NativeToMooney'
 
 export default function GetMooney() {
@@ -22,13 +19,6 @@
       />
 
       <Container is_fullwidth={true}>
-<<<<<<< HEAD
-        <div className="min-h-screen bg-dark-cool text-white w-full">
-          <BuyMooneySection
-            selectedChain={selectedChain}
-            swapComponent={<NativeToMooney selectedChain={selectedChain} />}
-          />
-=======
         <SpaceBackground />
         <div className="min-h-screen text-white w-full relative z-10">
           {/* Buy MOONEY Section */}
@@ -94,7 +84,6 @@
               </div>
             </div>
           </section>
->>>>>>> 701c9a3f
 
           {/* Footer */}
           <div className="flex justify-center w-full">
