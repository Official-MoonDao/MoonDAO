import useTranslation from 'next-translate/useTranslation'
import Image from 'next/image'
import React, { useCallback, useEffect, useRef, useState } from 'react'
import { serialize } from 'v8'
import { useAnnouncements } from '../../lib/dashboard/hooks'
import { errorToast } from '../../lib/utils/errorToast'
import Head from '../../components/layout/Head'
import flag from '../../public/Original.png'
import Header from '../../components/layout/Header'
import Line from '../../components/layout/Line'
import AnnouncementSkeletons from '../../components/dashboard/announcements/AnnouncementSkeletons'
import Announcement from '../../components/dashboard/announcements/Announcement'
//Got to clean up isLoading / isUpdating stuff, types
export default function Announcements() {
  const {
    announcements,
    isLoading,
    error,
    update: updateAnnouncements,
  } = useAnnouncements()

  console.log(announcements)
  const firstPostId = '916126920339509268'
  const endingId = "916126920339509268";
  const lastPostId = announcements.length ? announcements[announcements.length - 1].id : "";

  
  const intObserver: any = useRef()
  const lastPostRef = useCallback(
    (announcement: any) => {
      if (isLoading) return
      if (intObserver.current) intObserver.current.disconnect()

      intObserver.current = new IntersectionObserver((entries) => {
        if (entries[0].isIntersecting && lastPostId !== firstPostId) {
          updateAnnouncements(lastPostId)
        }
      })

      if (announcement) intObserver.current.observe(announcement)
    },
    [isLoading]
  )

  if (error)
    errorToast(
      'Connection with Discord failed. Contact MoonDAO if the problem persists 🚀'
    )

  const { t } = useTranslation('common')
  return (
    <div className="animate-fadeIn">
<<<<<<< HEAD
     <Header text={"Announcements"} />
        <Line />
=======
      <Head title="Announcements" />
      <div className="flex flex-col max-w-3xl">
        <h1 className="card-title text-center text-3xl font-semibold font-GoodTimes mb-2">
          {t('announcementsTitle')}
          <Image src={flag} width={36} height={36} alt="" />
        </h1>
>>>>>>> 0853e517

        <div className="mt-[34px]">
          {(isLoading && !announcements.length) || error ? (
            <AnnouncementSkeletons />
          ) : (
            <>
              {announcements.length &&
                announcements.map((e, i) =>
                  i + 1 === announcements.length ? (
                    <Announcement ref={lastPostRef} key={e.id} content={e.content} mentions={e.mentions} author={e.author} timestamp={e.timestamp} reactions={e.reactions} attachments={e.attachments}/>
                  ) : (
                    <Announcement key={e.id} content={e.content} mentions={e.mentions} author={e.author} timestamp={e.timestamp} reactions={e.reactions} attachments={e.attachments}/>
                  )
                )}

              {lastPostId !== endingId ? (
                <p className={`${isLoading ? "block" : "hidden"} text-blue-600 dark:text-moon-gold mt-7 w-full animate-pulse text-center text-xl lg:text-2xl`}>Loading more announcements...</p>
              ) : (
                <button
                name="Back to the Top"
                  onClick={() => window.scrollTo({ top: 0, left: 0, behavior: "smooth" })}
                  className="mt-10 flex items-center rounded-xl border-[0.5px] border-gray-300 dark:border-gray-100 bg-gradient-to-br from-zinc-100 to-gray-200 px-2 py-1 lg:px-3 shadow-sm font-mono font-semibold hover:scale-105 dark:from-slate-950 dark:to-gray-950 dark:text-gray-100 shadow-blue-400 dark:shadow-indigo-100 lg:text-lg 2xl:text-xl"
                >
                  Back to the top →
                </button>
              )}
            </>
          )}
        </div>
    </div>
  )
}

// add locales for Announcements title and desc<|MERGE_RESOLUTION|>--- conflicted
+++ resolved
@@ -10,7 +10,7 @@
 import Line from '../../components/layout/Line'
 import AnnouncementSkeletons from '../../components/dashboard/announcements/AnnouncementSkeletons'
 import Announcement from '../../components/dashboard/announcements/Announcement'
-//Got to clean up isLoading / isUpdating stuff, types
+
 export default function Announcements() {
   const {
     announcements,
@@ -50,17 +50,8 @@
   const { t } = useTranslation('common')
   return (
     <div className="animate-fadeIn">
-<<<<<<< HEAD
      <Header text={"Announcements"} />
         <Line />
-=======
-      <Head title="Announcements" />
-      <div className="flex flex-col max-w-3xl">
-        <h1 className="card-title text-center text-3xl font-semibold font-GoodTimes mb-2">
-          {t('announcementsTitle')}
-          <Image src={flag} width={36} height={36} alt="" />
-        </h1>
->>>>>>> 0853e517
 
         <div className="mt-[34px]">
           {(isLoading && !announcements.length) || error ? (
