import { LockClosedIcon, ScaleIcon, UsersIcon, ShieldCheckIcon } from '@heroicons/react/24/outline'
import { useFundWallet } from '@privy-io/react-auth'
import { BigNumber, ethers } from 'ethers'
import useTranslation from 'next-translate/useTranslation'
import Image from 'next/image'
import Link from 'next/link'
import { useRouter } from 'next/router'
import { useContext, useEffect, useMemo, useState } from 'react'
import React from 'react'
import { toast } from 'react-hot-toast'
import { useActiveAccount } from 'thirdweb/react'
import { approveToken } from '../lib/tokens/approve'
import { calculateVMOONEY, createLock, increaseLock, withdrawLock } from '../lib/tokens/ve-token'
import { bigNumberToDate, dateOut, dateToReadable } from '../lib/utils/dates'
import { NumberType, transformNumber } from '../lib/utils/numbers'
import { getChainSlug } from '@/lib/thirdweb/chain'
import ChainContextV5 from '@/lib/thirdweb/chain-context-v5'
import useContract from '@/lib/thirdweb/hooks/useContract'
import useRead from '@/lib/thirdweb/hooks/useRead'
import viemChains from '@/lib/viem/viemChains'
import Balance from '../components/Balance'
import Container from '../components/layout/Container'
import Head from '../components/layout/Head'
import { LockData } from '../components/lock/LockData'
import { PrivyWeb3Button } from '../components/privy/PrivyWeb3Button'
import { AllowanceWarning } from '../components/thirdweb/AllowanceWarning'
import Input from '@/components/layout/Input'
import { NoticeFooter } from '@/components/layout/NoticeFooter'
import SpaceBackground from '@/components/layout/SpaceBackground'
import NetworkSelector from '@/components/thirdweb/NetworkSelector'
import RetroactiveRewards from '@/components/tokens/RetroactiveRewards'
import ERC20ABI from '../const/abis/ERC20.json'
import VotingEscrowABI from '../const/abis/VotingEscrow.json'
import { MOONEY_ADDRESSES, VMOONEY_ADDRESSES } from '../const/config'

export default function Lock() {
  const router = useRouter()
  const { selectedChain }: any = useContext(ChainContextV5)
  const chainSlug = getChainSlug(selectedChain)
  const account = useActiveAccount()
  const address = account?.address

  const [refresh, setRefresh] = useState(false)

  const { fundWallet } = useFundWallet()

  const mooneyContract = useContract({
    address: MOONEY_ADDRESSES[chainSlug],
    abi: ERC20ABI,
    chain: selectedChain,
  })

  const vMooneyContract: any = useContract({
    address: VMOONEY_ADDRESSES[chainSlug],
    abi: VotingEscrowABI,
    chain: selectedChain,
  })

  const { data: MOONEYBalance, isLoading: MOONEYBalanceLoading } = useRead({
    contract: mooneyContract,
    method: 'balanceOf',
    params: [address],
    deps: [refresh],
  })
  const { data: VMOONEYBalance, isLoading: VMOONEYBalanceLoading } = useRead({
    contract: vMooneyContract,
    method: 'balanceOf',
    params: [address],
    deps: [refresh],
  })

  const { data: VMOONEYLock, isLoading: VMOONEYLockLoading } = useRead({
    contract: vMooneyContract,
    method: 'locked',
    params: [address],
    deps: [refresh],
  })

  const [hasExpired, setHasExpired] = useState<boolean>()
  useEffect(() => {
    !VMOONEYLockLoading &&
      setHasExpired(
        VMOONEYLock &&
          VMOONEYLock[1] != 0 &&
          ethers.BigNumber.from(+new Date()).gte(BigNumber.from(VMOONEYLock[1]).mul(1000))
      )
  }, [VMOONEYLock, VMOONEYLockLoading, address])

  const [lockAmount, setLockAmount] = useState<string>('')
  const [isAmountInputFocused, setIsAmountInputFocused] = useState(false)
  //reset lock amount on chain switch
  useEffect(() => {
    setLockAmount('')
    setLockTime({
      value: ethers.BigNumber.from(+oneWeekOut),
      formatted: dateToReadable(oneWeekOut),
    })
  }, [selectedChain])

  const oneWeekOut = dateOut(new Date(), { days: 7 })

  const [lockTime, setLockTime] = useState({
    value: ethers.BigNumber.from(+oneWeekOut),
    formatted: dateToReadable(oneWeekOut),
  } as any)

  const [minMaxLockTime, setMinMaxLockTime] = useState({} as any)

  const [canIncrease, setCanIncrease] = useState({ amount: true, time: true })
  const [wantsToIncrease, setWantsToIncrease] = useState(false)

  const { data: tokenAllowance } = useRead({
    contract: mooneyContract,
    method: 'allowance',
    params: [address, VMOONEY_ADDRESSES[chainSlug]],
    deps: [refresh],
  })

  const hasLock = useMemo(() => {
    return (
      selectedChain &&
      address &&
      !VMOONEYLockLoading &&
      VMOONEYLock &&
      VMOONEYLock[0] &&
      !BigNumber.from(VMOONEYLock[0]).isZero()
    )
  }, [VMOONEYLock, VMOONEYLockLoading, address, selectedChain])

  //Current lock
  useEffect(() => {
    if (hasLock && VMOONEYLock) {
      if (!lockAmount || lockAmount === '' || lockAmount === '0') {
        setLockAmount(ethers.utils.formatEther(VMOONEYLock[0]))
      }
      const origTime = {
        value: BigNumber.from(VMOONEYLock[1]),
        formatted: dateToReadable(bigNumberToDate(VMOONEYLock[1])),
      }
      if (!lockTime?.orig) {
        setLockTime({
          ...origTime,
          orig: origTime,
        })
      }
    } else {
      setLockTime({
        value: ethers.BigNumber.from(+oneWeekOut),
        formatted: dateToReadable(oneWeekOut),
      })
    }
  }, [hasLock, VMOONEYLock, selectedChain, address])

  //Lock time min/max
  useEffect(() => {
    if (hasLock && VMOONEYLock) {
      const currentLockEnd = bigNumberToDate(BigNumber.from(VMOONEYLock[1]))
      const maxLockTime = dateOut(new Date(), { days: 1460 }) // 4 years minus 1 day from now

      setMinMaxLockTime({
        min: dateToReadable(oneWeekOut),
        max: dateToReadable(maxLockTime),
      })

      setCanIncrease({
        amount:
          lockAmount &&
          lockAmount !== '' &&
          lockAmount !== '0' &&
          VMOONEYLock &&
          ethers.utils.parseEther(lockAmount).gt(VMOONEYLock[0]),
        time:
          lockTime?.value &&
          lockTime.value.gt(BigNumber.from(VMOONEYLock[1]).mul(1000)) && // New time must be greater than current lock end
          lockTime.value.lte(BigNumber.from(+maxLockTime)), // New time must be within max lock time
      })
    } else {
      setMinMaxLockTime({
        min: dateToReadable(oneWeekOut),
        max: dateToReadable(dateOut(new Date(), { days: 1460 })),
      })
      setCanIncrease({
        amount: !!(lockAmount && lockAmount !== '' && lockAmount !== '0'),
        time:
          lockTime?.value &&
          lockTime.value.gt(ethers.BigNumber.from(+oneWeekOut)) &&
          lockTime.value.lte(BigNumber.from(+dateOut(new Date(), { days: 1460 }))),
      })
    }
  }, [hasLock, lockAmount, lockTime, VMOONEYLock, address])

  const { t } = useTranslation('common')

  return (
    <>
      <Head title="Lock $MOONEY" />

      <Container is_fullwidth={true}>
        <SpaceBackground />
        <div className="min-h-screen text-white w-full relative z-10">
          {/* Lock MOONEY Section */}
          <section className="py-12 px-6 w-full min-h-screen">
            <div className="max-w-4xl mx-auto w-full">
              <div className="text-center mb-8">
                <h1 className="text-3xl md:text-4xl font-bold font-GoodTimes text-white mb-4">
                  Lock MOONEY
                </h1>
                <p className="text-lg text-gray-300 max-w-3xl mx-auto">
                  Lock your MOONEY tokens to receive vMOONEY and gain voting power in MoonDAO
                  governance.
                </p>
              </div>

              {/* vMOONEY Withdraw Section */}
              <div className="mb-8">
                <RetroactiveRewards />
              </div>

              {/* Lock Data Display */}
              <div className="mb-8">
                <LockData
                  hasLock={hasLock}
                  VMOONEYBalance={VMOONEYBalance}
                  VMOONEYBalanceLoading={VMOONEYBalanceLoading}
                  VMOONEYLock={VMOONEYLock}
                  VMOONEYLockLoading={VMOONEYLockLoading}
                />
              </div>

              {/* Network Selection */}
              <div className="mb-8">
                <div className="max-w-xl mx-auto">
                  <div className="flex flex-col sm:flex-row items-start sm:items-center gap-4 bg-gradient-to-br from-gray-900/50 to-blue-900/20 rounded-xl p-6 border border-white/10">
                    <div className="flex-1">
                      <h3 className="text-lg font-semibold text-white mb-2">Network Selection</h3>
                      <p className="text-gray-300 text-sm">
                        Select a network to lock your MOONEY tokens
                      </p>
                    </div>
                    <div className="flex-shrink-0">
                      <NetworkSelector compact />
                    </div>
                  </div>
                </div>
              </div>

              {/* Main Lock Interface - Preserve existing complex logic */}
              <div className="max-w-xl mx-auto mb-12">
                <div className="w-full mt-6">
                  <div className="bg-gradient-to-br from-gray-900 via-blue-900/30 to-purple-900/20 backdrop-blur-xl border border-white/10 shadow-2xl rounded-2xl overflow-hidden">
                    {!hasExpired ? (
                      <div>
                        {/* Compact Header */}
                        <div className="p-5 border-b border-white/10 bg-black/20">
                          <div className="flex items-center justify-between">
                            <div>
                              <h2 className="text-xl font-bold text-white">Lock MOONEY</h2>
                              <p className="text-gray-400 text-xs mt-0.5">Earn voting power</p>
                            </div>
                            <div className="flex items-center gap-2">
                              <div className="text-right">
                                <p className="text-gray-400 text-xs">Available</p>
                                <div className="text-white text-lg font-RobotoMono font-semibold flex items-center gap-2">
                                  <div className="text-white">
                                    <Balance
                                      balance={MOONEYBalance?.toString() / 1e18}
                                      loading={MOONEYBalanceLoading}
                                      decimals={2}
                                    />
                                  </div>
                                  <Image
                                    src="/coins/MOONEY.png"
                                    width={20}
                                    height={20}
                                    alt="MOONEY"
                                    className="rounded-full"
                                  />
                                </div>
                              </div>
                            </div>
                          </div>
                        </div>

                        {/* Lock Configuration */}
                        <div className="p-5 space-y-5">
                          {/* Amount Input */}
                          <div className="space-y-2">
                            <label className="text-gray-300 text-sm font-medium">Amount</label>
                            <div className="bg-black/30 rounded-xl p-3 border border-white/10 focus-within:border-blue-400/50 transition-colors">
                              <div className="flex items-center justify-between">
                                <Input
                                  type="text"
                                  placeholder="0.00"
<<<<<<< HEAD
                                  className="text-white bg-transparent text-2xl font-RobotoMono placeholder-gray-500 focus:outline-none flex-1 border-0 p-0"
                                  value={lockAmount || ''}
                                  disabled={
                                    (!MOONEYBalance || +MOONEYBalance.toString() === 0) && !hasLock
                                  }
                                  max={
                                    MOONEYBalance
                                      ? parseFloat(
                                          ethers.utils.formatEther(MOONEYBalance.toString())
                                        )
                                      : undefined
=======
                                  className="text-white bg-transparent text-2xl font-RobotoMono placeholder-gray-500 focus:outline-none flex-1"
                                  value={
                                    isAmountInputFocused
                                      ? lockAmount || ''
                                      : lockAmount && !isNaN(parseFloat(lockAmount))
                                      ? parseFloat(lockAmount).toLocaleString('en-US', {
                                          minimumFractionDigits: 2,
                                          maximumFractionDigits: 2,
                                        })
                                      : ''
                                  }
                                  disabled={
                                    (!MOONEYBalance || +MOONEYBalance.toString() === 0) && !hasLock
>>>>>>> 701c9a3f
                                  }
                                  onFocus={() => {
                                    setIsAmountInputFocused(true)
                                    // Remove formatting when focusing for easier editing
                                    if (lockAmount && !isNaN(parseFloat(lockAmount))) {
                                      setLockAmount(parseFloat(lockAmount).toString())
                                    }
                                  }}
                                  onBlur={() => {
                                    setIsAmountInputFocused(false)
                                    // Format the value on blur if it's a valid number
                                    if (lockAmount && !isNaN(parseFloat(lockAmount))) {
                                      const numValue = parseFloat(lockAmount)
                                      setLockAmount(numValue.toString())
                                    }
                                  }}
                                  onChange={(e: any) => {
                                    let value = e.target.value
                                    // Remove commas and non-numeric characters except decimal point
                                    value = value.replace(/[^0-9.]/g, '')

                                    // Prevent multiple decimal points
                                    const parts = value.split('.')
                                    if (parts.length > 2) {
                                      value = parts[0] + '.' + parts.slice(1).join('')
                                    }

                                    // Prevent negative values
                                    if (parseFloat(value) < 0) {
                                      value = '0'
                                    }

                                    // Enforce max value (available MOONEY balance)
                                    if (MOONEYBalance) {
                                      const maxValue = parseFloat(
                                        ethers.utils.formatEther(MOONEYBalance.toString())
                                      )
                                      if (parseFloat(value) > maxValue) {
                                        value = maxValue.toString()
                                      }
                                    }

                                    // Remove leading zero if user types a number after it
                                    if (
                                      value.startsWith('0') &&
                                      value.length > 1 &&
                                      value[1] !== '.'
                                    ) {
                                      value = value.substring(1)
                                    }
                                    setLockAmount(value)
                                    setWantsToIncrease(true)
                                  }}
                                  formatNumbers={true}
                                  maxWidth="max-w-none"
                                />
                                <div className="flex items-center gap-2">
                                  <span className="text-gray-400 text-sm">MOONEY</span>
                                  <button
                                    className="text-blue-400 hover:text-blue-300 font-medium transition-colors px-2 py-1 bg-blue-400/10 hover:bg-blue-400/20 rounded text-xs"
                                    disabled={
                                      (!MOONEYBalance || +MOONEYBalance?.toString() === 0) &&
                                      !hasLock
                                    }
                                    onClick={() => {
                                      setLockAmount(
                                        VMOONEYLock
                                          ? ethers.utils.formatEther(
                                              BigNumber.from(VMOONEYLock[0]).add(MOONEYBalance || 0)
                                            )
                                          : ethers.utils.formatEther(
                                              MOONEYBalance?.value.toString() || '0'
                                            )
                                      )
                                      setWantsToIncrease(true)
                                    }}
                                  >
                                    MAX
                                  </button>
                                  {hasLock && VMOONEYLock && (
                                    <button
                                      className="text-orange-400 hover:text-orange-300 font-medium transition-colors px-2 py-1 bg-orange-400/10 hover:bg-orange-400/20 rounded text-xs"
                                      onClick={() => {
                                        setLockAmount(ethers.utils.formatEther(VMOONEYLock[0]))
                                        setWantsToIncrease(true)
                                      }}
                                    >
                                      CURRENT
                                    </button>
                                  )}
                                </div>
                              </div>
                            </div>
                          </div>

                          {/* Duration Selection */}
                          <div className="space-y-3">
                            <label className="text-gray-300 text-sm font-medium">Lock Until</label>

                            {/* Lock Duration Buttons */}
                            <div className="grid grid-cols-4 gap-2">
                              {[
                                { label: '6M', days: 182 },
                                { label: '1Y', days: 365 },
                                { label: '2Y', days: 730 },
                                { label: '4Y', days: 1460 }, // 4 years minus 1 day to stay under limit
                              ].map(({ label, days }) => {
                                const targetDate = dateOut(new Date(), { days })
                                const isSelected =
                                  lockTime?.formatted === dateToReadable(targetDate)
                                // Check if the target date is beyond the current lock end time
                                const canSelectThisDate =
                                  !hasLock ||
                                  (VMOONEYLock &&
                                    +targetDate >
                                      BigNumber.from(VMOONEYLock[1]).mul(1000).toNumber())

                                return (
                                  <button
                                    key={label}
                                    className={`py-2 px-3 rounded-lg text-sm font-medium transition-all ${
                                      isSelected
                                        ? 'bg-blue-500 text-white border border-blue-400'
                                        : canSelectThisDate
                                        ? 'bg-black/30 text-gray-300 border border-white/10 hover:border-blue-400/50 hover:bg-blue-500/10'
                                        : 'bg-gray-700/30 text-gray-500 border border-gray-600/30 cursor-not-allowed'
                                    }`}
                                    disabled={
                                      ((!MOONEYBalance || +MOONEYBalance.toString() === 0) &&
                                        !hasLock) ||
                                      !canSelectThisDate
                                    }
                                    onClick={() => {
                                      setLockTime({
                                        value: ethers.BigNumber.from(+targetDate),
                                        formatted: dateToReadable(targetDate),
                                      })
                                      setWantsToIncrease(true)
                                    }}
                                  >
                                    {label}
                                  </button>
                                )
                              })}
                            </div>

                            {/* Date Input */}
                            <div className="bg-black/30 rounded-xl p-3 border border-white/10 focus-within:border-blue-400/50 transition-colors">
                              <input
                                type="date"
                                className="w-full bg-transparent text-white text-lg font-RobotoMono focus:outline-none"
                                value={lockTime?.formatted}
                                min={
                                  hasLock && VMOONEYLock
                                    ? dateToReadable(
                                        dateOut(bigNumberToDate(BigNumber.from(VMOONEYLock[1])), {
                                          days: 1,
                                        })
                                      )
                                    : dateToReadable(dateOut(new Date(), { days: 7 }))
                                }
                                max={minMaxLockTime.max}
                                disabled={
                                  (!MOONEYBalance || +MOONEYBalance.toString() === 0) && !hasLock
                                }
                                onChange={(e: any) => {
                                  const inputValue = e.target.value

                                  // Update state immediately without validation during typing
                                  setLockTime({
                                    ...lockTime,
                                    formatted: inputValue ? inputValue : lockTime.orig?.formatted,
                                    value: inputValue
                                      ? ethers.BigNumber.from(Date.parse(inputValue))
                                      : lockTime.orig?.value,
                                  })
                                  setWantsToIncrease(!!inputValue)
                                }}
                                onBlur={(e: any) => {
                                  const inputValue = e.target.value

                                  // Only validate when user finishes editing (loses focus)
                                  if (inputValue && inputValue.length === 10) {
                                    const selectedDate = new Date(inputValue)
                                    const minDate = dateOut(new Date(), {
                                      days: 7,
                                    })
                                    const maxDate = dateOut(new Date(), {
                                      days: 1460,
                                    }) // 4 years minus 1 day

                                    if (selectedDate < minDate) {
                                      toast.error(
                                        'Lock period must be at least 7 days in the future'
                                      )
                                      // Reset to minimum valid date
                                      const validDate = dateToReadable(minDate)
                                      setLockTime({
                                        ...lockTime,
                                        formatted: validDate,
                                        value: ethers.BigNumber.from(Date.parse(validDate)),
                                      })
                                    } else if (selectedDate > maxDate) {
                                      toast.error(
                                        'Lock period cannot exceed 4 years. Date has been adjusted to the maximum allowed.'
                                      )
                                      // Auto-correct to maximum valid date
                                      const validDate = dateToReadable(maxDate)
                                      setLockTime({
                                        ...lockTime,
                                        formatted: validDate,
                                        value: ethers.BigNumber.from(Date.parse(validDate)),
                                      })
                                    }
                                  }
                                }}
                              />
                            </div>
                            <p className="text-gray-400 text-xs">
                              Minimum lock period: 7 days • Maximum: 4 years
                            </p>
                          </div>

                          {/* Voting Power Preview */}
                          {(canIncrease.time || canIncrease.amount) && wantsToIncrease && (
                            <div className="bg-gradient-to-r from-blue-500/10 to-purple-500/10 rounded-xl p-4 border border-blue-400/20 space-y-3">
                              <p className="text-gray-300 text-xs">
                                Locking MOONEY gives you vMOONEY tokens. Your voting power is
                                calculated as the square root of your vMOONEY balance.
                              </p>

                              {/* vMOONEY Amount */}
                              <div className="flex items-center justify-between">
                                <span className="text-gray-300 text-sm">vMOONEY Received</span>
                                <div className="text-right min-w-0 flex-shrink-0">
                                  <span className="text-white text-xl font-RobotoMono">
                                    {calculateVMOONEY({
                                      CurrentMOONEYLock: ethers.utils.formatEther(
                                        VMOONEYLock?.[0] || 0
                                      ),
                                      MOONEYAmount:
                                        +lockAmount ||
                                        ethers.utils.formatEther(VMOONEYLock?.[0] || 0),
                                      VMOONEYAmount: transformNumber(
                                        VMOONEYBalance ? +VMOONEYBalance?.toString() / 10 ** 18 : 0,
                                        NumberType.number
                                      ),
                                      time: Date.parse(lockTime.formatted),
                                      lockTime: Date.parse(
                                        hasLock && lockTime?.orig
                                          ? lockTime.orig.formatted
                                          : new Date()
                                      ),
                                      max: Date.parse(minMaxLockTime.max),
                                    })}
                                  </span>
                                </div>
                              </div>

                              {/* Voting Power */}
                              <div className="flex items-center justify-between">
                                <span className="text-gray-300 text-sm">Voting Power</span>
                                <div className="text-right min-w-0 flex-shrink-0">
                                  <span className="text-white text-xl font-RobotoMono">
                                    {(() => {
                                      const vMooneyAmount = parseFloat(
                                        calculateVMOONEY({
                                          CurrentMOONEYLock: ethers.utils.formatEther(
                                            VMOONEYLock?.[0] || 0
                                          ),
                                          MOONEYAmount:
                                            +lockAmount ||
                                            ethers.utils.formatEther(VMOONEYLock?.[0] || 0),
                                          VMOONEYAmount: transformNumber(
                                            VMOONEYBalance
                                              ? +VMOONEYBalance?.toString() / 10 ** 18
                                              : 0,
                                            NumberType.number
                                          ),
                                          time: Date.parse(lockTime.formatted),
                                          lockTime: Date.parse(
                                            hasLock && lockTime?.orig
                                              ? lockTime.orig.formatted
                                              : new Date()
                                          ),
                                          max: Date.parse(minMaxLockTime.max),
                                        })
                                          .toString()
                                          .replace(/,/g, '')
                                      )
                                      const votingPower = Math.sqrt(vMooneyAmount)
                                      return votingPower.toLocaleString('en-US', {
                                        minimumFractionDigits: 2,
                                        maximumFractionDigits: 2,
                                      })
                                    })()}
                                  </span>
                                </div>
                              </div>
                            </div>
                          )}
                        </div>

                        {/* Action Section */}
                        <div className="p-5 border-t border-white/10 bg-black/10">
                          <PrivyWeb3Button
                            v5
                            className="w-full bg-gradient-to-r from-blue-500 to-purple-600 hover:from-blue-600 hover:to-purple-700 text-white py-3 px-6 rounded-xl text-base font-semibold transition-all duration-200 transform hover:scale-[1.01] shadow-lg disabled:opacity-50 disabled:cursor-not-allowed disabled:hover:scale-100 disabled:from-gray-500 disabled:to-gray-600"
                            label={
                              !hasLock
                                ? 'Lock MOONEY'
                                : canIncrease.amount && canIncrease.time
                                ? 'Increase Lock'
                                : canIncrease.amount && !canIncrease.time
                                ? 'Increase Amount'
                                : !canIncrease.amount && canIncrease.time
                                ? 'Extend Duration'
                                : 'Update Lock'
                            }
                            action={async () => {
                              try {
                                if (!account) throw new Error('No account connected')

                                // Additional validation before attempting lock
                                const maxLockTime = dateOut(new Date(), {
                                  days: 1460,
                                })
                                if (
                                  lockTime?.value &&
                                  lockTime.value.gt(BigNumber.from(+maxLockTime))
                                ) {
                                  throw new Error(
                                    'Lock period cannot exceed 4 years. Please adjust your lock duration.'
                                  )
                                }

                                const lockedMooney = VMOONEYLock?.[0]
                                const lockAmountBigNum = ethers.utils.parseEther(lockAmount)

                                const increaseAmount = lockedMooney
                                  ? lockAmountBigNum.sub(lockedMooney)
                                  : lockAmountBigNum

                                // Only check approval if we're actually increasing the amount
                                if (increaseAmount.gt(0) && increaseAmount.gt(tokenAllowance)) {
                                  const approvalReceipt = await approveToken({
                                    account,
                                    tokenContract: mooneyContract,
                                    spender: VMOONEY_ADDRESSES[chainSlug],
                                    allowance: increaseAmount,
                                  })
                                  approvalReceipt &&
                                    toast.success('Successfully approved MOONEY for lock.')
                                }

                                const lockReceipt: any = hasLock
                                  ? await increaseLock({
                                      account,
                                      votingEscrowContract: vMooneyContract,
                                      newAmount: increaseAmount.gt(0) ? increaseAmount : undefined,
                                      currentTime: VMOONEYLock && VMOONEYLock[1],
                                      newTime: lockTime?.value.div(1000),
                                    })
                                  : await createLock({
                                      account,
                                      votingEscrowContract: vMooneyContract,
                                      amount: lockAmount && ethers.utils.parseEther(lockAmount),
                                      time: lockTime?.value.div(1000),
                                    })

                                if (lockReceipt) {
                                  toast.success(
                                    hasLock
                                      ? 'Lock increased successfully!'
                                      : 'Lock created successfully!'
                                  )
                                  setRefresh((prev) => !prev)
                                }
                              } catch (error: any) {
                                // Check for specific error messages related to lock time limits
                                if (
                                  error.message?.includes('Lock period') ||
                                  error.message?.includes('exceed') ||
                                  error.reason?.includes('VOTING_ESCROW_LOCK_TIME_TOO_BIG')
                                ) {
                                  toast.error(
                                    'Lock period exceeds maximum allowed time. Please reduce the lock duration.'
                                  )
                                } else {
                                  throw error
                                }
                              }
                            }}
                            isDisabled={
                              // For new locks, require both amount and time
                              !hasLock
                                ? !lockAmount ||
                                  lockAmount === '' ||
                                  lockAmount === '0' ||
                                  !canIncrease.time
                                : // For existing locks, allow if either amount or time can be increased
                                  !canIncrease.amount && !canIncrease.time
                            }
                          />

                          {/* Allowance Warning */}
                          <div className="mt-4">
                            <AllowanceWarning
                              tokenContract={mooneyContract}
                              spender={VMOONEY_ADDRESSES[selectedChain.slug]}
                              tokenAllowance={tokenAllowance}
                            />
                          </div>
                        </div>
                      </div>
                    ) : (
                      <div className="p-6 text-center">
                        <div className="max-w-sm mx-auto">
                          <div className="w-12 h-12 rounded-full bg-red-500/20 mx-auto mb-3 flex items-center justify-center">
                            <span className="text-red-400 text-xl">⏰</span>
                          </div>
                          <h3 className="text-lg font-bold text-white mb-2">Lock Expired</h3>
                          <p className="text-gray-300 text-sm mb-5">{t('expDesc')}</p>
                          <PrivyWeb3Button
                            v5
                            className="bg-gradient-to-r from-blue-500 to-purple-600 hover:from-blue-600 hover:to-purple-700 text-white py-3 px-6 rounded-xl font-semibold transition-all duration-200 transform hover:scale-[1.02] shadow-lg"
                            label="Withdraw"
                            action={async () => {
                              if (!account) throw new Error('No account connected')
                              try {
                                const receipt = await withdrawLock({
                                  account,
                                  votingEscrowContract: vMooneyContract,
                                })
                                if (receipt) {
                                  toast.success('Successfully withdrew your locked MOONEY.')
                                  setTimeout(() => {
                                    router.reload()
                                  }, 3000)
                                }
                              } catch (error) {
                                toast.error('Withdrawal failed.')
                              }
                            }}
                          />
                        </div>
                      </div>
                    )}
                  </div>
                </div>
              </div>

              {/* Next Steps */}
              <div className="max-w-2xl mx-auto">
                <div className="text-center mb-6">
                  <h3 className="text-xl font-bold text-white mb-2">After Locking</h3>
                  <p className="text-gray-300 text-sm">
                    Once you lock MOONEY tokens, you'll receive vMOONEY for voting in governance
                    proposals.
                  </p>
                </div>
                <div className="bg-gradient-to-br from-gray-900/50 to-purple-900/20 rounded-xl p-6 border border-white/10">
                  <div className="grid sm:grid-cols-2 gap-4">
                    <Link
                      href="/get-mooney"
                      className="block bg-gradient-to-r from-blue-500 to-purple-600 hover:from-blue-600 hover:to-purple-700 text-white py-3 px-6 rounded-lg font-semibold transition-all duration-200 transform hover:scale-105 text-center"
                    >
                      Buy More MOONEY
                    </Link>
                    <Link
                      href="/vote"
                      className="block bg-gradient-to-r from-green-500 to-teal-600 hover:from-green-600 hover:to-teal-700 text-white py-3 px-6 rounded-lg font-semibold transition-all duration-200 transform hover:scale-105 text-center"
                    >
                      Vote on Proposals
                    </Link>
                  </div>
                  <div className="text-center text-xs text-gray-400 mt-4">
                    Longer lock periods give you more voting power per token
                  </div>
                </div>
              </div>
            </div>
          </section>

          {/* Footer */}
          <div className="flex justify-center w-full">
            <NoticeFooter
              defaultImage="../assets/MoonDAO-Logo-White.svg"
              defaultTitle="Need Help?"
              defaultDescription="Submit a ticket in the support channel on MoonDAO's Discord!"
              defaultButtonText="Submit a Ticket"
              defaultButtonLink="https://discord.com/channels/914720248140279868/1212113005836247050"
              imageWidth={200}
              imageHeight={200}
            />
          </div>
        </div>
      </Container>
    </>
  )
}<|MERGE_RESOLUTION|>--- conflicted
+++ resolved
@@ -291,20 +291,7 @@
                                 <Input
                                   type="text"
                                   placeholder="0.00"
-<<<<<<< HEAD
                                   className="text-white bg-transparent text-2xl font-RobotoMono placeholder-gray-500 focus:outline-none flex-1 border-0 p-0"
-                                  value={lockAmount || ''}
-                                  disabled={
-                                    (!MOONEYBalance || +MOONEYBalance.toString() === 0) && !hasLock
-                                  }
-                                  max={
-                                    MOONEYBalance
-                                      ? parseFloat(
-                                          ethers.utils.formatEther(MOONEYBalance.toString())
-                                        )
-                                      : undefined
-=======
-                                  className="text-white bg-transparent text-2xl font-RobotoMono placeholder-gray-500 focus:outline-none flex-1"
                                   value={
                                     isAmountInputFocused
                                       ? lockAmount || ''
@@ -317,7 +304,13 @@
                                   }
                                   disabled={
                                     (!MOONEYBalance || +MOONEYBalance.toString() === 0) && !hasLock
->>>>>>> 701c9a3f
+                                  }
+                                  max={
+                                    MOONEYBalance
+                                      ? parseFloat(
+                                          ethers.utils.formatEther(MOONEYBalance.toString())
+                                        )
+                                      : undefined
                                   }
                                   onFocus={() => {
                                     setIsAmountInputFocused(true)
