import { useFundWallet } from '@privy-io/react-auth'
import { BigNumber, ethers } from 'ethers'
import useTranslation from 'next-translate/useTranslation'
import Image from 'next/image'
import { useRouter } from 'next/router'
import { useContext, useEffect, useMemo, useState } from 'react'
import React from 'react'
import { toast } from 'react-hot-toast'
import { useActiveAccount } from 'thirdweb/react'
import { approveToken } from '../lib/tokens/approve'
import {
  calculateVMOONEY,
  createLock,
  increaseLock,
  withdrawLock,
} from '../lib/tokens/ve-token'
import { bigNumberToDate, dateOut, dateToReadable } from '../lib/utils/dates'
import { NumberType, transformNumber } from '../lib/utils/numbers'
import { getChainSlug } from '@/lib/thirdweb/chain'
import ChainContextV5 from '@/lib/thirdweb/chain-context-v5'
import useContract from '@/lib/thirdweb/hooks/useContract'
import useRead from '@/lib/thirdweb/hooks/useRead'
import viemChains from '@/lib/viem/viemChains'
import Balance from '../components/Balance'
import Container from '../components/layout/Container'
import ContentLayout from '../components/layout/ContentLayout'
import Head from '../components/layout/Head'
import { LockData } from '../components/lock/LockData'
import { PrivyWeb3Button } from '../components/privy/PrivyWeb3Button'
import { AllowanceWarning } from '../components/thirdweb/AllowanceWarning'
import { NoticeFooter } from '@/components/layout/NoticeFooter'
import NetworkSelector from '@/components/thirdweb/NetworkSelector'
import WithdrawVMooney from '@/components/tokens/WithdrawVMooney'
import ERC20ABI from '../const/abis/ERC20.json'
import VotingEscrowABI from '../const/abis/VotingEscrow.json'
import { MOONEY_ADDRESSES, VMOONEY_ADDRESSES } from '../const/config'

export default function Lock() {
  const router = useRouter()
  const { selectedChain }: any = useContext(ChainContextV5)
  const chainSlug = getChainSlug(selectedChain)
  const account = useActiveAccount()
  const address = account?.address

  const [refresh, setRefresh] = useState(false)

  const { fundWallet } = useFundWallet()

  const mooneyContract = useContract({
    address: MOONEY_ADDRESSES[chainSlug],
    abi: ERC20ABI,
    chain: selectedChain,
  })

  const vMooneyContract: any = useContract({
    address: VMOONEY_ADDRESSES[chainSlug],
    abi: VotingEscrowABI,
    chain: selectedChain,
  })

  const { data: MOONEYBalance, isLoading: MOONEYBalanceLoading } = useRead({
    contract: mooneyContract,
    method: 'balanceOf',
    params: [address],
    deps: [refresh],
  })
  const { data: VMOONEYBalance, isLoading: VMOONEYBalanceLoading } = useRead({
    contract: vMooneyContract,
    method: 'balanceOf',
    params: [address],
    deps: [refresh],
  })

  const { data: VMOONEYLock, isLoading: VMOONEYLockLoading } = useRead({
    contract: vMooneyContract,
    method: 'locked',
    params: [address],
    deps: [refresh],
  })

  const [hasExpired, setHasExpired] = useState<boolean>()
  useEffect(() => {
    !VMOONEYLockLoading &&
      setHasExpired(
        VMOONEYLock &&
          VMOONEYLock[1] != 0 &&
          ethers.BigNumber.from(+new Date()).gte(
            BigNumber.from(VMOONEYLock[1]).mul(1000)
          )
      )
  }, [VMOONEYLock, VMOONEYLockLoading, address])

  const [lockAmount, setLockAmount] = useState<string>('0')
  //reset lock amount on chain switch
  useEffect(() => {
    setLockAmount('0')
  }, [selectedChain])

  const oneWeekOut = dateOut(new Date(), { days: 7 })

  const [lockTime, setLockTime] = useState({
    value: ethers.BigNumber.from(+oneWeekOut),
    formatted: dateToReadable(oneWeekOut),
  } as any)

  const [minMaxLockTime, setMinMaxLockTime] = useState({} as any)

  const [canIncrease, setCanIncrease] = useState({ amount: true, time: true })
  const [wantsToIncrease, setWantsToIncrease] = useState(false)

  const { data: tokenAllowance } = useRead({
    contract: mooneyContract,
    method: 'allowance',
    params: [address, VMOONEY_ADDRESSES[chainSlug]],
    deps: [refresh],
  })

  const hasLock = useMemo(() => {
    return (
      selectedChain &&
      address &&
      !VMOONEYLockLoading &&
      VMOONEYLock &&
      VMOONEYLock[0] != 0
    )
  }, [VMOONEYLock, VMOONEYLockLoading, address, selectedChain])

  //Current lock
  useEffect(() => {
    if (hasLock && VMOONEYLock) {
      !lockAmount && setLockAmount(ethers.utils.formatEther(VMOONEYLock[0]))
      const origTime = {
        value: BigNumber.from(VMOONEYLock[1]),
        formatted: dateToReadable(bigNumberToDate(VMOONEYLock[1])),
      }
      !lockTime && lockTime.orig
      setLockTime({
        ...origTime,
        orig: origTime,
      })
    } else {
      setLockTime({
        value: ethers.BigNumber.from(+oneWeekOut),
        formatted: dateToReadable(oneWeekOut),
      })
    }
  }, [hasLock, VMOONEYLock, selectedChain, address])

  //Lock time min/max
  useEffect(() => {
    if (hasLock && VMOONEYLock) {
      setMinMaxLockTime({
        min: dateToReadable(oneWeekOut),
        max: dateToReadable(dateOut(new Date(Date.now()), { days: 1461 })),
      })
      setCanIncrease({
        amount: (lockAmount &&
          ethers.utils.parseEther(lockAmount).gt(VMOONEYLock[0])) as boolean,
        time:
          lockTime?.value &&
          lockTime.value.gt(
            +dateOut(bigNumberToDate(BigNumber.from(VMOONEYLock[1])), {
              days: 7,
            })
          ),
      })
    } else {
      setMinMaxLockTime({
        min: dateToReadable(oneWeekOut),
        max: dateToReadable(dateOut(new Date(), { days: 1461 })),
      })
    }
  }, [hasLock, lockAmount, lockTime, VMOONEYLock, address])

  const { t } = useTranslation('common')

  return (
    <Container>
      <ContentLayout
        header="Lock $MOONEY"
        description={
          <div className="max-w-2xl">
            <p>
              {'Playing an active role in MoonDAO governance is simple: '}
              <button
                className="underline"
                onClick={() => {
                  if (!address)
                    return toast.error('Please connect your wallet.')
                  fundWallet(address, {
                    chain: viemChains[selectedChain.slug],
                  })
                }}
              >
                {'fund your account'}
              </button>
              {',  '}
              <button
                className="underline"
                onClick={() => router.push('/get-mooney')}
              >
                {'swap for $MOONEY'}
              </button>
              {', and '}
              <button
                className="underline"
                onClick={() => {
                  router.push('/lock')
                }}
              >
                {'lock for voting power'}
              </button>
              {'.  '}
            </p>
          </div>
        }
        isProfile
        headerSize="max(20px, 2vw)"
        mode="compact"
        mainPadding
        preFooter={
          <NoticeFooter 
            defaultImage="../assets/MoonDAO-Logo-White.svg"
            defaultTitle="Need Help?"
            defaultDescription="Submit a ticket in the support channel on MoonDAO's Discord!"
            defaultButtonText="Submit a Ticket"
            defaultButtonLink="https://discord.com/channels/914720248140279868/1212113005836247050"
            imageWidth={200}
            imageHeight={200}
          />
        }
      >
        <main className="animate-fadeIn font-Lato">
          <Head title="Voting Power" />
          <WithdrawVMooney />
<<<<<<< HEAD
          <div className="mt-3 w-full md:mb-[5vw] 2xl:mb-[2vw]">
=======
          <div className="w-full max-w-2xl">
>>>>>>> 9529adfa
            <LockData
              hasLock={hasLock}
              VMOONEYBalance={VMOONEYBalance}
              VMOONEYBalanceLoading={VMOONEYBalanceLoading}
              VMOONEYLock={VMOONEYLock}
              VMOONEYLockLoading={VMOONEYLockLoading}
            />

<<<<<<< HEAD
            <div className="my-7 lg:my-5 justify-center xl:mt-8 flex xl:w-3/4 lg:justify-normal">
              <NetworkSelector />
            </div>
            {/*Available to Lock*/}
            {!hasExpired && (
              <div className="m-5 md:m-0 xl:w-3/4 rounded-md text-xs sm:tracking-wide lg:text-base uppercase font-semibold xl:text-xl bg-dark-cool rounded-[20px] overflow-hidden px-2 py-3 lg:px-5 lg:py-4 flex items-center">
                <p className="text-slate-900 dark:text-white">
                  {t('lockAvailableMoney')}{' '}
=======
            <div>
              <div className="mb-3">
                <p className="text-gray-400 text-sm">
                  Select the blockchain network where you want to lock your
                  MOONEY tokens. Each network has its own voting escrow
                  contract.
>>>>>>> 9529adfa
                </p>
              </div>
              <NetworkSelector />
            </div>
            {/* Main Lock Interface */}
            <div className="w-full max-w-2xl mt-6">
              <div className="bg-gradient-to-br from-gray-900 via-blue-900/30 to-purple-900/20 backdrop-blur-xl border border-white/10 shadow-2xl rounded-2xl overflow-hidden">
                {!hasExpired ? (
                  <div>
                    {/* Compact Header */}
                    <div className="p-5 border-b border-white/10 bg-black/20">
                      <div className="flex items-center justify-between">
                        <div>
                          <h2 className="text-xl font-bold text-white">
                            Lock MOONEY
                          </h2>
                          <p className="text-gray-400 text-xs mt-0.5">
                            Earn voting power
                          </p>
                        </div>
                        <div className="flex items-center gap-2">
                          <div className="text-right">
                            <p className="text-gray-400 text-xs">Available</p>
                            <div className="text-white text-lg font-RobotoMono font-semibold flex items-center gap-2">
                              <div className="text-white">
                                <Balance
                                  balance={MOONEYBalance?.toString() / 1e18}
                                  loading={MOONEYBalanceLoading}
                                />
                              </div>
                              <Image
                                src="/coins/MOONEY.png"
                                width={20}
                                height={20}
                                alt="MOONEY"
                                className="rounded-full"
                              />
                            </div>
                          </div>
                        </div>
                      </div>
                    </div>

                    {/* Lock Configuration */}
                    <div className="p-5 space-y-5">
                      {/* Amount Input */}
                      <div className="space-y-2">
                        <label className="text-gray-300 text-sm font-medium">
                          Amount
                        </label>
                        <div className="bg-black/30 rounded-xl p-3 border border-white/10 focus-within:border-blue-400/50 transition-colors">
                          <div className="flex items-center justify-between">
                            <input
                              type="number"
                              step="any"
                              placeholder="0.0"
                              className="text-white bg-transparent text-2xl font-RobotoMono placeholder-gray-500 focus:outline-none flex-1 [appearance:textfield] [&::-webkit-outer-spin-button]:appearance-none [&::-webkit-inner-spin-button]:appearance-none"
                              value={lockAmount || ''}
                              disabled={
                                !MOONEYBalance ||
                                +MOONEYBalance.toString() === 0 ||
                                (hasLock && canIncrease.time)
                              }
                              min={
                                VMOONEYLock
                                  ? ethers.utils.formatEther(VMOONEYLock?.[0])
                                  : 0
                              }
                              onChange={(e: any) => {
                                let value = e.target.value
                                // Prevent negative values
                                if (parseFloat(value) < 0) {
                                  value = '0'
                                }
                                // Remove leading zero if user types a number after it
                                if (
                                  value.startsWith('0') &&
                                  value.length > 1 &&
                                  value[1] !== '.'
                                ) {
                                  value = value.substring(1)
                                }
                                setLockAmount(value)
                                setWantsToIncrease(true)
                              }}
                            />
                            <div className="flex items-center gap-2">
                              <span className="text-gray-400 text-sm">
                                MOONEY
                              </span>
                              <button
                                className="text-blue-400 hover:text-blue-300 font-medium transition-colors px-2 py-1 bg-blue-400/10 hover:bg-blue-400/20 rounded text-xs"
                                disabled={
                                  !MOONEYBalance ||
                                  +MOONEYBalance?.toString() === 0 ||
                                  (hasLock && canIncrease.time)
                                }
                                onClick={() => {
                                  setLockAmount(
                                    VMOONEYLock
                                      ? ethers.utils.formatEther(
                                          BigNumber.from(VMOONEYLock[0]).add(
                                            MOONEYBalance
                                          )
                                        )
                                      : ethers.utils.formatEther(
                                          MOONEYBalance?.value.toString() || '0'
                                        )
                                  )
                                  setWantsToIncrease(true)
                                }}
                              >
                                MAX
                              </button>
                            </div>
                          </div>
                        </div>
                      </div>

                      {/* Duration Selection */}
                      <div className="space-y-3">
                        <label className="text-gray-300 text-sm font-medium">
                          Lock Until
                        </label>

                        {/* Lock Duration Buttons */}
                        <div className="grid grid-cols-4 gap-2">
                          {[
                            { label: '6M', days: 182 },
                            { label: '1Y', days: 365 },
                            { label: '2Y', days: 730 },
                            { label: '4Y', days: 1461 },
                          ].map(({ label, days }) => {
                            const targetDate = dateOut(new Date(), { days })
                            const isSelected =
                              lockTime?.formatted === dateToReadable(targetDate)
                            return (
                              <button
                                key={label}
                                className={`py-2 px-3 rounded-lg text-sm font-medium transition-all ${
                                  isSelected
                                    ? 'bg-blue-500 text-white border border-blue-400'
                                    : 'bg-black/30 text-gray-300 border border-white/10 hover:border-blue-400/50 hover:bg-blue-500/10'
                                }`}
                                disabled={
                                  !MOONEYBalance ||
                                  +MOONEYBalance.toString() === 0 ||
                                  (hasLock && canIncrease.amount)
                                }
                                onClick={() => {
                                  setLockTime({
                                    value: ethers.BigNumber.from(+targetDate),
                                    formatted: dateToReadable(targetDate),
                                  })
                                  setWantsToIncrease(true)
                                }}
                              >
                                {label}
                              </button>
                            )
                          })}
                        </div>

                        {/* Date Input */}
                        <div className="bg-black/30 rounded-xl p-3 border border-white/10 focus-within:border-blue-400/50 transition-colors">
                          <input
                            type="date"
                            className="w-full bg-transparent text-white text-lg font-RobotoMono focus:outline-none"
                            value={lockTime?.formatted}
                            min={dateToReadable(
                              dateOut(new Date(), { days: 7 })
                            )}
                            max={minMaxLockTime.max}
                            disabled={
                              !MOONEYBalance ||
                              +MOONEYBalance.toString() === 0 ||
                              (hasLock && canIncrease.amount)
                            }
                            onChange={(e: any) => {
                              const inputValue = e.target.value

                              // Update state immediately without validation during typing
                              setLockTime({
                                ...lockTime,
                                formatted: inputValue
                                  ? inputValue
                                  : lockTime.orig?.formatted,
                                value: inputValue
                                  ? ethers.BigNumber.from(
                                      Date.parse(inputValue)
                                    )
                                  : lockTime.orig?.value,
                              })
                              setWantsToIncrease(!!inputValue)
                            }}
                            onBlur={(e: any) => {
                              const inputValue = e.target.value

                              // Only validate when user finishes editing (loses focus)
                              if (inputValue && inputValue.length === 10) {
                                const selectedDate = new Date(inputValue)
                                const minDate = dateOut(new Date(), { days: 7 })

                                if (selectedDate < minDate) {
                                  toast.error(
                                    'Lock period must be at least 7 days in the future'
                                  )
                                  // Reset to minimum valid date
                                  const validDate = dateToReadable(minDate)
                                  setLockTime({
                                    ...lockTime,
                                    formatted: validDate,
                                    value: ethers.BigNumber.from(
                                      Date.parse(validDate)
                                    ),
                                  })
                                }
                              }
                            }}
                          />
                        </div>
                        <p className="text-gray-400 text-xs">
                          Minimum lock period: 7 days • Maximum: 4 years
                        </p>
                      </div>

                      {/* Voting Power Preview */}
                      {(canIncrease.time || canIncrease.amount) &&
                        wantsToIncrease && (
                          <div className="bg-gradient-to-r from-blue-500/10 to-purple-500/10 rounded-xl p-4 border border-blue-400/20 space-y-3">
                            <p className="text-gray-300 text-xs">
                              Locking MOONEY gives you vMOONEY tokens. Your
                              voting power is calculated as the square root of
                              your vMOONEY balance.
                            </p>

                            {/* vMOONEY Amount */}
                            <div className="flex items-center justify-between">
                              <span className="text-gray-300 text-sm">
                                vMOONEY Received
                              </span>
                              <div className="text-right min-w-0 flex-shrink-0">
                                <span className="text-white text-xl font-RobotoMono">
                                  {calculateVMOONEY({
                                    CurrentMOONEYLock: ethers.utils.formatEther(
                                      VMOONEYLock?.[0] || 0
                                    ),
                                    MOONEYAmount:
                                      +lockAmount ||
                                      ethers.utils.formatEther(
                                        VMOONEYLock?.[0] || 0
                                      ),
                                    VMOONEYAmount: transformNumber(
                                      VMOONEYBalance
                                        ? +VMOONEYBalance?.toString() / 10 ** 18
                                        : 0,
                                      NumberType.number
                                    ),
                                    time: Date.parse(lockTime.formatted),
                                    lockTime: Date.parse(
                                      hasLock && lockTime?.orig
                                        ? lockTime.orig.formatted
                                        : new Date()
                                    ),
                                    max: Date.parse(minMaxLockTime.max),
                                  })}
                                </span>
                              </div>
                            </div>

                            {/* Voting Power */}
                            <div className="flex items-center justify-between">
                              <span className="text-gray-300 text-sm">
                                Voting Power
                              </span>
                              <div className="text-right min-w-0 flex-shrink-0">
                                <span className="text-white text-xl font-RobotoMono">
                                  {(() => {
                                    const vMooneyAmount = parseFloat(
                                      calculateVMOONEY({
                                        CurrentMOONEYLock:
                                          ethers.utils.formatEther(
                                            VMOONEYLock?.[0] || 0
                                          ),
                                        MOONEYAmount:
                                          +lockAmount ||
                                          ethers.utils.formatEther(
                                            VMOONEYLock?.[0] || 0
                                          ),
                                        VMOONEYAmount: transformNumber(
                                          VMOONEYBalance
                                            ? +VMOONEYBalance?.toString() /
                                                10 ** 18
                                            : 0,
                                          NumberType.number
                                        ),
                                        time: Date.parse(lockTime.formatted),
                                        lockTime: Date.parse(
                                          hasLock && lockTime?.orig
                                            ? lockTime.orig.formatted
                                            : new Date()
                                        ),
                                        max: Date.parse(minMaxLockTime.max),
                                      }).toString()
                                    )
                                    return Math.sqrt(vMooneyAmount).toFixed(2)
                                  })()}
                                </span>
                              </div>
                            </div>
                          </div>
                        )}
                    </div>

                    {/* Action Section */}
                    <div className="p-5 border-t border-white/10 bg-black/10">
                      <PrivyWeb3Button
                        v5
                        className="w-full bg-gradient-to-r from-blue-500 to-purple-600 hover:from-blue-600 hover:to-purple-700 text-white py-3 px-6 rounded-xl text-base font-semibold transition-all duration-200 transform hover:scale-[1.01] shadow-lg disabled:opacity-50 disabled:cursor-not-allowed disabled:hover:scale-100 disabled:from-gray-500 disabled:to-gray-600"
                        label={
                          !hasLock
                            ? 'Lock MOONEY'
                            : `Increase ${
                                canIncrease.amount && !canIncrease.time
                                  ? 'Amount'
                                  : ''
                              } ${
                                !canIncrease.amount && canIncrease.time
                                  ? 'Duration'
                                  : ''
                              }`
                        }
                        action={async () => {
                          try {
                            if (!account)
                              throw new Error('No account connected')
                            const lockedMooney = VMOONEYLock?.[0]
                            const lockAmountBigNum =
                              ethers.utils.parseEther(lockAmount)

                            const increaseAmount = lockedMooney
                              ? lockAmountBigNum.sub(lockedMooney)
                              : lockAmountBigNum

                            if (increaseAmount.gt(tokenAllowance)) {
                              const neededAllowance =
                                lockAmountBigNum.sub(lockedMooney)
                              const approvalReceipt = await approveToken({
                                account,
                                tokenContract: mooneyContract,
                                spender: VMOONEY_ADDRESSES[chainSlug],
                                allowance: neededAllowance,
                              })
                              approvalReceipt &&
                                toast.success(
                                  'Successfully approved MOONEY for lock.'
                                )
                            }

                            const lockReceipt: any = hasLock
                              ? await increaseLock({
                                  account,
                                  votingEscrowContract: vMooneyContract,
                                  newAmount:
                                    lockAmount &&
                                    VMOONEYLock &&
                                    ethers.utils
                                      .parseEther(lockAmount)
                                      .sub(VMOONEYLock[0]),
                                  currentTime: VMOONEYLock && VMOONEYLock[1],
                                  newTime: lockTime?.value.div(1000),
                                })
                              : await createLock({
                                  account,
                                  votingEscrowContract: vMooneyContract,
                                  amount:
                                    lockAmount &&
                                    ethers.utils.parseEther(lockAmount),
                                  time: lockTime?.value.div(1000),
                                })

                            if (lockReceipt) {
                              toast.success(
                                hasLock
                                  ? 'Lock increased successfully!'
                                  : 'Lock created successfully!'
                              )
                              setRefresh((prev) => !prev)
                            }
                          } catch (error) {
                            throw error
                          }
                        }}
                        isDisabled={
                          (!canIncrease.amount &&
                            !canIncrease.time &&
                            Number(lockAmount) <=
                              Number(VMOONEYLock?.[0].toString() / 10 ** 18)) ||
                          (!canIncrease.amount &&
                            !canIncrease.time &&
                            Date.parse(lockTime?.formatted) <
                              Date.parse(
                                dateToReadable(
                                  bigNumberToDate(
                                    BigNumber.from(VMOONEYLock?.[1])
                                  )
                                )
                              ))
                        }
                      />

                      {/* Allowance Warning */}
                      <div className="mt-4">
                        <AllowanceWarning
                          tokenContract={mooneyContract}
                          spender={VMOONEY_ADDRESSES[selectedChain.slug]}
                          tokenAllowance={tokenAllowance}
                        />
                      </div>
                    </div>
                  </div>
                ) : (
                  <div className="p-6 text-center">
                    <div className="max-w-sm mx-auto">
                      <div className="w-12 h-12 rounded-full bg-red-500/20 mx-auto mb-3 flex items-center justify-center">
                        <span className="text-red-400 text-xl">⏰</span>
                      </div>
                      <h3 className="text-lg font-bold text-white mb-2">
                        Lock Expired
                      </h3>
                      <p className="text-gray-300 text-sm mb-5">
                        {t('expDesc')}
                      </p>
                      <PrivyWeb3Button
                        v5
                        className="bg-gradient-to-r from-blue-500 to-purple-600 hover:from-blue-600 hover:to-purple-700 text-white py-3 px-6 rounded-xl font-semibold transition-all duration-200 transform hover:scale-[1.02] shadow-lg"
                        label="Withdraw"
                        action={async () => {
                          if (!account) throw new Error('No account connected')
                          try {
                            const receipt = await withdrawLock({
                              account,
                              votingEscrowContract: vMooneyContract,
                            })
                            if (receipt) {
                              toast.success(
                                'Successfully withdrew your locked MOONEY.'
                              )
                              setTimeout(() => {
                                router.reload()
                              }, 3000)
                            }
                          } catch (error) {
                            toast.error('Withdrawal failed.')
                          }
                        }}
                      />
                    </div>
                  </div>
                )}
              </div>
            </div>
          </div>
        </main>
      </ContentLayout>
    </Container>
  )
}<|MERGE_RESOLUTION|>--- conflicted
+++ resolved
@@ -219,7 +219,7 @@
         mode="compact"
         mainPadding
         preFooter={
-          <NoticeFooter 
+          <NoticeFooter
             defaultImage="../assets/MoonDAO-Logo-White.svg"
             defaultTitle="Need Help?"
             defaultDescription="Submit a ticket in the support channel on MoonDAO's Discord!"
@@ -233,11 +233,7 @@
         <main className="animate-fadeIn font-Lato">
           <Head title="Voting Power" />
           <WithdrawVMooney />
-<<<<<<< HEAD
-          <div className="mt-3 w-full md:mb-[5vw] 2xl:mb-[2vw]">
-=======
           <div className="w-full max-w-2xl">
->>>>>>> 9529adfa
             <LockData
               hasLock={hasLock}
               VMOONEYBalance={VMOONEYBalance}
@@ -246,23 +242,12 @@
               VMOONEYLockLoading={VMOONEYLockLoading}
             />
 
-<<<<<<< HEAD
-            <div className="my-7 lg:my-5 justify-center xl:mt-8 flex xl:w-3/4 lg:justify-normal">
-              <NetworkSelector />
-            </div>
-            {/*Available to Lock*/}
-            {!hasExpired && (
-              <div className="m-5 md:m-0 xl:w-3/4 rounded-md text-xs sm:tracking-wide lg:text-base uppercase font-semibold xl:text-xl bg-dark-cool rounded-[20px] overflow-hidden px-2 py-3 lg:px-5 lg:py-4 flex items-center">
-                <p className="text-slate-900 dark:text-white">
-                  {t('lockAvailableMoney')}{' '}
-=======
             <div>
               <div className="mb-3">
                 <p className="text-gray-400 text-sm">
                   Select the blockchain network where you want to lock your
                   MOONEY tokens. Each network has its own voting escrow
                   contract.
->>>>>>> 9529adfa
                 </p>
               </div>
               <NetworkSelector />
