--- conflicted
+++ resolved
@@ -1,24 +1,17 @@
 import CitizenABI from 'const/abis/Citizen.json'
-<<<<<<< HEAD
-import { CITIZEN_ADDRESSES, DEFAULT_CHAIN_V5 } from 'const/config'
-=======
 import {
   CITIZEN_ADDRESSES,
   CITIZEN_TABLE_NAMES,
   DEFAULT_CHAIN_V5,
 } from 'const/config'
->>>>>>> 91501cce
 import { blockedCitizens } from 'const/whitelist'
 import dynamic from 'next/dynamic'
 import { useRouter } from 'next/router'
 import { useState } from 'react'
 import { getContract, NFT, readContract } from 'thirdweb'
 import { getNFT } from 'thirdweb/extensions/erc721'
-<<<<<<< HEAD
-=======
 import { CitizenRow, citizenRowToNFT } from '@/lib/tableland/convertRow'
 import queryTable from '@/lib/tableland/queryTable'
->>>>>>> 91501cce
 import { getChainSlug } from '@/lib/thirdweb/chain'
 import { serverClient } from '@/lib/thirdweb/client'
 import { getAttribute } from '@/lib/utils/nft'
