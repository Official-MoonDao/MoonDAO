import CitizenABI from 'const/abis/Citizen.json'
<<<<<<< HEAD
import { CITIZEN_ADDRESSES, DEFAULT_CHAIN_V5 } from 'const/config'
=======
import {
  CITIZEN_ADDRESSES,
  DEFAULT_CHAIN,
  DEFAULT_CHAIN_V5,
} from 'const/config'
>>>>>>> 4afe13a5
import { blockedCitizens } from 'const/whitelist'
import dynamic from 'next/dynamic'
import { useRouter } from 'next/router'
import { useState } from 'react'
import { getContract, readContract } from 'thirdweb'
import { getNFT } from 'thirdweb/extensions/erc721'
<<<<<<< HEAD
import { getChainSlug } from '@/lib/thirdweb/chain'
=======
>>>>>>> 4afe13a5
import { serverClient } from '@/lib/thirdweb/client'
import { getAttribute } from '@/lib/utils/nft'
import IconOrg from '@/components/assets/IconOrg'
import Container from '@/components/layout/Container'
import ContentLayout from '@/components/layout/ContentLayout'
import Frame from '@/components/layout/Frame'
import Head from '@/components/layout/Head'
import { NoticeFooter } from '@/components/layout/NoticeFooter'
import StandardButton from '@/components/layout/StandardButton'
import Tab from '@/components/layout/Tab'

const Earth = dynamic(() => import('@/components/globe/Earth'), { ssr: false })
const Moon = dynamic(() => import('@/components/globe/Moon'), { ssr: false })

export default function NetworkMap({
  citizensLocationData,
}: {
  citizensLocationData: any
}) {
  const router = useRouter()

  const [tab, setTab] = useState('earth')

  const descriptionSection = (
    <div className="pt-2">
      <div className="mb-4">
        Explore the network map and discover moon landings!
      </div>
      <div className="flex gap-4">
        <Frame className="w-[300px]" noPadding>
          <div className="flex flex-wrap text-sm bg-filter">
            <Tab tab="earth" setTab={setTab} currentTab={tab}>
              Earth
            </Tab>
            <Tab tab="moon" setTab={setTab} currentTab={tab}>
              Moon
            </Tab>
          </div>
        </Frame>
        <StandardButton
          className="gradient-2"
          onClick={() => router.push('/network')}
        >
          <IconOrg />
        </StandardButton>
      </div>
    </div>
  )

  return (
    <section id="map-container" className="overflow-hidden">
      <Head
        title={'Map'}
        description={
          "Discover the global reach of the Space Acceleration Network on our interactive 3D map! Explore the locations of our citizens worldwide and see how we're connecting space enthusiasts across the planet."
        }
        image="https://ipfs.io/ipfs/Qmc1FsD9pCw3FoYEQ1zviqXc3DQddyxte6cQ8hv6EvukFr"
      />
      <Container>
        <ContentLayout
          header="Map"
          headerSize="max(20px, 3vw)"
          description={descriptionSection}
          preFooter={<NoticeFooter />}
          mainPadding
          mode="compact"
          popOverEffect={false}
          isProfile
        >
          <div className="w-full md:w-auto inline-block md:mr-12 rounded-lg z-[100] min-h-[50vh] bg-dark-cool shadow-xl shadow-[#112341] overflow-hidden">
            <div
              className={`flex items-center justify-center ${
                tab !== 'earth' && 'hidden'
              }`}
            >
              <Earth pointsData={citizensLocationData} />
            </div>
            <div className={`${tab !== 'moon' && 'hidden'}`}>
              <Moon />
            </div>
          </div>
        </ContentLayout>
      </Container>
    </section>
  )
}

export async function getStaticProps() {
  let citizensLocationData = []
  if (process.env.NEXT_PUBLIC_ENV === 'prod') {
    const chain = DEFAULT_CHAIN_V5
<<<<<<< HEAD
    const chainSlug = getChainSlug(chain)

    const citizenContract = getContract({
      client: serverClient,
      address: CITIZEN_ADDRESSES[chainSlug],
      chain: chain,
      abi: CitizenABI as any,
=======

    const citizenContract = getContract({
      client: serverClient,
      address: CITIZEN_ADDRESSES[DEFAULT_CHAIN.slug],
      abi: CitizenABI as any,
      chain,
>>>>>>> 4afe13a5
    })

    const totalCitizens = await readContract({
      contract: citizenContract,
<<<<<<< HEAD
      method: 'totalSupply' as string,
    })

    const citizens: any[] = []
=======
      method: 'totalSupply',
    })

    const citizens: any = []
>>>>>>> 4afe13a5
    async function fetchCitizen(tokenId: number) {
      try {
        const citizen = await getNFT({
          contract: citizenContract,
          tokenId: BigInt(tokenId),
        })
<<<<<<< HEAD
        if (citizen?.metadata?.attributes)
          citizens.push({ ...citizen, id: tokenId })
=======
        if (citizen?.metadata?.name) citizens.push(citizen)
>>>>>>> 4afe13a5
      } catch (err) {
        console.error(err)
      }
    }
<<<<<<< HEAD
    for (let i = 0; i < +totalCitizens.toString(); i++) {
      await new Promise((resolve) => setTimeout(resolve, 200)) //Tableland is rate limited to 10 requests per second
      await fetchCitizen(i)
    }
=======
    for (let i = 0; i < totalCitizens; i++) {
      await new Promise((resolve) => setTimeout(resolve, 200))
      await fetchCitizen(i)
    } //replace with citizenContract.erc721.getAll() if all citizens load
>>>>>>> 4afe13a5

    const filteredValidCitizens = citizens.filter(async (c: any) => {
      const now = Math.floor(Date.now() / 1000)
      const expiresAt = await readContract({
        contract: citizenContract,
        method: 'expiresAt',
<<<<<<< HEAD
        params: [c?.metadata?.id],
      })
      const view = getAttribute(c?.metadata?.attributes, 'view').value
=======
        params: [c.metadata.id],
      })
      const view = getAttribute(c?.metadata?.attributes, 'view')?.value
>>>>>>> 4afe13a5
      return (
        +expiresAt.toString() > now &&
        view === 'public' &&
        !blockedCitizens.includes(c.metadata.id)
      )
    })

    //Get location data for each citizen
    for (const citizen of filteredValidCitizens) {
<<<<<<< HEAD
      const citizenLocation =
        getAttribute(
          citizen?.metadata?.attributes as unknown as any[],
          'location'
        )?.value || ''
=======
      const citizenLocation = getAttribute(
        citizen?.metadata?.attributes as any[],
        'location'
      )?.value
>>>>>>> 4afe13a5

      let locationData
      if (citizenLocation !== '' && !citizenLocation?.startsWith('{')) {
        const locationRes = await fetch(
          `https://maps.googleapis.com/maps/api/geocode/json?address=${citizenLocation}&key=${process.env.GOOGLE_MAPS_API_KEY}`
        )
        locationData = await locationRes.json()
      } else if (citizenLocation?.startsWith('{')) {
        const parsedLocationData = JSON.parse(citizenLocation)
        locationData = {
          results: [
            {
              formatted_address: parsedLocationData.name,
              geometry: {
                location: {
                  lat: parsedLocationData.lat,
                  lng: parsedLocationData.lng,
                },
              },
            },
          ],
        }
      } else {
        locationData = {
          results: [
            {
              formatted_address: 'Antartica',
              geometry: { location: { lat: -90, lng: 0 } },
            },
          ],
        }
      }

      citizensLocationData.push({
        id: citizen.metadata.id,
        name: citizen.metadata.name,
        location: citizenLocation,
        formattedAddress:
          locationData.results?.[0]?.formatted_address || 'Antartica',
        image: citizen.metadata.image,
        lat: locationData.results?.[0]?.geometry?.location?.lat || -90,
        lng: locationData.results?.[0]?.geometry?.location?.lng || 0,
      })
    }

    // Group citizens by lat and lng
    const locationMap = new Map()

    for (const citizen of citizensLocationData) {
      const key = `${citizen.lat},${citizen.lng}`
      if (!locationMap.has(key)) {
        locationMap.set(key, {
          citizens: [citizen],
          names: [citizen.name],
          formattedAddress: citizen.formattedAddress,
          lat: citizen.lat,
          lng: citizen.lng, // Add formattedAddress as the first element
        })
      } else {
        const existing = locationMap.get(key)
        existing.names.push(citizen.name)
        existing.citizens.push(citizen)
      }
    }

    // Convert the map back to an array
    citizensLocationData = Array.from(locationMap.values()).map(
      (entry: any) => ({
        ...entry,
        color:
          entry.citizens.length > 3
            ? '#6a3d79'
            : entry.citizens.length > 1
            ? '#5e4dbf'
            : '#5556eb',
        size:
          entry.citizens.length > 1
            ? Math.min(entry.citizens.length * 0.01, 0.4)
            : 0.01,
      })
    )
  } else {
    citizensLocationData = dummyData
  }

  return {
    props: {
      citizensLocationData,
    },
    revalidate: 600,
  }
}

const dummyData = [
  {
    citizens: [
      {
        id: '1',
        name: 'Ryan',
        location: '',
        formattedAddress: 'Antartica',
        image:
          'https://b507f59d2508ebfb5e70996008095782.ipfscdn.io/ipfs/bafybeifh2vwvfxfy6fevqkirldplgp47sfblcfvhn7nsxo4z4krsuulf2e/',
        lat: -90,
        lng: 0,
        prettyLink: 'ryan-1',
      },
      {
        id: '2',
        name: 'name.get',
        location: 'Earth',
        formattedAddress: 'Antartica',
        image:
          'https://b507f59d2508ebfb5e70996008095782.ipfscdn.io/ipfs/bafybeibo5na6nkatvor7bqisybzwtmh5n4l4wuws3uiyoqvjuuqwzwobna/',
        lat: -90,
        lng: 0,
        prettyLink: 'name.get-2',
      },
    ],
    formattedAddress: 'Antartica',
    lat: -90,
    lng: 0,
    color: '#5e4dbf',
    size: 0.25,
    __threeObj: {
      metadata: {
        version: 4.6,
        type: 'Object',
        generator: 'Object3D.toJSON',
      },
      geometries: [
        {
          uuid: '7e55f1cb-1786-4ead-a9a3-3a92bff0065f',
          type: 'CylinderGeometry',
          radiusTop: 1,
          radiusBottom: 1,
          height: 1,
          radialSegments: 12,
          heightSegments: 1,
          openEnded: false,
          thetaStart: 0,
          thetaLength: 6.283185307179586,
        },
      ],
      materials: [
        {
          uuid: '32e00fa5-5a98-40bf-96cb-87f177a1e1f2',
          type: 'MeshLambertMaterial',
          color: 7159673,
          emissive: 0,
          envMapRotation: [0, 0, 0, 'XYZ'],
          reflectivity: 1,
          refractionRatio: 0.98,
          blendColor: 0,
        },
      ],
      object: {
        uuid: 'fa1437ae-f457-4a04-8532-7cc914681cc7',
        type: 'Mesh',
        layers: 1,
        matrix: [
          -0.8726646259971648, 5.378210990769368e-33, 6.850820741191227e-17, 0,
          6.850820741191227e-17, 1.9377047211159066e-16, 0.8726646259971648, 0,
          -1.5407439555097887e-31, 25, -5.551115123125783e-15, 0,
          7.4987989133092885e-31, -100, 1.2246467991473532e-14, 1,
        ],
        up: [0, 1, 0],
        geometry: '7e55f1cb-1786-4ead-a9a3-3a92bff0065f',
        material: '32e00fa5-5a98-40bf-96cb-87f177a1e1f2',
      },
    },
  },
]<|MERGE_RESOLUTION|>--- conflicted
+++ resolved
@@ -1,23 +1,15 @@
 import CitizenABI from 'const/abis/Citizen.json'
-<<<<<<< HEAD
-import { CITIZEN_ADDRESSES, DEFAULT_CHAIN_V5 } from 'const/config'
-=======
 import {
   CITIZEN_ADDRESSES,
   DEFAULT_CHAIN,
   DEFAULT_CHAIN_V5,
 } from 'const/config'
->>>>>>> 4afe13a5
 import { blockedCitizens } from 'const/whitelist'
 import dynamic from 'next/dynamic'
 import { useRouter } from 'next/router'
 import { useState } from 'react'
 import { getContract, readContract } from 'thirdweb'
 import { getNFT } from 'thirdweb/extensions/erc721'
-<<<<<<< HEAD
-import { getChainSlug } from '@/lib/thirdweb/chain'
-=======
->>>>>>> 4afe13a5
 import { serverClient } from '@/lib/thirdweb/client'
 import { getAttribute } from '@/lib/utils/nft'
 import IconOrg from '@/components/assets/IconOrg'
@@ -109,79 +101,44 @@
   let citizensLocationData = []
   if (process.env.NEXT_PUBLIC_ENV === 'prod') {
     const chain = DEFAULT_CHAIN_V5
-<<<<<<< HEAD
-    const chainSlug = getChainSlug(chain)
-
-    const citizenContract = getContract({
-      client: serverClient,
-      address: CITIZEN_ADDRESSES[chainSlug],
-      chain: chain,
-      abi: CitizenABI as any,
-=======
 
     const citizenContract = getContract({
       client: serverClient,
       address: CITIZEN_ADDRESSES[DEFAULT_CHAIN.slug],
       abi: CitizenABI as any,
       chain,
->>>>>>> 4afe13a5
     })
 
     const totalCitizens = await readContract({
       contract: citizenContract,
-<<<<<<< HEAD
-      method: 'totalSupply' as string,
-    })
-
-    const citizens: any[] = []
-=======
       method: 'totalSupply',
     })
 
     const citizens: any = []
->>>>>>> 4afe13a5
     async function fetchCitizen(tokenId: number) {
       try {
         const citizen = await getNFT({
           contract: citizenContract,
           tokenId: BigInt(tokenId),
         })
-<<<<<<< HEAD
-        if (citizen?.metadata?.attributes)
-          citizens.push({ ...citizen, id: tokenId })
-=======
         if (citizen?.metadata?.name) citizens.push(citizen)
->>>>>>> 4afe13a5
       } catch (err) {
         console.error(err)
       }
     }
-<<<<<<< HEAD
-    for (let i = 0; i < +totalCitizens.toString(); i++) {
-      await new Promise((resolve) => setTimeout(resolve, 200)) //Tableland is rate limited to 10 requests per second
-      await fetchCitizen(i)
-    }
-=======
     for (let i = 0; i < totalCitizens; i++) {
       await new Promise((resolve) => setTimeout(resolve, 200))
       await fetchCitizen(i)
     } //replace with citizenContract.erc721.getAll() if all citizens load
->>>>>>> 4afe13a5
 
     const filteredValidCitizens = citizens.filter(async (c: any) => {
       const now = Math.floor(Date.now() / 1000)
       const expiresAt = await readContract({
         contract: citizenContract,
         method: 'expiresAt',
-<<<<<<< HEAD
-        params: [c?.metadata?.id],
-      })
-      const view = getAttribute(c?.metadata?.attributes, 'view').value
-=======
         params: [c.metadata.id],
       })
       const view = getAttribute(c?.metadata?.attributes, 'view')?.value
->>>>>>> 4afe13a5
       return (
         +expiresAt.toString() > now &&
         view === 'public' &&
@@ -191,18 +148,10 @@
 
     //Get location data for each citizen
     for (const citizen of filteredValidCitizens) {
-<<<<<<< HEAD
-      const citizenLocation =
-        getAttribute(
-          citizen?.metadata?.attributes as unknown as any[],
-          'location'
-        )?.value || ''
-=======
       const citizenLocation = getAttribute(
         citizen?.metadata?.attributes as any[],
         'location'
       )?.value
->>>>>>> 4afe13a5
 
       let locationData
       if (citizenLocation !== '' && !citizenLocation?.startsWith('{')) {
