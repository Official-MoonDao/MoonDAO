<<<<<<< HEAD
import dynamic from 'next/dynamic'
import { useRouter } from 'next/router'
import { useState } from 'react'
import { getAllCitizenLocationData } from '@/lib/subscription/getAllCitizenLocationData'
=======
import CitizenABI from 'const/abis/Citizen.json'
import {
  CITIZEN_ADDRESSES,
  DEFAULT_CHAIN,
  DEFAULT_CHAIN_V5,
} from 'const/config'
import { blockedCitizens } from 'const/whitelist'
import dynamic from 'next/dynamic'
import { useRouter } from 'next/router'
import { useState } from 'react'
import { getContract, readContract } from 'thirdweb'
import { getNFT } from 'thirdweb/extensions/erc721'
import { serverClient } from '@/lib/thirdweb/client'
import { getAttribute } from '@/lib/utils/nft'
>>>>>>> 2e03721c
import IconOrg from '@/components/assets/IconOrg'
import Container from '@/components/layout/Container'
import ContentLayout from '@/components/layout/ContentLayout'
import Frame from '@/components/layout/Frame'
import Head from '@/components/layout/Head'
import { NoticeFooter } from '@/components/layout/NoticeFooter'
import StandardButton from '@/components/layout/StandardButton'
import Tab from '@/components/layout/Tab'

const Earth = dynamic(() => import('@/components/globe/Earth'), { ssr: false })
const Moon = dynamic(() => import('@/components/globe/Moon'), { ssr: false })

export default function NetworkMap({
  citizenLocationData,
}: {
  citizenLocationData: any
}) {
  const router = useRouter()

  const [tab, setTab] = useState('earth')

  const descriptionSection = (
    <div className="pt-2">
      <div className="mb-4">
        Explore the network map and discover moon landings!
      </div>
      <div className="flex gap-4">
        <Frame className="w-[300px]" noPadding>
          <div className="flex flex-wrap text-sm bg-filter">
            <Tab tab="earth" setTab={setTab} currentTab={tab}>
              Earth
            </Tab>
            <Tab tab="moon" setTab={setTab} currentTab={tab}>
              Moon
            </Tab>
          </div>
        </Frame>
        <StandardButton
          className="gradient-2"
          onClick={() => router.push('/network')}
        >
          <IconOrg />
        </StandardButton>
      </div>
    </div>
  )

  return (
    <section id="map-container" className="overflow-hidden">
      <Head
        title={'Map'}
        description={
          "Discover the global reach of the Space Acceleration Network on our interactive 3D map! Explore the locations of our citizens worldwide and see how we're connecting space enthusiasts across the planet."
        }
        image="https://ipfs.io/ipfs/Qmc1FsD9pCw3FoYEQ1zviqXc3DQddyxte6cQ8hv6EvukFr"
      />
      <Container>
        <ContentLayout
          header="Map"
          headerSize="max(20px, 3vw)"
          description={descriptionSection}
          preFooter={<NoticeFooter />}
          mainPadding
          mode="compact"
          popOverEffect={false}
          isProfile
        >
          <div className="w-full md:w-auto inline-block md:mr-12 rounded-lg z-[100] min-h-[50vh] overflow-hidden">
            <div
              className={`flex items-center justify-center ${
                tab !== 'earth' && 'hidden'
              }`}
            >
              <Earth pointsData={citizenLocationData} />
            </div>
            <div className={`${tab !== 'moon' && 'hidden'}`}>
              <Moon />
            </div>
          </div>
        </ContentLayout>
      </Container>
    </section>
  )
}

export async function getStaticProps() {
<<<<<<< HEAD
  const citizenLocationData = await getAllCitizenLocationData()
=======
  let citizensLocationData = []
  if (process.env.NEXT_PUBLIC_ENV === 'prod') {
    const chain = DEFAULT_CHAIN_V5

    const citizenContract = getContract({
      client: serverClient,
      address: CITIZEN_ADDRESSES[DEFAULT_CHAIN.slug],
      abi: CitizenABI as any,
      chain,
    })

    const totalCitizens = await readContract({
      contract: citizenContract,
      method: 'totalSupply',
    })

    const citizens: any = []
    async function fetchCitizen(tokenId: number) {
      try {
        const citizen = await getNFT({
          contract: citizenContract,
          tokenId: BigInt(tokenId),
        })
        if (citizen?.metadata?.name) citizens.push(citizen)
      } catch (err) {
        console.error(err)
      }
    }
    for (let i = 0; i < totalCitizens; i++) {
      await new Promise((resolve) => setTimeout(resolve, 200))
      await fetchCitizen(i)
    } //replace with citizenContract.erc721.getAll() if all citizens load

    const filteredValidCitizens = citizens.filter(async (c: any) => {
      const now = Math.floor(Date.now() / 1000)
      const expiresAt = await readContract({
        contract: citizenContract,
        method: 'expiresAt',
        params: [c.metadata.id],
      })
      const view = getAttribute(c?.metadata?.attributes, 'view')?.value
      return (
        +expiresAt.toString() > now &&
        view === 'public' &&
        !blockedCitizens.includes(c.metadata.id)
      )
    })

    //Get location data for each citizen
    for (const citizen of filteredValidCitizens) {
      const citizenLocation = getAttribute(
        citizen?.metadata?.attributes as any[],
        'location'
      )?.value

      let locationData
      if (citizenLocation !== '' && !citizenLocation?.startsWith('{')) {
        const locationRes = await fetch(
          `https://maps.googleapis.com/maps/api/geocode/json?address=${citizenLocation}&key=${process.env.GOOGLE_MAPS_API_KEY}`
        )
        locationData = await locationRes.json()
      } else if (citizenLocation?.startsWith('{')) {
        const parsedLocationData = JSON.parse(citizenLocation)
        locationData = {
          results: [
            {
              formatted_address: parsedLocationData.name,
              geometry: {
                location: {
                  lat: parsedLocationData.lat,
                  lng: parsedLocationData.lng,
                },
              },
            },
          ],
        }
      } else {
        locationData = {
          results: [
            {
              formatted_address: 'Antartica',
              geometry: { location: { lat: -90, lng: 0 } },
            },
          ],
        }
      }

      citizensLocationData.push({
        id: citizen.metadata.id,
        name: citizen.metadata.name,
        location: citizenLocation,
        formattedAddress:
          locationData.results?.[0]?.formatted_address || 'Antartica',
        image: citizen.metadata.image,
        lat: locationData.results?.[0]?.geometry?.location?.lat || -90,
        lng: locationData.results?.[0]?.geometry?.location?.lng || 0,
      })
    }

    // Group citizens by lat and lng
    const locationMap = new Map()

    for (const citizen of citizensLocationData) {
      const key = `${citizen.lat},${citizen.lng}`
      if (!locationMap.has(key)) {
        locationMap.set(key, {
          citizens: [citizen],
          names: [citizen.name],
          formattedAddress: citizen.formattedAddress,
          lat: citizen.lat,
          lng: citizen.lng, // Add formattedAddress as the first element
        })
      } else {
        const existing = locationMap.get(key)
        existing.names.push(citizen.name)
        existing.citizens.push(citizen)
      }
    }

    // Convert the map back to an array
    citizensLocationData = Array.from(locationMap.values()).map(
      (entry: any) => ({
        ...entry,
        color:
          entry.citizens.length > 3
            ? '#6a3d79'
            : entry.citizens.length > 1
            ? '#5e4dbf'
            : '#5556eb',
        size:
          entry.citizens.length > 1
            ? Math.min(entry.citizens.length * 0.01, 0.4)
            : 0.01,
      })
    )
  } else {
    citizensLocationData = dummyData
  }
>>>>>>> 2e03721c

  return {
    props: {
      citizenLocationData,
    },
    revalidate: 60,
  }
}<|MERGE_RESOLUTION|>--- conflicted
+++ resolved
@@ -1,9 +1,3 @@
-<<<<<<< HEAD
-import dynamic from 'next/dynamic'
-import { useRouter } from 'next/router'
-import { useState } from 'react'
-import { getAllCitizenLocationData } from '@/lib/subscription/getAllCitizenLocationData'
-=======
 import CitizenABI from 'const/abis/Citizen.json'
 import {
   CITIZEN_ADDRESSES,
@@ -18,7 +12,6 @@
 import { getNFT } from 'thirdweb/extensions/erc721'
 import { serverClient } from '@/lib/thirdweb/client'
 import { getAttribute } from '@/lib/utils/nft'
->>>>>>> 2e03721c
 import IconOrg from '@/components/assets/IconOrg'
 import Container from '@/components/layout/Container'
 import ContentLayout from '@/components/layout/ContentLayout'
@@ -105,9 +98,6 @@
 }
 
 export async function getStaticProps() {
-<<<<<<< HEAD
-  const citizenLocationData = await getAllCitizenLocationData()
-=======
   let citizensLocationData = []
   if (process.env.NEXT_PUBLIC_ENV === 'prod') {
     const chain = DEFAULT_CHAIN_V5
@@ -246,7 +236,6 @@
   } else {
     citizensLocationData = dummyData
   }
->>>>>>> 2e03721c
 
   return {
     props: {
