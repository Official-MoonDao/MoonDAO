--- conflicted
+++ resolved
@@ -13,16 +13,8 @@
   return (
     <>
       <WebsiteHead title={title} description={description} />
-<<<<<<< HEAD
-      <section 
-        className="w-[calc(100vw-20px)]"
-        >
-        <Container
-          >
-=======
       <section className="w-[calc(100vw-20px)]">
         <Container>
->>>>>>> a935fa0f
           <ContentLayout
             header="News & Updates"
             headerSize="max(20px, 3vmax)"
