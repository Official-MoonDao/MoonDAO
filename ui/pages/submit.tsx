--- conflicted
+++ resolved
@@ -1,18 +1,3 @@
-<<<<<<< HEAD
-import React, { useEffect, useState } from 'react';
-import { Tab } from '@headlessui/react';
-import { NanceProvider } from "@nance/nance-hooks";
-import { NANCE_API_URL } from "../lib/nance/constants";
-import Container from '../components/layout/Container';
-import ContentLayout from '../components/layout/ContentLayout';
-import ProposalEditor from '../components/nance/ProposalEditor';
-import ContributionEditor from '../components/contribution/ContributionEditor';
-import WebsiteHead from '../components/layout/Head';
-import { NoticeFooter } from '../components/layout/NoticeFooter';
-import { useRouter } from 'next/router';
-import Image from 'next/image';
-import Link from 'next/link';
-=======
 import { Tab } from '@headlessui/react'
 import { NanceProvider } from '@nance/nance-hooks'
 import { useRouter } from 'next/router'
@@ -25,7 +10,8 @@
 import WebsiteHead from '../components/layout/Head'
 import { NoticeFooter } from '../components/layout/NoticeFooter'
 import ProposalEditor from '../components/nance/ProposalEditor'
->>>>>>> f4b3b75b
+import Image from 'next/image';
+import Link from 'next/link';
 
 const SubmissionPage: React.FC = () => {
   const router = useRouter()
@@ -133,17 +119,8 @@
                       </div>
                     </div>
                       <p className="text-gray-300">
-<<<<<<< HEAD
                         Submit a proposal to receive financing or special permissions from voting MoonDAO members. Please refer to {' '}
                         <a href="https://docs.moondao.com/Projects/Project-System" className="text-blue-400 hover:text-blue-300 underline">
-=======
-                        Submit a proposal to receive financing or special
-                        permissions from the MoonDAO community. Please refer to{' '}
-                        <a
-                          href="https://docs.moondao.com/Projects/Project-System"
-                          className="text-blue-400 hover:text-blue-300 underline"
-                        >
->>>>>>> f4b3b75b
                           our documentation
                         </a>{' '}
                         for more details before getting started.
