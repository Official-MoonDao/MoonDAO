import { Tab } from '@headlessui/react'
import { NanceProvider } from '@nance/nance-hooks'
import ProjectTableABI from 'const/abis/ProjectTable.json'
<<<<<<< HEAD
import {
  PROJECT_TABLE_ADDRESSES,
  TABLELAND_ENDPOINT,
  DEFAULT_CHAIN,
} from 'const/config'
=======
import { DEFAULT_CHAIN_V5, PROJECT_TABLE_ADDRESSES } from 'const/config'
>>>>>>> b9ae8fe0
import { StringParam, useQueryParams } from 'next-query-params'
import Image from 'next/image'
import Link from 'next/link'
import React, { useEffect, useState } from 'react'
import { getContract, readContract } from 'thirdweb'
import { NANCE_API_URL } from '../lib/nance/constants'
import { Project } from '@/lib/project/useProjectData'
import queryTable from '@/lib/tableland/queryTable'
import { getChainSlug } from '@/lib/thirdweb/chain'
import { serverClient } from '@/lib/thirdweb/client'
import { useChainDefault } from '@/lib/thirdweb/hooks/useChainDefault'
import ContributionEditor from '../components/contribution/ContributionEditor'
import Container from '../components/layout/Container'
import ContentLayout from '../components/layout/ContentLayout'
import WebsiteHead from '../components/layout/Head'
import { NoticeFooter } from '../components/layout/NoticeFooter'
import ProposalEditor from '../components/nance/ProposalEditor'
import FinalReportEditor from '@/components/nance/FinalReportEditor'

export default function SubmissionPage({
  projectsWithoutReport,
}: {
  projectsWithoutReport: Project[] | undefined
}) {
  const [{ tag }, setQuery] = useQueryParams({ tag: StringParam })

  const [selectedIndex, setSelectedIndex] = useState(0)
  const title = 'Collaborate with MoonDAO'

  useEffect(() => {
    if (tag === 'report') {
      setSelectedIndex(2)
    } else if (tag === 'contribution') {
      setSelectedIndex(1)
    } else {
      setSelectedIndex(0)
    }
  }, [tag])

  useChainDefault()

  return (
    <>
      <WebsiteHead title={title} description="" />
      <section className="flex flex-col justify-center items-start animate-fadeIn w-[90vw] md:w-full">
        <Container>
          <ContentLayout
            header="Submissions"
            headerSize="40px"
            description={<div></div>}
            mainPadding
            mode="compact"
            isProfile={true}
          >
            <div className="flex flex-col gap-4 p-5 bg-slide-section rounded-tl-[2vw] rounded-bl-[2vw]">
              <Tab.Group
                selectedIndex={selectedIndex}
                onChange={setSelectedIndex}
              >
                <Tab.List className="flex rounded-xl">
                  <Tab
                    className={({ selected }) =>
                      `rounded-lg py-2.5 px-5 font-GoodTimes leading-5 focus:outline-none
                    ${
                      selected
                        ? 'bg-gradient-to-r from-[#5757ec] to-[#6b3d79] text-white shadow'
                        : 'text-white/70 hover:text-white'
                    }`
                    }
                    onClick={() => {
                      setQuery({ tag: undefined }, 'replaceIn')
                    }}
                  >
                    Submit Proposal
                  </Tab>
                  <Tab
                    className={({ selected }) =>
                      `rounded-lg py-2.5 font-GoodTimes leading-5 px-5 focus:outline-none
                    ${
                      selected
                        ? 'bg-gradient-to-r from-[#5757ec] to-[#6b3d79] text-white shadow'
                        : 'text-white/70 hover:text-white'
                    }`
                    }
                    onClick={() => {
                      setQuery({ tag: 'contribution' }, 'replaceIn')
                    }}
                  >
                    Submit Contribution
                  </Tab>
                  <Tab
                    className={({ selected }) =>
                      `rounded-lg py-2.5 font-GoodTimes leading-5 px-5 focus:outline-none
                    ${
                      selected
                        ? 'bg-gradient-to-r from-[#5757ec] to-[#6b3d79] text-white shadow'
                        : 'text-white/70 hover:text-white'
                    }`
                    }
                    onClick={() => {
                      setQuery({ tag: 'report' }, 'replaceIn')
                    }}
                  >
                    Submit Report
                  </Tab>
                </Tab.List>
                <Tab.Panels className="mt-4">
                  <Tab.Panel>
                    <div className="mb-8 max-w-[600px]">
                      <div
                        id="instructions-container"
                        className="flex flex-col md:flex-row items-center justify-center gap-8 pt-5"
                      >
                        <div
                          id="step-1"
                          className="flex flex-col items-center max-w-[200px]"
                        >
                          <Image
                            src="/assets/icon-number-1.svg"
                            alt="Step 1"
                            width={70}
                            height={70}
                          />
                          <p className="text-center pt-2 pb-5">
                            (optional) <br></br> Post to{' '}
                            <Link
                              href="https://discord.com/channels/914720248140279868/1027658256706961509"
                              className="text-blue-400 hover:text-blue-300 underline"
                            >
                              #ideation
                            </Link>
                          </p>
                        </div>
                        <div
                          id="step-2"
                          className="flex flex-col items-center max-w-[200px]"
                        >
                          <Image
                            src="/assets/icon-number-2.svg"
                            alt="Step 1"
                            width={70}
                            height={70}
                          />
                          <p className="text-center pt-2 pb-5">
                            Submit your <br></br>proposal below
                          </p>
                        </div>
                        <div
                          id="step-3"
                          className="flex flex-col items-center max-w-[200px]"
                        >
                          <Image
                            src="/assets/icon-number-3.svg"
                            alt="Step 1"
                            width={70}
                            height={70}
                          />
                          <p className="text-center pt-2 pb-5">
                            Present Proposal <br></br>at Townhall
                          </p>
                        </div>
                      </div>
                      <p className="text-gray-300">
                        Submit a proposal to receive financing or special
                        permissions from the MoonDAO community. Please refer to{' '}
                        <a
                          href="https://docs.moondao.com/Projects/Project-System"
                          className="text-blue-400 hover:text-blue-300 underline"
                          target="_blank"
                          rel="noreferrer"
                        >
                          our documentation
                        </a>{' '}
                        for more details before getting started. We recommend
                        starting your draft with the{' '}
                        <a
                          href="https://docs.google.com/document/d/1p8rV9RlvFk6nAJzWh-tvroyPvasjjrvgKpyX8ibGX3I/edit?usp=sharing"
                          className="text-blue-400 hover:text-blue-300 underline"
                          target="_blank"
                          rel="noreferrer"
                        >
                          Google doc template
                        </a>
                        .
                      </p>
                    </div>
                    <NanceProvider apiUrl={NANCE_API_URL}>
                      <ProposalEditor />
                    </NanceProvider>
                  </Tab.Panel>
                  <Tab.Panel>
                    <div className="mb-8">
                      <p className="text-gray-300">
                        What have you done to accelerate the impact of MoonDAO's
                        mission? Submit your non-project work and
                        accomplishments, even if not tied directly to MoonDAO,
                        to earn ETH financial rewards and vMOONEY voting power.
                        If it helps advance our mission and build a
                        multiplanetary future, it counts! Please refer to{' '}
                        <a
                          href="https://docs.moondao.com/Reference/Nested-Docs/Community-Rewards"
                          className="text-blue-400 hover:text-blue-300 underline"
                          target="_blank"
                          rel="noreferrer"
                        >
                          our documentation
                        </a>{' '}
                        for more details.
                      </p>
                    </div>
                    <ContributionEditor />
                  </Tab.Panel>
                  <Tab.Panel>
                    <div className="mb-8">
                      <p className="text-gray-300">
                        Submit a final report for your project.
                      </p>
                    </div>
                    <FinalReportEditor
                      projectsWithoutReport={projectsWithoutReport}
                    />
                  </Tab.Panel>
                </Tab.Panels>
              </Tab.Group>
            </div>
          </ContentLayout>
          <NoticeFooter />
        </Container>
      </section>
    </>
  )
}

export async function getStaticProps() {
<<<<<<< HEAD
  const chain = DEFAULT_CHAIN
  const sdk = initSDK(chain)
=======
  const chain = DEFAULT_CHAIN_V5
  const chainSlug = getChainSlug(chain)
>>>>>>> b9ae8fe0

  const projectTableContract = getContract({
    client: serverClient,
    address: PROJECT_TABLE_ADDRESSES[chainSlug],
    chain: chain,
    abi: ProjectTableABI as any,
  })
  const projectTableName = await readContract({
    contract: projectTableContract,
    method: 'getTableName',
  })

  const statement = `SELECT * FROM ${projectTableName} WHERE finalReportIPFS IS ""`
  const projects = await queryTable(chain, statement)

  return {
    props: {
      projectsWithoutReport: projects,
    },
    revalidate: 60,
  }
}<|MERGE_RESOLUTION|>--- conflicted
+++ resolved
@@ -1,15 +1,7 @@
 import { Tab } from '@headlessui/react'
 import { NanceProvider } from '@nance/nance-hooks'
 import ProjectTableABI from 'const/abis/ProjectTable.json'
-<<<<<<< HEAD
-import {
-  PROJECT_TABLE_ADDRESSES,
-  TABLELAND_ENDPOINT,
-  DEFAULT_CHAIN,
-} from 'const/config'
-=======
 import { DEFAULT_CHAIN_V5, PROJECT_TABLE_ADDRESSES } from 'const/config'
->>>>>>> b9ae8fe0
 import { StringParam, useQueryParams } from 'next-query-params'
 import Image from 'next/image'
 import Link from 'next/link'
@@ -244,13 +236,8 @@
 }
 
 export async function getStaticProps() {
-<<<<<<< HEAD
-  const chain = DEFAULT_CHAIN
-  const sdk = initSDK(chain)
-=======
   const chain = DEFAULT_CHAIN_V5
   const chainSlug = getChainSlug(chain)
->>>>>>> b9ae8fe0
 
   const projectTableContract = getContract({
     client: serverClient,
