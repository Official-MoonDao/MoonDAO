--- conflicted
+++ resolved
@@ -1,21 +1,12 @@
 import { Tab } from '@headlessui/react'
 import { NanceProvider } from '@nance/nance-hooks'
 import ProjectTableABI from 'const/abis/ProjectTable.json'
-<<<<<<< HEAD
 import { DEFAULT_CHAIN_V5, PROJECT_TABLE_ADDRESSES } from 'const/config'
-=======
-import {
-  DEFAULT_CHAIN_V5,
-  PROJECT_TABLE_ADDRESSES,
-  TABLELAND_ENDPOINT,
-} from 'const/config'
->>>>>>> c06b6d02
 import { StringParam, useQueryParams } from 'next-query-params'
 import Image from 'next/image'
 import Link from 'next/link'
 import React, { useEffect, useState } from 'react'
 import { getContract, readContract } from 'thirdweb'
-<<<<<<< HEAD
 import { NANCE_API_URL } from '../lib/nance/constants'
 import { Project } from '@/lib/project/useProjectData'
 import queryTable from '@/lib/tableland/queryTable'
@@ -28,20 +19,7 @@
 import WebsiteHead from '../components/layout/Head'
 import { NoticeFooter } from '../components/layout/NoticeFooter'
 import ProposalEditor from '../components/nance/ProposalEditor'
-=======
-import { NANCE_API_URL } from '@/lib/nance/constants'
-import { Project } from '@/lib/project/useProjectData'
-import { getChainSlug } from '@/lib/thirdweb/chain'
-import { serverClient } from '@/lib/thirdweb/client'
-import { useChainDefault } from '@/lib/thirdweb/hooks/useChainDefault'
-import ContributionEditor from '@/components/contribution/ContributionEditor'
-import Container from '@/components/layout/Container'
-import ContentLayout from '@/components/layout/ContentLayout'
-import WebsiteHead from '@/components/layout/Head'
-import { NoticeFooter } from '@/components/layout/NoticeFooter'
->>>>>>> c06b6d02
 import FinalReportEditor from '@/components/nance/FinalReportEditor'
-import ProposalEditor from '@/components/nance/ProposalEditor'
 
 export default function SubmissionPage({
   projectsWithoutReport,
@@ -264,21 +242,12 @@
   const projectTableContract = getContract({
     client: serverClient,
     address: PROJECT_TABLE_ADDRESSES[chainSlug],
-<<<<<<< HEAD
     chain: chain,
     abi: ProjectTableABI as any,
-=======
-    abi: ProjectTableABI as any,
-    chain: chain,
->>>>>>> c06b6d02
   })
   const projectTableName = await readContract({
     contract: projectTableContract,
     method: 'getTableName',
-<<<<<<< HEAD
-=======
-    params: [],
->>>>>>> c06b6d02
   })
 
   const statement = `SELECT * FROM ${projectTableName} WHERE finalReportIPFS IS ""`
