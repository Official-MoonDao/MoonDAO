import MarketplaceABI from 'const/abis/MarketplaceTable.json'
import TeamABI from 'const/abis/Team.json'
import {
  DEFAULT_CHAIN_V5,
  MARKETPLACE_TABLE_ADDRESSES,
  TEAM_ADDRESSES,
} from 'const/config'
import { useContext, useEffect, useState } from 'react'
import { useRouter } from 'next/router'
import { getContract, readContract } from 'thirdweb'
import { getNFT } from 'thirdweb/extensions/erc721'
import CitizenContext from '@/lib/citizen/citizen-context'
import queryTable from '@/lib/tableland/queryTable'
import { getChainSlug } from '@/lib/thirdweb/chain'
import ChainContextV5 from '@/lib/thirdweb/chain-context-v5'
import { serverClient } from '@/lib/thirdweb/client'
import { useChainDefault } from '@/lib/thirdweb/hooks/useChainDefault'
import useContract from '@/lib/thirdweb/hooks/useContract'
import { useShallowQueryRoute } from '@/lib/utils/hooks/useShallowQueryRoute'
import Container from '@/components/layout/Container'
import ContentLayout from '@/components/layout/ContentLayout'
import Head from '@/components/layout/Head'
import { NoticeFooter } from '@/components/layout/NoticeFooter'
import PaginationButtons from '@/components/layout/PaginationButtons'
import Search from '@/components/layout/Search'
import StandardDetailCard from '@/components/layout/StandardDetailCard'
import BuyTeamListingModal from '@/components/subscription/BuyTeamListingModal'

type MarketplaceListing = {
  id: number
  teamId: number
  title: string
  description: string
  image: string
  price: string
  currency: string
  startTime: number
  endTime: number
  timestamp: number
  metadata: string
  shipping: string
  tag: string
}

type MarketplaceProps = {
  listings: MarketplaceListing[]
}

export default function Marketplace({ listings }: MarketplaceProps) {
  const { selectedChain } = useContext(ChainContextV5)
  const { citizen } = useContext(CitizenContext)
  const router = useRouter()
  const shallowQueryRoute = useShallowQueryRoute()
  const chainSlug = getChainSlug(selectedChain)

  const [filteredListings, setFilteredListings] = useState<MarketplaceListing[]>()
  const [input, setInput] = useState('')
  const [pageIdx, setPageIdx] = useState(1)
  const [selectedListing, setSelectedListing] = useState<MarketplaceListing | null>(null)
  const [teamNFTOwner, setTeamNFTOwner] = useState<string | null>(null)
  const [enabledBuyListingModal, setEnabledBuyListingModal] = useState(false)
  
  const ITEMS_PER_PAGE = 8 // 4 items per row x 2 rows

  const teamContract = useContract({
    chain: selectedChain,
    address: TEAM_ADDRESSES[chainSlug],
    abi: TeamABI as any,
  })

  useChainDefault()

  // Handle URL parameters for pagination
  useEffect(() => {
    const { page: urlPage } = router.query
    if (urlPage && !isNaN(Number(urlPage))) {
      setPageIdx(Number(urlPage))
    }
  }, [router.query])

  function handlePageChange(newPage: number) {
    setPageIdx(newPage)
    shallowQueryRoute({ page: newPage.toString() })
  }

  async function handleListingClick(listing: MarketplaceListing) {
    try {
      // Get the team NFT to find the owner (recipient for purchases)
      const nft = await getNFT({
        contract: teamContract,
        tokenId: BigInt(listing.teamId),
        includeOwner: true,
      })
      setTeamNFTOwner(nft?.owner || null)
      setSelectedListing(listing)
      setEnabledBuyListingModal(true)
    } catch (error) {
      console.error('Error fetching team NFT:', error)
      // Fallback to redirect if modal fails
      router.push(`/team/${listing.teamId}?listing=${listing.id}`)
    }
  }

  useEffect(() => {
    if (listings && input != '') {
      const filtered = listings.filter((listing: MarketplaceListing) => {
        return listing.title.toLowerCase().includes(input.toLowerCase())
      })
      setFilteredListings(filtered)
      setPageIdx(1) // Reset to first page when filtering
    } else {
      setFilteredListings(listings)
    }
  }, [listings, input])

  const descriptionSection = (
    <div className="pt-2">
      <div className="mb-4">
        Discover space products and services from top innovators and teams in
        the Space Acceleration Network, available for direct on-chain purchase.
      </div>
      <div className="relative w-full flex flex-col gap-3">
        {/* Search Bar */}
        <div className="flex w-full md:w-5/6 flex-col min-[1200px]:flex-row md:gap-2">
          <div className="w-full flex flex-row min-[800px]:flex-row gap-4 items-center">
            {/* Search Bar */}
            <div className="w-fit max-w-[260px] bg-gradient-to-b from-slate-700/30 to-slate-800/40 rounded-xl border border-slate-600/30 px-3 py-1">
              <Search
                className="w-full flex-grow"
                input={input}
                setInput={setInput}
                placeholder="Search marketplace..."
              />
            </div>
          </div>
        </div>
      </div>
    </div>
  )

  return (
    <section id="marketplace-container" className="overflow-hidden">
      <Head
        title={'Marketplace'}
        description={
          'Explore the Space Acceleration Network Marketplace! Browse and buy innovative space products and services from pioneering teams driving the future of the space economy.'
        }
        image="https://ipfs.io/ipfs/QmTtEyhgwcE1xyqap4nvaXyPpMBnfskRPtnz7i1jpGnw5M"
      />
      <Container>
        <ContentLayout
          header="Marketplace"
          headerSize="max(20px, 3vw)"
          description={descriptionSection}
          preFooter={<NoticeFooter />}
          mainPadding
          mode="compact"
          popOverEffect={false}
          isProfile
        >
<<<<<<< HEAD
          <div className="flex flex-row w-full">
            <div className="p-4 md:px-8 bg-gradient-to-b from-slate-800/90 to-slate-900/95 backdrop-blur-xl border border-slate-700/50 lg:p-8 rounded-[2vmax] shadow-2xl md:m-5 mb-0 md:mb-0 w-full flex flex-col lg:max-w-[1400px]">
              <div className="grid grid-cols-1 lg:grid-cols-2 gap-6">
                {filteredListings && filteredListings.length > 0 ? (
                  (() => {
                    const startIdx = (pageIdx - 1) * ITEMS_PER_PAGE
                    const endIdx = startIdx + ITEMS_PER_PAGE
                    const paginatedListings = filteredListings.slice(startIdx, endIdx)
                    
                    return paginatedListings.map((listing: MarketplaceListing, i: number) => (
                      <StandardDetailCard
                        key={`marketplace-listing-${startIdx + i}`}
                        title={listing.title}
                        paragraph={listing.description}
                        image={listing.image}
                        price={listing.price}
                        currency={listing.currency}
                        isCitizen={!!citizen}
                        onClick={() => handleListingClick(listing)}
                      />
                    ))
                  })()
                ) : (
                  <div className="col-span-full text-center py-8">
                    <p className="text-gray-400">
                      {input
                        ? 'No listings match your search criteria.'
                        : 'No marketplace listings available at this time.'}
                    </p>
                  </div>
                )}
=======
          <div className="grid grid-cols-1 lg:grid-cols-2 gap-6 md:mb-[5vw] 2xl:mb-[2vw]">
            {filteredListings && filteredListings.length > 0 ? (
              (() => {
                const startIdx = (pageIdx - 1) * ITEMS_PER_PAGE
                const endIdx = startIdx + ITEMS_PER_PAGE
                const paginatedListings = filteredListings.slice(startIdx, endIdx)
                
                return paginatedListings.map((listing: MarketplaceListing, i: number) => (
                  <StandardDetailCard
                    key={`marketplace-listing-${startIdx + i}`}
                    title={listing.title}
                    paragraph={listing.description}
                    image={listing.image}
                    onClick={() => handleListingClick(listing)}
                  />
                ))
              })()
            ) : (
              <div className="col-span-full text-center py-8">
                <p className="text-gray-400">
                  {input
                    ? 'No listings match your search criteria.'
                    : 'No marketplace listings available at this time.'}
                </p>
>>>>>>> 502af1db
              </div>
              
              {/* Pagination */}
              {filteredListings && filteredListings.length > ITEMS_PER_PAGE && (
                <div className="w-full rounded-[2vmax] bg-gradient-to-b from-slate-700/20 to-slate-800/30 border border-slate-600/30 p-6 mt-8">
                  <div className="w-full flex justify-center">
                    <PaginationButtons
                      handlePageChange={handlePageChange}
                      maxPage={Math.ceil(filteredListings.length / ITEMS_PER_PAGE)}
                      pageIdx={pageIdx}
                      label="Page"
                    />
                  </div>
                </div>
              )}
            </div>
          </div>
        </ContentLayout>
      </Container>

      {/* Buy Listing Modal */}
      {enabledBuyListingModal && selectedListing && (
        <BuyTeamListingModal
          selectedChain={selectedChain}
          listing={selectedListing}
          recipient={teamNFTOwner}
          setEnabled={setEnabledBuyListingModal}
        />
      )}
    </section>
  )
}

export async function getStaticProps() {
  try {
    const chain = DEFAULT_CHAIN_V5
    const chainSlug = getChainSlug(chain)

    const now = Math.floor(Date.now() / 1000)

    const marketplaceTableContract = getContract({
      client: serverClient,
      chain,
      address: MARKETPLACE_TABLE_ADDRESSES[chainSlug],
      abi: MarketplaceABI as any,
    })
    const teamContract = getContract({
      client: serverClient,
      chain,
      address: TEAM_ADDRESSES[chainSlug],
      abi: TeamABI as any,
    })

    const marketplaceTableName = await readContract({
      contract: marketplaceTableContract,
      method: 'getTableName',
    })

    const statement = `SELECT * FROM ${marketplaceTableName} WHERE (startTime = 0 OR startTime <= ${now}) AND (endTime = 0 OR endTime >= ${now}) ORDER BY id DESC`

    const allListings = await queryTable(chain, statement)

    const validListings = allListings.filter(async (listing: any) => {
      const teamExpiration = await readContract({
        contract: teamContract,
        method: 'expiresAt',
        params: [listing.teamId],
      })
      return +teamExpiration.toString() > now
    })

    return {
      props: {
        listings: validListings,
      },
      revalidate: 60,
    }
  } catch (error) {
    console.error(error)
    return {
      props: { listings: [] },
    }
  }
}<|MERGE_RESOLUTION|>--- conflicted
+++ resolved
@@ -5,8 +5,8 @@
   MARKETPLACE_TABLE_ADDRESSES,
   TEAM_ADDRESSES,
 } from 'const/config'
+import { useRouter } from 'next/router'
 import { useContext, useEffect, useState } from 'react'
-import { useRouter } from 'next/router'
 import { getContract, readContract } from 'thirdweb'
 import { getNFT } from 'thirdweb/extensions/erc721'
 import CitizenContext from '@/lib/citizen/citizen-context'
@@ -53,13 +53,15 @@
   const shallowQueryRoute = useShallowQueryRoute()
   const chainSlug = getChainSlug(selectedChain)
 
-  const [filteredListings, setFilteredListings] = useState<MarketplaceListing[]>()
+  const [filteredListings, setFilteredListings] =
+    useState<MarketplaceListing[]>()
   const [input, setInput] = useState('')
   const [pageIdx, setPageIdx] = useState(1)
-  const [selectedListing, setSelectedListing] = useState<MarketplaceListing | null>(null)
+  const [selectedListing, setSelectedListing] =
+    useState<MarketplaceListing | null>(null)
   const [teamNFTOwner, setTeamNFTOwner] = useState<string | null>(null)
   const [enabledBuyListingModal, setEnabledBuyListingModal] = useState(false)
-  
+
   const ITEMS_PER_PAGE = 8 // 4 items per row x 2 rows
 
   const teamContract = useContract({
@@ -158,7 +160,6 @@
           popOverEffect={false}
           isProfile
         >
-<<<<<<< HEAD
           <div className="flex flex-row w-full">
             <div className="p-4 md:px-8 bg-gradient-to-b from-slate-800/90 to-slate-900/95 backdrop-blur-xl border border-slate-700/50 lg:p-8 rounded-[2vmax] shadow-2xl md:m-5 mb-0 md:mb-0 w-full flex flex-col lg:max-w-[1400px]">
               <div className="grid grid-cols-1 lg:grid-cols-2 gap-6">
@@ -166,20 +167,25 @@
                   (() => {
                     const startIdx = (pageIdx - 1) * ITEMS_PER_PAGE
                     const endIdx = startIdx + ITEMS_PER_PAGE
-                    const paginatedListings = filteredListings.slice(startIdx, endIdx)
-                    
-                    return paginatedListings.map((listing: MarketplaceListing, i: number) => (
-                      <StandardDetailCard
-                        key={`marketplace-listing-${startIdx + i}`}
-                        title={listing.title}
-                        paragraph={listing.description}
-                        image={listing.image}
-                        price={listing.price}
-                        currency={listing.currency}
-                        isCitizen={!!citizen}
-                        onClick={() => handleListingClick(listing)}
-                      />
-                    ))
+                    const paginatedListings = filteredListings.slice(
+                      startIdx,
+                      endIdx
+                    )
+
+                    return paginatedListings.map(
+                      (listing: MarketplaceListing, i: number) => (
+                        <StandardDetailCard
+                          key={`marketplace-listing-${startIdx + i}`}
+                          title={listing.title}
+                          paragraph={listing.description}
+                          image={listing.image}
+                          price={listing.price}
+                          currency={listing.currency}
+                          isCitizen={!!citizen}
+                          onClick={() => handleListingClick(listing)}
+                        />
+                      )
+                    )
                   })()
                 ) : (
                   <div className="col-span-full text-center py-8">
@@ -190,41 +196,17 @@
                     </p>
                   </div>
                 )}
-=======
-          <div className="grid grid-cols-1 lg:grid-cols-2 gap-6 md:mb-[5vw] 2xl:mb-[2vw]">
-            {filteredListings && filteredListings.length > 0 ? (
-              (() => {
-                const startIdx = (pageIdx - 1) * ITEMS_PER_PAGE
-                const endIdx = startIdx + ITEMS_PER_PAGE
-                const paginatedListings = filteredListings.slice(startIdx, endIdx)
-                
-                return paginatedListings.map((listing: MarketplaceListing, i: number) => (
-                  <StandardDetailCard
-                    key={`marketplace-listing-${startIdx + i}`}
-                    title={listing.title}
-                    paragraph={listing.description}
-                    image={listing.image}
-                    onClick={() => handleListingClick(listing)}
-                  />
-                ))
-              })()
-            ) : (
-              <div className="col-span-full text-center py-8">
-                <p className="text-gray-400">
-                  {input
-                    ? 'No listings match your search criteria.'
-                    : 'No marketplace listings available at this time.'}
-                </p>
->>>>>>> 502af1db
               </div>
-              
+
               {/* Pagination */}
               {filteredListings && filteredListings.length > ITEMS_PER_PAGE && (
                 <div className="w-full rounded-[2vmax] bg-gradient-to-b from-slate-700/20 to-slate-800/30 border border-slate-600/30 p-6 mt-8">
                   <div className="w-full flex justify-center">
                     <PaginationButtons
                       handlePageChange={handlePageChange}
-                      maxPage={Math.ceil(filteredListings.length / ITEMS_PER_PAGE)}
+                      maxPage={Math.ceil(
+                        filteredListings.length / ITEMS_PER_PAGE
+                      )}
                       pageIdx={pageIdx}
                       label="Page"
                     />
