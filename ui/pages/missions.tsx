--- conflicted
+++ resolved
@@ -13,10 +13,6 @@
 import { useRouter } from 'next/router'
 import React, { useState, useEffect, useCallback, useContext } from 'react'
 import { getContract, readContract } from 'thirdweb'
-<<<<<<< HEAD
-import { sepolia } from '@/lib/infura/infuraChains'
-=======
->>>>>>> a7756436
 import { getIPFSGateway } from '@/lib/ipfs/gateway'
 import JuiceProviders from '@/lib/juicebox/JuiceProviders'
 import queryTable from '@/lib/tableland/queryTable'
