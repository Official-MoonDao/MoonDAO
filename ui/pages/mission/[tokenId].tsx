--- conflicted
+++ resolved
@@ -501,9 +501,6 @@
         <ContentLayout
           header={''}
           headerSize="max(20px, 3vw)"
-<<<<<<< HEAD
-          description={''}
-=======
           description={
             <MissionProfileHeader
               mission={mission}
@@ -525,7 +522,6 @@
               deployLiquidityPool={deployLiquidityPool}
             />
           }
->>>>>>> 1bc6043a
           mainPadding
           mode="compact"
           popOverEffect={false}
