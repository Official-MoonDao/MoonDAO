import CitizenABI from 'const/abis/Citizen.json'
import HatsABI from 'const/abis/Hats.json'
import JBV4ControllerABI from 'const/abis/JBV4Controller.json'
import JBV4DirectoryABI from 'const/abis/JBV4Directory.json'
import JBV4TokenABI from 'const/abis/JBV4Token.json'
import JBV4TokensABI from 'const/abis/JBV4Tokens.json'
import MissionCreatorABI from 'const/abis/MissionCreator.json'
import MissionTableABI from 'const/abis/MissionTable.json'
import TeamABI from 'const/abis/Team.json'
import {
  CITIZEN_ADDRESSES,
  DEFAULT_CHAIN_V5,
  HATS_ADDRESS,
  IPFS_GATEWAY,
  JBV4_CONTROLLER_ADDRESSES,
  JBV4_DIRECTORY_ADDRESSES,
  JBV4_TOKENS_ADDRESSES,
  MISSION_CREATOR_ADDRESSES,
  MISSION_TABLE_ADDRESSES,
  TEAM_ADDRESSES,
} from 'const/config'
import { blockedMissions } from 'const/whitelist'
import { GetServerSideProps } from 'next'
import Image from 'next/image'
import Link from 'next/link'
import { useContext, useEffect, useMemo, useState } from 'react'
import { getContract, readContract } from 'thirdweb'
import { sepolia } from 'thirdweb/chains'
import { getNFT } from 'thirdweb/extensions/erc721'
import { MediaRenderer, useActiveAccount } from 'thirdweb/react'
import useETHPrice from '@/lib/etherscan/useETHPrice'
import { useSubHats } from '@/lib/hats/useSubHats'
import { getIPFSGateway } from '@/lib/ipfs/gateway'
import JuiceProviders from '@/lib/juicebox/JuiceProviders'
import useJBProjectTimeline from '@/lib/juicebox/useJBProjectTimeline'
import useMissionData from '@/lib/mission/useMissionData'
import { generatePrettyLink } from '@/lib/subscription/pretty-links'
import queryTable from '@/lib/tableland/queryTable'
import { useTeamData } from '@/lib/team/useTeamData'
import { getChainSlug } from '@/lib/thirdweb/chain'
import ChainContextV5 from '@/lib/thirdweb/chain-context-v5'
import client, { serverClient } from '@/lib/thirdweb/client'
import { useChainDefault } from '@/lib/thirdweb/hooks/useChainDefault'
import useContract from '@/lib/thirdweb/hooks/useContract'
import useRead from '@/lib/thirdweb/hooks/useRead'
import { daysUntilDate, formatTimeUntilDeadline } from '@/lib/utils/dates'
import { truncateTokenValue } from '@/lib/utils/numbers'
import Container from '@/components/layout/Container'
import ContentLayout from '@/components/layout/ContentLayoutMission'
import { ExpandedFooter } from '@/components/layout/ExpandedFooter'
import Frame from '@/components/layout/Frame'
import Head from '@/components/layout/Head'
import SlidingCardMenu from '@/components/layout/SlidingCardMenu'
import Tooltip from '@/components/layout/Tooltip'
import { Mission } from '@/components/mission/MissionCard'
import MissionFundingProgressBar from '@/components/mission/MissionFundingProgressBar'
import MissionInfo from '@/components/mission/MissionInfo'
import MissionPayRedeem from '@/components/mission/MissionPayRedeem'
import MissionStat from '@/components/mission/MissionStat'
import TeamMembers from '@/components/subscription/TeamMembers'

type ProjectProfileProps = {
  tokenId: string
  mission: Mission
}

export default function MissionProfile({ mission }: ProjectProfileProps) {
  const account = useActiveAccount()

  // const { selectedChain } = useContext(ChainContextV5)
  const selectedChain = sepolia
  const chainSlug = getChainSlug(selectedChain)

  const [teamNFT, setTeamNFT] = useState<any>()

  const hatsContract = useContract({
    address: HATS_ADDRESS,
    abi: HatsABI,
    chain: selectedChain,
  })

  const teamContract = useContract({
    address: TEAM_ADDRESSES[chainSlug],
    abi: TeamABI as any,
    chain: selectedChain,
  })

  const citizenContract = useContract({
    address: CITIZEN_ADDRESSES[chainSlug],
    abi: CitizenABI as any,
    chain: selectedChain,
  })

  const jbControllerContract = useContract({
    address: JBV4_CONTROLLER_ADDRESSES[chainSlug],
    abi: JBV4ControllerABI as any,
    chain: selectedChain,
  })

  const jbTokensContract = useContract({
    address: JBV4_TOKENS_ADDRESSES[chainSlug],
    abi: JBV4TokensABI as any,
    chain: selectedChain,
  })

  const jbDirectoryContract = useContract({
    address: JBV4_DIRECTORY_ADDRESSES[chainSlug],
    abi: JBV4DirectoryABI as any,
    chain: selectedChain,
  })

  const missionTableContract = useContract({
    address: MISSION_TABLE_ADDRESSES[chainSlug],
    abi: MissionTableABI as any,
    chain: selectedChain,
  })

  const missionCreatorContract = useContract({
    address: MISSION_CREATOR_ADDRESSES[chainSlug],
    abi: MissionCreatorABI as any,
    chain: selectedChain,
  })

  const {
    ruleset,
    token,
    subgraphData,
    fundingGoal,
    primaryTerminalAddress,
    stage,
  } = useMissionData({
    mission,
    missionTableContract,
    missionCreatorContract,
    jbControllerContract,
    jbDirectoryContract,
    jbTokensContract,
  })

  const { adminHatId } = useTeamData(teamContract, hatsContract, teamNFT)

  const teamHats = useSubHats(selectedChain, adminHatId)

  const { points, isLoading: isLoadingPoints } = useJBProjectTimeline(
    selectedChain,
    mission?.projectId,
    subgraphData?.createdAt
  )

  const missionTokenContract = useContract({
    address: token.tokenAddress,
    abi: JBV4TokenABI as any,
    chain: selectedChain,
  })

  const {
    data: userMissionTokenBalance,
    isLoading: userMissionTokenBalanceLoading,
  } = useRead({
    contract: missionTokenContract,
    method: 'balanceOf',
    params: [account?.address],
  })

  const { data: ethPrice } = useETHPrice(1, 'ETH_TO_USD')

  useEffect(() => {
    async function getTeamNFT() {
      const teamNFT = await getNFT({
        contract: teamContract,
        tokenId: BigInt(mission.teamId),
        includeOwner: true,
      })
      setTeamNFT(teamNFT)
    }
    if (teamContract ?? mission.teamId) {
      getTeamNFT()
    }
  }, [teamContract, mission.teamId])

  useChainDefault()

  const duration = useMemo(() => {
    return formatTimeUntilDeadline(
      new Date(ruleset?.[0]?.start * 1000 + 28 * 24 * 60 * 60 * 1000)
    )
  }, [ruleset])

  //Profile Header Section
  const ProfileHeader = (
    <div id="citizenheader-container" className="w-[100vw]">
      <div className="z-50 w-full">
        <div id="frame-content-container" className="w-full">
          <div
            id="frame-content"
            className="w-full sm:px-[5vw] flex flex-col lg:flex-row items-start xl:px-0 xl:w-[1200px]"
          >
            <div
              id="profile-description-section"
              className="flex w-full flex-col lg:flex-row items-start lg:items-center"
            >
              {mission?.metadata?.logoUri ? (
                <div className="pr-0 md:pr-[2vw] pb-[5vw] md:pb-[2vw]">
                  <div
                    id="mission-image-container"
                    className="pl-[0vw] sm:pl-0 relative w-full h-full md:min-w-[300px] md:min-h-[300px] md:max-w-[300px] md:max-h-[300px]"
                  >
                    <MediaRenderer
                      client={client}
                      src={getIPFSGateway(mission?.metadata?.logoUri)}
                      className="mt-[-5vw] sm:mt-0 sm:pl-0 sm:rounded-full w-full h-full sm:max-w-[350px] sm:max-h-[350px]"
                      height={'576'}
                      width={'576'}
                    />
                    {teamNFT?.metadata?.image && (
                      <div
                        id="team-nft-container"
                        className="absolute bottom-0 lg:right-0 mb-[-5vw] md:mb-[-2vw] mr-[-5vw] md:mr-[-2vw]"
                      >
                        <MediaRenderer
                          client={client}
                          src={teamNFT?.metadata?.image}
                          className="top-[2vw] rounded-full ml-[5vw] sm:ml-0"
                          height={'150'}
                          width={'150'}
                        />
                      </div>
                    )}
                  </div>
                </div>
              ) : (
                <></>
              )}
              <div className="flex items-start justify-start w-full sm:w-auto">
                <div
                  id="mission-name"
                  className="flex px-[5vw] sm:px-0 w-full flex-col justify-center lg:ml-5 max-w-[650px]"
                >
                  <div
                    id="mission-name-container"
                    className="mt-5 lg:mt-0 flex flex-col w-full items-start justify-start"
                  >
                    {mission ? (
                      <h1 className="max-w-[450px] text-black opacity-[80%] lg:block font-GoodTimes header dark:text-white text-3xl">
                        {mission?.metadata?.name}
                      </h1>
                    ) : (
                      <></>
                    )}
                  </div>
                  <div id="profile-container">
                    {mission?.metadata?.tagline ? (
                      <p
                        id="profile-description-container"
                        className="w-full pr-12 text-gray-300 pb-5"
                      >
                        {mission?.metadata?.tagline || ''}
                      </p>
                    ) : (
                      <></>
                    )}
                  </div>

                  {ruleset && teamNFT?.metadata?.name && (
                    <div className="flex pb-2 flex-col sm:flex-row items-start ">
                      <p className="opacity-60">
                        {`Created on ${new Date(
                          ruleset?.[0]?.start * 1000
                        ).toLocaleDateString('en-US', {
                          month: 'long',
                          day: 'numeric',
                          year: 'numeric',
                        })} by: `}
                      </p>
                      <Link
                        href={`/team/${generatePrettyLink(
                          teamNFT?.metadata?.name
                        )}`}
                        className="font-GoodTimes text-white underline sm:pl-2"
                      >
                        {teamNFT?.metadata?.name}
                      </Link>
                    </div>
                  )}

                  <div className="max-w-[500px] w-full bg-gradient-to-r from-[#3343A5] to-[#18183F] p-4 rounded-xl">
                    {/* Purple raised amount tag */}
<<<<<<< HEAD
                    <div className="mb-4">
                      <div className="bg-gradient-to-r from-[#51285C] to-[#6D3F79] text-white font-GoodTimes py-2 px-6 rounded-full inline-flex items-center">
                        <div className="flex items-start flex-col">
                          <div className="flex items-center">
                            <Image
                              src="/assets/icon-raised-tokens.svg"
                              alt="Raised"
                              width={24}
                              height={24}
                              className="mr-2"
                            />
                            <span className="mr-2">
                              {truncateTokenValue(
                                subgraphData?.volume / 1e18,
                                'ETH'
                              )}
                            </span>
                            <span className="text-sm md:text-base">
                              ETH RAISED
                            </span>
                          </div>
                          <p className="font-[Lato] text-sm opacity-60">
                            {'(~$'}
                            {Math.round(
                              (subgraphData?.volume / 1e18) * ethPrice
                            ).toLocaleString() + ' USD)'}
                          </p>
                        </div>
=======
                    <div className="mb-4 flex flex-col sm:flex-row md:items-center md:justify-between">
                      <div className="bg-gradient-to-r from-[#51285C] to-[#6D3F79] text-white font-GoodTimes py-2 px-6 rounded-full inline-flex items-center w-fit">
                        <Image
                          src="/assets/icon-raised-tokens.svg"
                          alt="Raised"
                          width={24}
                          height={24}
                          className="mr-2"
                        />
                        <span className="mr-2">
                          {truncateTokenValue(
                            subgraphData?.volume / 1e18,
                            'ETH'
                          )}
                        </span>
                        <span className="text-sm md:text-base">ETH RAISED</span>
>>>>>>> 2b5e1ec4
                      </div>
                      
                      {/* Contributors section - visible on md screens and above */}
                      <div className="hidden sm:flex items-center ml-2 md:mt-0">
                        <Image
                          src="/assets/icon-backers.svg"
                          alt="Backers"
                          width={24}
                          height={24}
                        />
                        <div className="ml-2">
                          <p className="text-gray-400 text-sm">CONTRIBUTIONS</p>
                          <p className="text-white font-GoodTimes">
                            {subgraphData?.paymentsCount || 0}
                          </p>
                        </div>
                      </div>
                    </div>

                    <div className="w-full">
                      <MissionFundingProgressBar
                        fundingGoal={fundingGoal}
                        volume={subgraphData?.volume / 1e18}
                        stage={stage ?? 0}
                      />
                    </div>

                    <div className="flex flex-col sm:flex-row flex-wrap gap-4 justify-between sm:justify-start">
                      <div className="flex items-center">
                        <Image
                          src="/assets/launchpad/target.svg"
                          alt="Goal"
                          width={24}
                          height={24}
                        />
                        <div className="ml-2">
                          <div className="flex items-center gap-1">
                            <p className="text-gray-400 text-sm">GOAL</p>
                            <Tooltip
                              text={`~ $${Math.round(
                                (fundingGoal / 1e18) * ethPrice
                              ).toLocaleString()} USD`}
                              buttonClassName="scale-75"
                            >
                              ?
                            </Tooltip>
                          </div>
                          <p className="text-white font-GoodTimes">
                            {+(fundingGoal / 1e18).toFixed(3)} ETH
                          </p>
                        </div>
                      </div>

                      <div className="flex items-center">
                        <Image
                          src="/assets/launchpad/clock.svg"
                          alt="Deadline"
                          width={24}
                          height={24}
                        />
                        <div className="ml-2">
                          <p className="text-gray-400 text-sm">DEADLINE</p>
                          <p className="text-white font-GoodTimes">
                            {duration}
                          </p>
                        </div>
                      </div>

                      {/* Contributors section - visible only on smaller screens */}
                      <div className="flex sm:hidden items-center">
                        <Image
                          src="/assets/icon-backers.svg"
                          alt="Backers"
                          width={24}
                          height={24}
                        />
                        <div className="ml-2">
                          <p className="text-gray-400 text-sm">CONTRIBUTIONS</p>
                          <p className="text-white font-GoodTimes">
                            {subgraphData?.paymentsCount || 0}
                          </p>
                        </div>
                      </div>
                    </div>
                  </div>
                </div>
              </div>
            </div>
          </div>
        </div>
      </div>
    </div>
  )

  return (
    <JuiceProviders
      projectId={mission?.projectId}
      selectedChain={selectedChain}
    >
      <Container containerwidth={true}>
        <Head
          title={mission?.metadata?.name}
          description={mission?.metadata?.description}
          image={mission?.metadata?.logoUri}
        />
        <ContentLayout
          header={''}
          headerSize="max(20px, 3vw)"
          description={ProfileHeader}
          mainPadding
          mode="compact"
          popOverEffect={false}
          isProfile
          preFooter={
            <ExpandedFooter
              callToActionTitle="Join the Network"
              callToActionBody="Be part of the space acceleration network and play a role in establishing a permanent human presence on the moon and beyond!"
              callToActionImage="/assets/logo-san-cropped.svg"
              callToActionButtonText="Join the Network"
              callToActionButtonLink="/join"
              hasCallToAction={true}
            />
          }
        >
          <div
            id="page-container"
            className="bg-[#090d21] animate-fadeIn flex flex-col items-center gap-5 w-full"
          >
            {/* Pay & Redeem Section */}
            <div className="xl:hidden w-full px-[5vw]">
              <div
                id="mission-pay-redeem-container"
                className="flex justify-center mt-[5vw] md:mt-0 xl:mt-[2vw] p-[2vw] w-full xl:rounded-tl-[2vmax] rounded-[2vmax] xl:pr-0 overflow-hidden xl:rounded-bl-[5vmax] bg-darkest-cool"
              >
                {primaryTerminalAddress &&
                primaryTerminalAddress !==
                  '0x0000000000000000000000000000000000000000' ? (
                  <MissionPayRedeem
                    selectedChain={selectedChain}
                    mission={mission}
                    teamNFT={teamNFT}
                    token={token}
                    fundingGoal={fundingGoal}
                    subgraphData={subgraphData}
                    ruleset={ruleset}
                    stage={stage}
                    primaryTerminalAddress={primaryTerminalAddress}
                    jbControllerContract={jbControllerContract}
                    jbTokensContract={jbTokensContract}
                  />
                ) : (
                  <div className="p-4 text-center">
                    <p>Loading payment terminal...</p>
                  </div>
                )}
              </div>
            </div>
            {/* Project Overview */}
            <div className="px-[5vw] w-full flex items-center justify-center">
              <div className="z-50 w-[100%] md:pb-[2vw] md:pr-0 overflow-hidden xl:px-[2vw] max-w-[1200px] xl:min-w-[1200px] xl:bg-gradient-to-r from-[#020617] to-[#090d21] to-90% rounded-[2vw]">
                <MissionInfo
                  selectedChain={selectedChain}
                  mission={mission}
                  stage={stage}
                  teamNFT={teamNFT}
                  ruleset={ruleset}
                  jbDirectoryContract={jbDirectoryContract}
                  jbTokensContract={jbTokensContract}
                  jbControllerContract={jbControllerContract}
                  points={points}
                  isLoadingPoints={isLoadingPoints}
                  subgraphData={subgraphData}
                  fundingGoal={fundingGoal}
                  token={token}
                  userMissionTokenBalance={userMissionTokenBalance}
                  primaryTerminalAddress={primaryTerminalAddress}
                />
              </div>
            </div>
            <div className="w-full px-[12vw]">
              <div className="flex gap-5 opacity-[50%]">
                <Image
                  src={'/assets/icon-team.svg'}
                  alt="Job icon"
                  width={30}
                  height={30}
                />
                <h2 className="header font-GoodTimes">Meet the Team</h2>
              </div>
              <SlidingCardMenu>
                <div className="flex gap-4"></div>
                {teamHats?.[0].id && (
                  <TeamMembers
                    hats={teamHats}
                    hatsContract={hatsContract}
                    citizenContract={citizenContract}
                  />
                )}
              </SlidingCardMenu>
            </div>
          </div>
        </ContentLayout>
      </Container>
    </JuiceProviders>
  )
}

export const getServerSideProps: GetServerSideProps = async ({ params }) => {
  const tokenId: any = params?.tokenId

  const chain = sepolia
  const chainSlug = getChainSlug(chain)

  if (tokenId === undefined) {
    return {
      notFound: true,
    }
  }

  const missionTableContract = getContract({
    client: serverClient,
    address: MISSION_TABLE_ADDRESSES[chainSlug],
    abi: MissionTableABI as any,
    chain: chain,
  })

  const missionTableName = await readContract({
    contract: missionTableContract,
    method: 'getTableName' as string,
    params: [],
  })

  const statement = `SELECT * FROM ${missionTableName} WHERE id = ${tokenId}`

  const missionRows = await queryTable(chain, statement)
  const missionRow = missionRows?.[0]

  if (!missionRow || blockedMissions.includes(Number(tokenId))) {
    return {
      notFound: true,
    }
  }

  const jbV4ControllerContract = getContract({
    client: serverClient,
    address: JBV4_CONTROLLER_ADDRESSES[chainSlug],
    abi: JBV4ControllerABI as any,
    chain: chain,
  })

  const metadataURI = await readContract({
    contract: jbV4ControllerContract,
    method: 'uriOf' as string,
    params: [missionRow.projectId],
  })

  const ipfsHash = metadataURI.startsWith('ipfs://')
    ? metadataURI.replace('ipfs://', '')
    : metadataURI

  const metadataRes = await fetch(`${IPFS_GATEWAY}${ipfsHash}`)
  const metadata = await metadataRes.json()

  const mission = {
    id: missionRow.id,
    teamId: missionRow.teamId,
    projectId: missionRow.projectId,
    metadata: metadata,
  }

  return {
    props: {
      mission,
    },
  }
}<|MERGE_RESOLUTION|>--- conflicted
+++ resolved
@@ -285,55 +285,31 @@
 
                   <div className="max-w-[500px] w-full bg-gradient-to-r from-[#3343A5] to-[#18183F] p-4 rounded-xl">
                     {/* Purple raised amount tag */}
-<<<<<<< HEAD
-                    <div className="mb-4">
-                      <div className="bg-gradient-to-r from-[#51285C] to-[#6D3F79] text-white font-GoodTimes py-2 px-6 rounded-full inline-flex items-center">
-                        <div className="flex items-start flex-col">
-                          <div className="flex items-center">
-                            <Image
-                              src="/assets/icon-raised-tokens.svg"
-                              alt="Raised"
-                              width={24}
-                              height={24}
-                              className="mr-2"
-                            />
-                            <span className="mr-2">
-                              {truncateTokenValue(
-                                subgraphData?.volume / 1e18,
-                                'ETH'
-                              )}
-                            </span>
-                            <span className="text-sm md:text-base">
-                              ETH RAISED
-                            </span>
-                          </div>
-                          <p className="font-[Lato] text-sm opacity-60">
-                            {'(~$'}
-                            {Math.round(
-                              (subgraphData?.volume / 1e18) * ethPrice
-                            ).toLocaleString() + ' USD)'}
-                          </p>
+                    <div className="mb-4 flex flex-col sm:flex-row md:items-center md:justify-between">
+                      <div className="bg-gradient-to-r from-[#51285C] to-[#6D3F79] text-white font-GoodTimes py-2 px-6 rounded-full inline-flex items-start w-fit flex flex-col">
+                        <div className="flex items-center">
+                          <Image
+                            src="/assets/icon-raised-tokens.svg"
+                            alt="Raised"
+                            width={24}
+                            height={24}
+                            className="mr-2"
+                          />
+                          <span className="mr-2">
+                            {truncateTokenValue(
+                              subgraphData?.volume / 1e18,
+                              'ETH'
+                            )}
+                          </span>
+                          <span className="text-sm md:text-base">
+                            ETH RAISED
+                          </span>
                         </div>
-=======
-                    <div className="mb-4 flex flex-col sm:flex-row md:items-center md:justify-between">
-                      <div className="bg-gradient-to-r from-[#51285C] to-[#6D3F79] text-white font-GoodTimes py-2 px-6 rounded-full inline-flex items-center w-fit">
-                        <Image
-                          src="/assets/icon-raised-tokens.svg"
-                          alt="Raised"
-                          width={24}
-                          height={24}
-                          className="mr-2"
-                        />
-                        <span className="mr-2">
-                          {truncateTokenValue(
-                            subgraphData?.volume / 1e18,
-                            'ETH'
-                          )}
-                        </span>
-                        <span className="text-sm md:text-base">ETH RAISED</span>
->>>>>>> 2b5e1ec4
+                        <p className="font-[Lato] text-sm opacity-60">{`($${Math.round(
+                          (subgraphData?.volume / 1e18) * ethPrice
+                        ).toLocaleString()} USD)`}</p>
                       </div>
-                      
+
                       {/* Contributors section - visible on md screens and above */}
                       <div className="hidden sm:flex items-center ml-2 md:mt-0">
                         <Image
