--- conflicted
+++ resolved
@@ -114,7 +114,6 @@
       return { notFound: true }
     }
 
-<<<<<<< HEAD
     // Fetch all mission server data
     const missionData = await getMissionServerData(tokenId, chain)
 
@@ -135,162 +134,6 @@
         name: 'Mission Loading...',
         description: 'Metadata is loading...',
         logoUri: '',
-=======
-    // Create jbTokensContract for token data fetching
-    const jbTokensContract = getContract({
-      client: serverClient,
-      address: JBV5_TOKENS_ADDRESS,
-      abi: JBV5Tokens.abi as any,
-      chain: chain,
-    })
-
-    // Fetch core contract data
-    const [metadataURI, stage, payHookAddress, tokenAddress, primaryTerminalAddress, ruleset] =
-      await Promise.all([
-        readContract({
-          contract: jbControllerContract,
-          method: 'uriOf' as string,
-          params: [missionRow.projectId],
-        }).then((result) => {
-          return result
-        }),
-        readContract({
-          contract: missionCreatorContract,
-          method: 'stage' as string,
-          params: [tokenId],
-        }).then((result) => {
-          return result
-        }),
-        readContract({
-          contract: missionCreatorContract,
-          method: 'missionIdToPayHook' as string,
-          params: [tokenId],
-        })
-          .then((result) => {
-            return result
-          })
-          .catch(() => null), // Don't fail if this fails
-        readContract({
-          contract: jbTokensContract,
-          method: 'tokenOf' as string,
-          params: [missionRow.projectId],
-        }),
-        readContract({
-          contract: jbDirectoryContract,
-          method: 'primaryTerminalOf' as string,
-          params: [missionRow.projectId, JB_NATIVE_TOKEN_ADDRESS],
-        }).catch((e) => '0x0000000000000000000000000000000000000000'), // Default to zero address if fetch fails
-        readContract({
-          contract: jbControllerContract,
-          method: 'currentRulesetOf' as string,
-          params: [missionRow.projectId],
-        }).catch((e) => null), // Don't fail if this fails
-      ])
-
-    const ipfsHash = metadataURI.startsWith('ipfs://')
-      ? metadataURI.replace('ipfs://', '')
-      : metadataURI
-
-    const promises = [
-      // IPFS metadata fetch with multiple gateway fallbacks
-      fetchFromIPFSWithFallback(ipfsHash).catch((error: any) => {
-        console.warn('[Mission SSR] IPFS fetch failed:', {
-          projectId: missionRow.projectId,
-          error: error?.message,
-        })
-        return {
-          name: 'Mission Loading...',
-          description: 'Metadata is loading...',
-          logoUri: '',
-        }
-      }),
-    ]
-
-    if (payHookAddress && payHookAddress !== '0x0000000000000000000000000000000000000000') {
-      const payHookContract = getContract({
-        client: serverClient,
-        address: payHookAddress,
-        chain: chain,
-        abi: LaunchPadPayHookABI.abi as any,
-      })
-
-      // Fetch both deadline and refundPeriod
-      promises.push(
-        Promise.all([
-          readContract({
-            contract: payHookContract,
-            method: 'deadline' as string,
-            params: [],
-          }).then((dl: any) => +dl.toString() * 1000),
-          readContract({
-            contract: payHookContract,
-            method: 'refundPeriod' as string,
-            params: [],
-          }).then((rp: any) => +rp.toString() * 1000),
-        ]).catch(() => [undefined, undefined])
-      )
-    }
-
-    const [metadata, timeData] = await Promise.all(promises)
-
-    // Extract deadline and refundPeriod
-    const deadline = Array.isArray(timeData) ? timeData[0] : timeData
-    const refundPeriod = Array.isArray(timeData) ? timeData[1] : undefined
-
-    // Fetch token data if token address exists
-    let tokenData = {
-      tokenAddress: tokenAddress || '',
-      tokenName: '',
-      tokenSymbol: '',
-      tokenSupply: '',
-      reservedTokens: '',
-      reservedRate: '',
-    }
-
-    if (tokenAddress && tokenAddress !== '0x0000000000000000000000000000000000000000') {
-      try {
-        const tokenContract = getContract({
-          client: serverClient,
-          address: tokenAddress,
-          abi: JBV5Token as any,
-          chain: chain,
-        })
-
-        const [nameResult, symbolResult, supplyResult] = await Promise.allSettled([
-          readContract({
-            contract: tokenContract,
-            method: 'name' as string,
-            params: [],
-          }),
-          readContract({
-            contract: tokenContract,
-            method: 'symbol' as string,
-            params: [],
-          }),
-          readContract({
-            contract: tokenContract,
-            method: 'totalSupply' as string,
-            params: [],
-          }),
-        ])
-
-        if (nameResult.status === 'fulfilled' && nameResult.value) {
-          tokenData.tokenName = nameResult.value
-        }
-        if (symbolResult.status === 'fulfilled' && symbolResult.value) {
-          tokenData.tokenSymbol = symbolResult.value
-        }
-        if (supplyResult.status === 'fulfilled' && supplyResult.value) {
-          tokenData.tokenSupply = supplyResult.value.toString()
-        }
-      } catch (error: any) {
-        console.warn('[Mission SSR] Failed to fetch token data:', {
-          tokenId,
-          projectId: missionRow.projectId,
-          tokenAddress,
-          error: error?.message,
-        })
->>>>>>> 0b96befa
       }
     })
 
@@ -308,79 +151,11 @@
     // Fetch team NFT and hats
     const { teamNFT, teamHats } = await fetchTeamNFTAndHats(mission.teamId, chain)
 
-<<<<<<< HEAD
     // Format ruleset
     const _ruleset = contractData.ruleset
       ? [
           { weight: +contractData.ruleset[0].weight.toString() },
           { reservedPercent: +contractData.ruleset[1].reservedPercent.toString() },
-=======
-        // Fetch team NFT data
-        teamNFT = await getNFT({
-          contract: teamContract,
-          tokenId: BigInt(mission.teamId),
-        })
-
-        if (teamNFT) {
-          teamNFT = {
-            ...teamNFT,
-            metadata: { ...teamNFT.metadata, id: teamNFT.id.toString() },
-          }
-
-          // Fetch admin hat ID from team contract
-          const adminHatId = await readContract({
-            contract: teamContract,
-            method: 'teamAdminHat' as string,
-            params: [mission.teamId],
-          })
-
-          if (adminHatId) {
-            // Fetch sub-hats using the hats subgraph client
-            const hat = await hatsSubgraphClient.getHat({
-              chainId: chain.id,
-              hatId: adminHatId.toString(),
-              props: {
-                subHats: {
-                  props: {
-                    details: true,
-                    wearers: {
-                      props: {},
-                    },
-                    subHats: {
-                      props: {
-                        details: true,
-                        wearers: {
-                          props: {},
-                        },
-                      },
-                    },
-                  },
-                },
-              },
-            })
-
-            if (hat?.subHats) {
-              const subHatsLevel1 = hat.subHats
-              const subHatsLevel2 = subHatsLevel1?.map((hat: any) => hat.subHats).flat()
-              teamHats = subHatsLevel1.concat(subHatsLevel2)
-            }
-          }
-        }
-      } catch (error: any) {
-        console.warn('[Mission SSR] Failed to fetch team data:', {
-          teamId: mission.teamId,
-          error: error?.message,
-        })
-        // Continue without team data if fetch fails
-      }
-    }
-
-    // Handle null ruleset gracefully
-    const _ruleset = ruleset
-      ? [
-          { weight: +ruleset[0].weight.toString() },
-          { reservedPercent: +ruleset[1].reservedPercent.toString() },
->>>>>>> 0b96befa
         ]
       : [{ weight: 0 }, { reservedPercent: 0 }]
 
@@ -414,17 +189,6 @@
         _citizens = []
       }
     }
-<<<<<<< HEAD
-
-    // Fetch citizens
-    let _citizens: any[] = []
-    if (_backers.length > 0) {
-      const citizenStatement = `SELECT * FROM ${CITIZEN_TABLE_NAMES[chainSlug]}
-       WHERE owner IN (${_backers.map((backer) => `"${backer.backer}"`).join(',')})`
-      _citizens = await queryTable(chain, citizenStatement)
-    }
-=======
->>>>>>> 0b96befa
 
     return {
       props: {
@@ -434,16 +198,7 @@
         _refundPeriod: timeData.refundPeriod,
         _primaryTerminalAddress: contractData.primaryTerminalAddress,
         _token: tokenData,
-<<<<<<< HEAD
         _teamNFT: teamNFT ? { ...teamNFT, id: teamNFT.id.toString() } : null,
-=======
-        _teamNFT: teamNFT
-          ? {
-              ...teamNFT,
-              id: teamNFT.id.toString(),
-            }
-          : null,
->>>>>>> 0b96befa
         _teamHats: teamHats,
         _fundingGoal: missionRow.fundingGoal,
         _ruleset,
