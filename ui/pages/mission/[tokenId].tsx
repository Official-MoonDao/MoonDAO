import JBV4ControllerABI from 'const/abis/JBV4Controller.json'
import JBV4DirectoryABI from 'const/abis/JBV4Directory.json'
import JBV4TokenABI from 'const/abis/JBV4Token.json'
import JBV4TokensABI from 'const/abis/JBV4Tokens.json'
import LaunchPadPayHookABI from 'const/abis/LaunchPadPayHook.json'
import MissionCreatorABI from 'const/abis/MissionCreatorSep.json'
import {
  DEFAULT_CHAIN_V5,
  IPFS_GATEWAY,
  JBV4_CONTROLLER_ADDRESSES,
  JBV4_DIRECTORY_ADDRESSES,
  JBV4_TOKENS_ADDRESSES,
  MISSION_CREATOR_ADDRESSES,
  JB_NATIVE_TOKEN_ADDRESS,
  MISSION_TABLE_NAMES,
} from 'const/config'
import { blockedMissions } from 'const/whitelist'
import { GetServerSideProps } from 'next'
<<<<<<< HEAD
import Image from 'next/image'
import Link from 'next/link'
import { useRouter } from 'next/router'
import { useContext, useEffect, useMemo, useState, useRef } from 'react'
import toast from 'react-hot-toast'
import {
  getContract,
  readContract,
  prepareContractCall,
  sendAndConfirmTransaction,
} from 'thirdweb'
import { getNFT } from 'thirdweb/extensions/erc721'
import { useActiveAccount } from 'thirdweb/react'
import useETHPrice from '@/lib/etherscan/useETHPrice'
import { useSubHats } from '@/lib/hats/useSubHats'
=======
import { getContract, readContract } from 'thirdweb'
>>>>>>> fdb8dd23
import JuiceProviders from '@/lib/juicebox/JuiceProviders'
import queryTable from '@/lib/tableland/queryTable'
import { getChainSlug } from '@/lib/thirdweb/chain'
import { serverClient } from '@/lib/thirdweb/client'
import { Mission } from '@/components/mission/MissionCard'
import MissionProfile from '@/components/mission/MissionProfile'

const CHAIN = DEFAULT_CHAIN_V5
const CHAIN_SLUG = getChainSlug(CHAIN)

const jbControllerContract = getContract({
  client: serverClient,
  address: JBV4_CONTROLLER_ADDRESSES[CHAIN_SLUG],
  abi: JBV4ControllerABI as any,
  chain: CHAIN,
})

const jbDirectoryContract = getContract({
  client: serverClient,
  address: JBV4_DIRECTORY_ADDRESSES[CHAIN_SLUG],
  abi: JBV4DirectoryABI as any,
  chain: CHAIN,
})

const missionCreatorContract = getContract({
  client: serverClient,
  address: MISSION_CREATOR_ADDRESSES[CHAIN_SLUG],
  abi: MissionCreatorABI as any,
  chain: CHAIN,
})

const IPFS_GATEWAYS = [
  IPFS_GATEWAY,
  'https://cf-ipfs.com/ipfs/',
  'https://gateway.pinata.cloud/ipfs/',
  'https://dweb.link/ipfs/',
]

// Try multiple IPFS gateways with timeout
const fetchFromIPFSWithFallback = async (ipfsHash: string, timeout = 3000) => {
  for (const gateway of IPFS_GATEWAYS) {
    try {
      const response = await Promise.race([
        fetch(`${gateway}${ipfsHash}`),
        new Promise<Response>((_, reject) =>
          setTimeout(() => reject(new Error('IPFS fetch timeout')), timeout)
        ),
      ])

      if (response.ok) {
        return await response.json()
      }
    } catch (error) {
      console.warn(`Failed to fetch from gateway ${gateway}:`, error)
      continue // Try next gateway
    }
  }

  // All gateways failed, return fallback
  throw new Error('All IPFS gateways failed')
}

type ProjectProfileProps = {
  tokenId: string
  mission: Mission
  _stage: number
  _deadline: number | undefined
  _refundPeriod: number | undefined
  _primaryTerminalAddress: string
  _token?: any
}

export default function MissionProfilePage({
  mission,
  _stage,
  _deadline,
  _refundPeriod,
  _primaryTerminalAddress,
  _token,
}: ProjectProfileProps) {
<<<<<<< HEAD
  const [isLoading, setIsLoading] = useState(false)
  const account = useActiveAccount()
  const router = useRouter()

  const selectedChain = DEFAULT_CHAIN_V5
  const chainSlug = getChainSlug(selectedChain)

  // Check for onramp success parameter
  const onrampSuccess = router.query.onrampSuccess === 'true'

  const [teamNFT, setTeamNFT] = useState<any>()
  const [availableTokens, setAvailableTokens] = useState<number>(0)
  const [availablePayouts, setAvailablePayouts] = useState<number>(0)

  const [duration, setDuration] = useState<any>()
  const [deadlinePassed, setDeadlinePassed] = useState(false)
  const [refundPeriodPassed, setRefundPeriodPassed] = useState(false)
  const hasRefreshedStageAfterDeadlineRef = useRef(false)
  const hasRefreshedStageAfterRefundPeriodRef = useRef(false)

  const hatsContract = useContract({
    address: HATS_ADDRESS,
    abi: HatsABI,
    chain: selectedChain,
  })

  const teamContract = useContract({
    address: TEAM_ADDRESSES[chainSlug],
    abi: TeamABI as any,
    chain: selectedChain,
  })

  const citizenContract = useContract({
    address: CITIZEN_ADDRESSES[chainSlug],
    abi: CitizenABI as any,
    chain: selectedChain,
  })

  const jbTerminalContract = useContract({
    address: JBV4_TERMINAL_ADDRESSES[chainSlug],
    abi: JBMultiTerminal.abi as any,
    chain: selectedChain,
  })

  const jbTokensContract = useContract({
    address: JBV4_TOKENS_ADDRESSES[chainSlug],
    abi: JBV4TokensABI as any,
    chain: selectedChain,
  })

  const jbDirectoryContract = useContract({
    address: JBV4_DIRECTORY_ADDRESSES[chainSlug],
    abi: JBV4DirectoryABI as any,
    chain: selectedChain,
  })

  const missionTableContract = useContract({
    address: MISSION_TABLE_ADDRESSES[chainSlug],
    abi: MissionTableABI as any,
    chain: selectedChain,
  })

  const {
    ruleset,
    token,
    subgraphData,
    fundingGoal,
    primaryTerminalAddress,
    backers,
    stage,
    deadline,
    refundPeriod,
    refreshBackers,
    refreshStage,
    poolDeployerAddress,
  } = useMissionData({
    mission,
    missionTableContract,
    missionCreatorContract,
    jbControllerContract,
    jbDirectoryContract,
    _stage,
    _deadline,
    _refundPeriod,
    _primaryTerminalAddress,
    _token,
  })

  useEffect(() => {
    const interval = setInterval(() => {
      if (deadline !== undefined && deadline !== null && deadline !== 0) {
        const newDuration = formatTimeUntilDeadline(new Date(deadline))
        setDuration(newDuration)

        const isDeadlinePassed = deadline < Date.now()
        setDeadlinePassed(isDeadlinePassed)

        // If deadline just passed and we haven't refreshed stage yet, do it now
        if (isDeadlinePassed && !hasRefreshedStageAfterDeadlineRef.current) {
          setTimeout(() => {
            refreshStage()
            hasRefreshedStageAfterDeadlineRef.current = true
          }, 3000)
        }

        // Reset the flag if deadline is not passed (in case deadline changes)
        if (!isDeadlinePassed && hasRefreshedStageAfterDeadlineRef.current) {
          hasRefreshedStageAfterDeadlineRef.current = false
        }

        if (
          refundPeriod !== undefined &&
          refundPeriod !== null &&
          refundPeriod !== 0
        ) {
          const isRefundPeriodPassed = deadline + refundPeriod < Date.now()
          setRefundPeriodPassed(isRefundPeriodPassed)
          if (
            isRefundPeriodPassed &&
            !hasRefreshedStageAfterRefundPeriodRef.current
          ) {
            refreshStage()
            hasRefreshedStageAfterRefundPeriodRef.current = true
          }
          if (
            !isRefundPeriodPassed &&
            hasRefreshedStageAfterRefundPeriodRef.current
          ) {
            hasRefreshedStageAfterRefundPeriodRef.current = false
          }
        }
      }
    }, 1000)

    return () => clearInterval(interval)
  }, [deadline, refundPeriod, refreshStage])

  const { adminHatId, isManager } = useTeamData(
    teamContract,
    hatsContract,
    teamNFT
  )

  const teamHats = useSubHats(selectedChain, adminHatId, true)

  const { points, isLoading: isLoadingPoints } = useJBProjectTimeline(
    selectedChain,
    subgraphData?.createdAt,
    subgraphData?.suckerGroupId,
    mission?.projectId
  )

  const missionTokenContract = useContract({
    address: token.tokenAddress,
    abi: JBV4TokenABI as any,
    chain: selectedChain,
  })

  const {
    data: userMissionTokenBalance,
    isLoading: userMissionTokenBalanceLoading,
  } = useRead({
    contract: missionTokenContract,
    method: 'balanceOf',
    params: [account?.address],
  })

  useEffect(() => {
    async function fetchAvailableAmounts() {
      if (
        !jbTerminalContract ||
        !jbControllerContract ||
        mission?.projectId === undefined ||
        mission?.projectId === null
      )
        return

      try {
        // Get available payouts
        const storeAddress: any = await readContract({
          contract: jbTerminalContract,
          method: 'STORE' as string,
          params: [],
        })
        const jbTerminalStoreContract = getContract({
          client: serverClient,
          address: storeAddress,
          abi: IJBTerminalStoreABI.abi as any,
          chain: selectedChain,
        })
        const balance: any = await readContract({
          contract: jbTerminalStoreContract,
          method: 'balanceOf' as string,
          params: [
            jbTerminalContract.address,
            mission.projectId,
            JB_NATIVE_TOKEN_ADDRESS,
          ],
        })

        setAvailablePayouts(+balance.toString())

        const reservedTokenBalance: any = await readContract({
          contract: jbControllerContract,
          method: 'pendingReservedTokenBalanceOf' as string,
          params: [mission.projectId],
        })

        setAvailableTokens(+reservedTokenBalance.toString())
      } catch (err: any) {
        console.error('Error fetching available amounts:', err)
      }
    }

    fetchAvailableAmounts()
  }, [jbTerminalContract, jbControllerContract, mission?.projectId])

  const sendReservedTokens = async () => {
    if (!account || !mission?.projectId) return

    try {
      const tx = prepareContractCall({
        contract: jbControllerContract,
        method: 'sendReservedTokensToSplitsOf' as string,
        params: [mission.projectId],
      })

      await sendAndConfirmTransaction({ transaction: tx, account })
      toast.success('Tokens sent.')
    } catch (err: any) {
      console.error('Token distribution error:', err)
      toast.error('No tokens to send.')
    }
  }

  const sendPayouts = async () => {
    if (!account || !mission?.projectId) return

    try {
      const storeAddress: any = await readContract({
        contract: jbTerminalContract,
        method: 'STORE' as string,
        params: [],
      })
      const jbTerminalStoreContract = getContract({
        client: serverClient,
        address: storeAddress,
        abi: IJBTerminalStoreABI.abi as any,
        chain: selectedChain,
      })
      const balance: any = await readContract({
        contract: jbTerminalStoreContract,
        method: 'balanceOf' as string,
        params: [
          jbTerminalContract.address,
          mission.projectId,
          JB_NATIVE_TOKEN_ADDRESS,
        ],
      })
      const tx = prepareContractCall({
        contract: jbTerminalContract,
        method: 'sendPayoutsOf' as string,
        params: [
          mission.projectId,
          JB_NATIVE_TOKEN_ADDRESS,
          balance,
          JB_NATIVE_TOKEN_ID,
          0,
        ],
      })

      await sendAndConfirmTransaction({ transaction: tx, account })
      toast.success('Payouts sent.')
    } catch (err: any) {
      console.error('Payout distribution error:', err)
      toast.error('No payouts to send.')
    }
  }

  const deployLiquidityPool = async () => {
    if (!account || !poolDeployerAddress) return
    const poolDeployerContract = getContract({
      client: serverClient,
      address: poolDeployerAddress,
      abi: PoolDeployerABI as any,
      chain: selectedChain,
    })

    try {
      const tx = prepareContractCall({
        contract: poolDeployerContract,
        method: 'createAndAddLiquidity' as string,
        params: [],
      })

      await sendAndConfirmTransaction({ transaction: tx, account })
      toast.success('Liquidity pool deployed.')
    } catch (err: any) {
      console.error('Liquidity deployment error:', err)
      toast.error('Failed to deploy liquidity pool.')
    }
  }

  useEffect(() => {
    async function getTeamNFT() {
      if (mission?.teamId === undefined || !teamContract) return
      const teamNFT = await getNFT({
        contract: teamContract,
        tokenId: BigInt(mission.teamId),
        includeOwner: true,
      })
      setTeamNFT({
        ...teamNFT,
        metadata: { ...teamNFT.metadata, id: teamNFT.id.toString() },
      })
    }

    getTeamNFT()
  }, [teamContract, mission.teamId])

  useChainDefault()
=======
  const selectedChain = DEFAULT_CHAIN_V5
>>>>>>> fdb8dd23

  return (
    <JuiceProviders
      projectId={mission?.projectId}
      selectedChain={selectedChain}
    >
      <MissionProfile
        mission={mission}
        _stage={_stage}
        _deadline={_deadline}
        _refundPeriod={_refundPeriod}
        _primaryTerminalAddress={_primaryTerminalAddress}
        _token={_token}
      />
<<<<<<< HEAD
      
      <Container containerwidth={true}>
        <Head
          title={mission?.metadata?.name}
          description={mission?.metadata?.description}
          image={mission?.metadata?.logoUri}
        />
        <ContentLayout
          header={''}
          headerSize="max(20px, 3vw)"
          description={''}
          mainPadding
          mode="compact"
          popOverEffect={false}
          isProfile
          preFooter={
            <ExpandedFooter
              callToActionTitle="Join the Network"
              callToActionBody="Be part of the space acceleration network and play a role in establishing a permanent human presence on the moon and beyond!"
              callToActionImage="/assets/SAN-logo-dark.svg"
              callToActionButtonText="Join the Network"
              callToActionButtonLink="/join"
              hasCallToAction={true}
            />
          }
        >
          <div
            id="page-container"
            className="bg-[#090d21] animate-fadeIn flex flex-col items-center gap-5 w-full"
          >
            <div className="flex z-20 xl:hidden w-full px-[5vw]">
              {primaryTerminalAddress &&
              primaryTerminalAddress !==
                '0x0000000000000000000000000000000000000000' ? (
                <div
                  id="mission-pay-redeem-container"
                  className="xl:bg-darkest-cool lg:max-w-[650px] mt-[5vw] md:mt-0 xl:mt-[2vw] w-full xl:rounded-tl-[2vmax] rounded-[2vmax] xl:pr-0 overflow-hidden xl:rounded-bl-[5vmax]"
                >
                  <MissionPayRedeem
                    mission={mission}
                    teamNFT={teamNFT}
                    token={token}
                    stage={stage}
                    primaryTerminalAddress={primaryTerminalAddress}
                    jbControllerContract={jbControllerContract}
                    jbTokensContract={jbTokensContract}
                    refreshBackers={refreshBackers}
                    onrampSuccess={onrampSuccess}
                  />
                </div>
              ) : (
                <div className="p-4 text-center">
                  <p>Loading payment terminal...</p>
                </div>
              )}
            </div>
            {/* Project Overview */}
            <div className="px-[5vw] w-full flex items-center justify-center">
              <div className="z-50 w-[100%] md:pb-[2vw] md:pr-0 overflow-hidden xl:px-[2vw] max-w-[1200px] xl:min-w-[1200px] xl:bg-gradient-to-r from-[#020617] to-[#090d21] to-90% rounded-[2vw]">
                <MissionInfo
                  selectedChain={selectedChain}
                  mission={mission}
                  stage={stage}
                  teamNFT={teamNFT}
                  ruleset={ruleset}
                  jbDirectoryContract={jbDirectoryContract}
                  jbTokensContract={jbTokensContract}
                  jbControllerContract={jbControllerContract}
                  points={points}
                  isLoadingPoints={isLoadingPoints}
                  subgraphData={subgraphData}
                  fundingGoal={fundingGoal}
                  token={token}
                  userMissionTokenBalance={userMissionTokenBalance}
                  primaryTerminalAddress={primaryTerminalAddress}
                />
              </div>
            </div>
            <div className="w-full px-[5vw] pb-[5vw] md:pb-[2vw] bg-gradient-to-b from-dark-cool to-darkest-cool flex justify-center">
              <div className="w-full bg-gradient-to-r from-darkest-cool to-dark-cool max-w-[1200px] rounded-[5vw] md:rounded-[2vw] px-0 pb-[5vw] md:pb-[2vw]">
                <div className="ml-[5vw] md:ml-[2vw] mt-[2vw] flex w-full gap-2 text-light-cool">
                  <Image
                    src={'/assets/icon-star-blue.svg'}
                    alt="Job icon"
                    width={30}
                    height={30}
                  />
                  <h2 className="text-2xl 2xl:text-4xl font-GoodTimes text-moon-indigo">
                    Meet the Team
                  </h2>
                </div>
                <SlidingCardMenu>
                  <div className="flex gap-4"></div>
                  {teamHats?.[0]?.id && (
                    <TeamMembers
                      hats={teamHats}
                      hatsContract={hatsContract}
                      citizenContract={citizenContract}
                    />
                  )}
                </SlidingCardMenu>
              </div>
            </div>
          </div>
        </ContentLayout>
      </Container>
=======
>>>>>>> fdb8dd23
    </JuiceProviders>
  )
}

export const getServerSideProps: GetServerSideProps = async ({ params }) => {
  try {
    const tokenId: any = params?.tokenId

    if (tokenId === 'dummy') {
      return {
        props: {
          mission: {
            id: 5,
            metadata: {
              name: 'Dummy Mission',
              description: 'This is a dummy mission',
              logoUri: '/Original.png',
            },
            projectId: 224,
            teamId: 1,
          },
          _stage: 3,
          _deadline: Date.now() + 5 * 1000,
          _refundPeriod: Date.now() + 60 * 1000, // 1 minute after deadline
          _primaryTerminalAddress: '0x0000000000000000000000000000000000000000',
          _token: {
            tokenAddress: '0x0000000000000000000000000000000000000000',
            tokenName: 'Dummy Token',
            tokenSymbol: 'DUMMY',
            tokenSupply: '1000000000000000000000000000',
          },
        },
      }
    }

    const chain = DEFAULT_CHAIN_V5
    const chainSlug = getChainSlug(chain)

    if (tokenId === undefined || isNaN(Number(tokenId))) {
      return {
        notFound: true,
      }
    }

    const missionTableName = MISSION_TABLE_NAMES[chainSlug]
    const statement = `SELECT * FROM ${missionTableName} WHERE id = ${tokenId}`

    const missionRows = await queryTable(chain, statement)

    const missionRow = missionRows?.[0]

    if (!missionRow || blockedMissions.includes(Number(tokenId))) {
      return {
        notFound: true,
      }
    }

    // Create jbTokensContract for token data fetching
    const jbTokensContract = getContract({
      client: serverClient,
      address: JBV4_TOKENS_ADDRESSES[chainSlug],
      abi: JBV4TokensABI as any,
      chain: chain,
    })

    const [
      metadataURI,
      stage,
      payHookAddress,
      tokenAddress,
      primaryTerminalAddress,
    ] = await Promise.all([
      readContract({
        contract: jbControllerContract,
        method: 'uriOf' as string,
        params: [missionRow.projectId],
      }).then((result) => {
        return result
      }),
      readContract({
        contract: missionCreatorContract,
        method: 'stage' as string,
        params: [tokenId],
      }).then((result) => {
        return result
      }),
      readContract({
        contract: missionCreatorContract,
        method: 'missionIdToPayHook' as string,
        params: [tokenId],
      })
        .then((result) => {
          return result
        })
        .catch(() => null), // Don't fail if this fails
      readContract({
        contract: jbTokensContract,
        method: 'tokenOf' as string,
        params: [missionRow.projectId],
      }),
      readContract({
        contract: jbDirectoryContract,
        method: 'primaryTerminalOf' as string,
        params: [missionRow.projectId, JB_NATIVE_TOKEN_ADDRESS],
      }).catch(() => '0x0000000000000000000000000000000000000000'), // Default to zero address if fetch fails
    ])

    const ipfsHash = metadataURI.startsWith('ipfs://')
      ? metadataURI.replace('ipfs://', '')
      : metadataURI

    const promises = [
      // IPFS metadata fetch with multiple gateway fallbacks
      fetchFromIPFSWithFallback(ipfsHash).catch((error: any) => {
        console.warn('All IPFS gateways failed:', error)
        return {
          name: 'Mission Loading...',
          description: 'Metadata is loading...',
          logoUri: '',
        }
      }),
    ]

    if (
      payHookAddress &&
      payHookAddress !== '0x0000000000000000000000000000000000000000'
    ) {
      const payHookContract = getContract({
        client: serverClient,
        address: payHookAddress,
        chain: chain,
        abi: LaunchPadPayHookABI.abi as any,
      })

      // Fetch both deadline and refundPeriod
      promises.push(
        Promise.all([
          readContract({
            contract: payHookContract,
            method: 'deadline' as string,
            params: [],
          }).then((dl: any) => +dl.toString() * 1000),
          readContract({
            contract: payHookContract,
            method: 'refundPeriod' as string,
            params: [],
          }).then((rp: any) => +rp.toString() * 1000),
        ]).catch(() => [undefined, undefined])
      )
    }

    const [metadata, timeData] = await Promise.all(promises)

    // Extract deadline and refundPeriod
    const deadline = Array.isArray(timeData) ? timeData[0] : timeData
    const refundPeriod = Array.isArray(timeData) ? timeData[1] : undefined

    // Fetch token data if token address exists
    let tokenData = {
      tokenAddress: tokenAddress || '',
      tokenName: '',
      tokenSymbol: '',
      tokenSupply: '',
      reservedTokens: '',
      reservedRate: '',
    }

    if (
      tokenAddress &&
      tokenAddress !== '0x0000000000000000000000000000000000000000'
    ) {
      try {
        const tokenContract = getContract({
          client: serverClient,
          address: tokenAddress,
          abi: JBV4TokenABI as any,
          chain: chain,
        })

        const [nameResult, symbolResult, supplyResult] =
          await Promise.allSettled([
            readContract({
              contract: tokenContract,
              method: 'name' as string,
              params: [],
            }),
            readContract({
              contract: tokenContract,
              method: 'symbol' as string,
              params: [],
            }),
            readContract({
              contract: tokenContract,
              method: 'totalSupply' as string,
              params: [],
            }),
          ])

        if (nameResult.status === 'fulfilled' && nameResult.value) {
          tokenData.tokenName = nameResult.value
        }
        if (symbolResult.status === 'fulfilled' && symbolResult.value) {
          tokenData.tokenSymbol = symbolResult.value
        }
        if (supplyResult.status === 'fulfilled' && supplyResult.value) {
          tokenData.tokenSupply = supplyResult.value.toString()
        }
      } catch (error) {
        console.warn('Failed to fetch token data:', error)
      }
    }

    const mission = {
      id: missionRow.id,
      teamId: missionRow.teamId,
      projectId: missionRow.projectId,
      metadata: metadata,
    }

    return {
      props: {
        mission,
        _stage: +stage.toString(),
        _deadline: deadline,
        _refundPeriod: refundPeriod,
        _primaryTerminalAddress: primaryTerminalAddress,
        _token: tokenData,
      },
    }
  } catch (error) {
    console.error('getServerSideProps error:', error)
    return {
      notFound: true,
    }
  }
}<|MERGE_RESOLUTION|>--- conflicted
+++ resolved
@@ -16,25 +16,7 @@
 } from 'const/config'
 import { blockedMissions } from 'const/whitelist'
 import { GetServerSideProps } from 'next'
-<<<<<<< HEAD
-import Image from 'next/image'
-import Link from 'next/link'
-import { useRouter } from 'next/router'
-import { useContext, useEffect, useMemo, useState, useRef } from 'react'
-import toast from 'react-hot-toast'
-import {
-  getContract,
-  readContract,
-  prepareContractCall,
-  sendAndConfirmTransaction,
-} from 'thirdweb'
-import { getNFT } from 'thirdweb/extensions/erc721'
-import { useActiveAccount } from 'thirdweb/react'
-import useETHPrice from '@/lib/etherscan/useETHPrice'
-import { useSubHats } from '@/lib/hats/useSubHats'
-=======
 import { getContract, readContract } from 'thirdweb'
->>>>>>> fdb8dd23
 import JuiceProviders from '@/lib/juicebox/JuiceProviders'
 import queryTable from '@/lib/tableland/queryTable'
 import { getChainSlug } from '@/lib/thirdweb/chain'
@@ -115,331 +97,7 @@
   _primaryTerminalAddress,
   _token,
 }: ProjectProfileProps) {
-<<<<<<< HEAD
-  const [isLoading, setIsLoading] = useState(false)
-  const account = useActiveAccount()
-  const router = useRouter()
-
   const selectedChain = DEFAULT_CHAIN_V5
-  const chainSlug = getChainSlug(selectedChain)
-
-  // Check for onramp success parameter
-  const onrampSuccess = router.query.onrampSuccess === 'true'
-
-  const [teamNFT, setTeamNFT] = useState<any>()
-  const [availableTokens, setAvailableTokens] = useState<number>(0)
-  const [availablePayouts, setAvailablePayouts] = useState<number>(0)
-
-  const [duration, setDuration] = useState<any>()
-  const [deadlinePassed, setDeadlinePassed] = useState(false)
-  const [refundPeriodPassed, setRefundPeriodPassed] = useState(false)
-  const hasRefreshedStageAfterDeadlineRef = useRef(false)
-  const hasRefreshedStageAfterRefundPeriodRef = useRef(false)
-
-  const hatsContract = useContract({
-    address: HATS_ADDRESS,
-    abi: HatsABI,
-    chain: selectedChain,
-  })
-
-  const teamContract = useContract({
-    address: TEAM_ADDRESSES[chainSlug],
-    abi: TeamABI as any,
-    chain: selectedChain,
-  })
-
-  const citizenContract = useContract({
-    address: CITIZEN_ADDRESSES[chainSlug],
-    abi: CitizenABI as any,
-    chain: selectedChain,
-  })
-
-  const jbTerminalContract = useContract({
-    address: JBV4_TERMINAL_ADDRESSES[chainSlug],
-    abi: JBMultiTerminal.abi as any,
-    chain: selectedChain,
-  })
-
-  const jbTokensContract = useContract({
-    address: JBV4_TOKENS_ADDRESSES[chainSlug],
-    abi: JBV4TokensABI as any,
-    chain: selectedChain,
-  })
-
-  const jbDirectoryContract = useContract({
-    address: JBV4_DIRECTORY_ADDRESSES[chainSlug],
-    abi: JBV4DirectoryABI as any,
-    chain: selectedChain,
-  })
-
-  const missionTableContract = useContract({
-    address: MISSION_TABLE_ADDRESSES[chainSlug],
-    abi: MissionTableABI as any,
-    chain: selectedChain,
-  })
-
-  const {
-    ruleset,
-    token,
-    subgraphData,
-    fundingGoal,
-    primaryTerminalAddress,
-    backers,
-    stage,
-    deadline,
-    refundPeriod,
-    refreshBackers,
-    refreshStage,
-    poolDeployerAddress,
-  } = useMissionData({
-    mission,
-    missionTableContract,
-    missionCreatorContract,
-    jbControllerContract,
-    jbDirectoryContract,
-    _stage,
-    _deadline,
-    _refundPeriod,
-    _primaryTerminalAddress,
-    _token,
-  })
-
-  useEffect(() => {
-    const interval = setInterval(() => {
-      if (deadline !== undefined && deadline !== null && deadline !== 0) {
-        const newDuration = formatTimeUntilDeadline(new Date(deadline))
-        setDuration(newDuration)
-
-        const isDeadlinePassed = deadline < Date.now()
-        setDeadlinePassed(isDeadlinePassed)
-
-        // If deadline just passed and we haven't refreshed stage yet, do it now
-        if (isDeadlinePassed && !hasRefreshedStageAfterDeadlineRef.current) {
-          setTimeout(() => {
-            refreshStage()
-            hasRefreshedStageAfterDeadlineRef.current = true
-          }, 3000)
-        }
-
-        // Reset the flag if deadline is not passed (in case deadline changes)
-        if (!isDeadlinePassed && hasRefreshedStageAfterDeadlineRef.current) {
-          hasRefreshedStageAfterDeadlineRef.current = false
-        }
-
-        if (
-          refundPeriod !== undefined &&
-          refundPeriod !== null &&
-          refundPeriod !== 0
-        ) {
-          const isRefundPeriodPassed = deadline + refundPeriod < Date.now()
-          setRefundPeriodPassed(isRefundPeriodPassed)
-          if (
-            isRefundPeriodPassed &&
-            !hasRefreshedStageAfterRefundPeriodRef.current
-          ) {
-            refreshStage()
-            hasRefreshedStageAfterRefundPeriodRef.current = true
-          }
-          if (
-            !isRefundPeriodPassed &&
-            hasRefreshedStageAfterRefundPeriodRef.current
-          ) {
-            hasRefreshedStageAfterRefundPeriodRef.current = false
-          }
-        }
-      }
-    }, 1000)
-
-    return () => clearInterval(interval)
-  }, [deadline, refundPeriod, refreshStage])
-
-  const { adminHatId, isManager } = useTeamData(
-    teamContract,
-    hatsContract,
-    teamNFT
-  )
-
-  const teamHats = useSubHats(selectedChain, adminHatId, true)
-
-  const { points, isLoading: isLoadingPoints } = useJBProjectTimeline(
-    selectedChain,
-    subgraphData?.createdAt,
-    subgraphData?.suckerGroupId,
-    mission?.projectId
-  )
-
-  const missionTokenContract = useContract({
-    address: token.tokenAddress,
-    abi: JBV4TokenABI as any,
-    chain: selectedChain,
-  })
-
-  const {
-    data: userMissionTokenBalance,
-    isLoading: userMissionTokenBalanceLoading,
-  } = useRead({
-    contract: missionTokenContract,
-    method: 'balanceOf',
-    params: [account?.address],
-  })
-
-  useEffect(() => {
-    async function fetchAvailableAmounts() {
-      if (
-        !jbTerminalContract ||
-        !jbControllerContract ||
-        mission?.projectId === undefined ||
-        mission?.projectId === null
-      )
-        return
-
-      try {
-        // Get available payouts
-        const storeAddress: any = await readContract({
-          contract: jbTerminalContract,
-          method: 'STORE' as string,
-          params: [],
-        })
-        const jbTerminalStoreContract = getContract({
-          client: serverClient,
-          address: storeAddress,
-          abi: IJBTerminalStoreABI.abi as any,
-          chain: selectedChain,
-        })
-        const balance: any = await readContract({
-          contract: jbTerminalStoreContract,
-          method: 'balanceOf' as string,
-          params: [
-            jbTerminalContract.address,
-            mission.projectId,
-            JB_NATIVE_TOKEN_ADDRESS,
-          ],
-        })
-
-        setAvailablePayouts(+balance.toString())
-
-        const reservedTokenBalance: any = await readContract({
-          contract: jbControllerContract,
-          method: 'pendingReservedTokenBalanceOf' as string,
-          params: [mission.projectId],
-        })
-
-        setAvailableTokens(+reservedTokenBalance.toString())
-      } catch (err: any) {
-        console.error('Error fetching available amounts:', err)
-      }
-    }
-
-    fetchAvailableAmounts()
-  }, [jbTerminalContract, jbControllerContract, mission?.projectId])
-
-  const sendReservedTokens = async () => {
-    if (!account || !mission?.projectId) return
-
-    try {
-      const tx = prepareContractCall({
-        contract: jbControllerContract,
-        method: 'sendReservedTokensToSplitsOf' as string,
-        params: [mission.projectId],
-      })
-
-      await sendAndConfirmTransaction({ transaction: tx, account })
-      toast.success('Tokens sent.')
-    } catch (err: any) {
-      console.error('Token distribution error:', err)
-      toast.error('No tokens to send.')
-    }
-  }
-
-  const sendPayouts = async () => {
-    if (!account || !mission?.projectId) return
-
-    try {
-      const storeAddress: any = await readContract({
-        contract: jbTerminalContract,
-        method: 'STORE' as string,
-        params: [],
-      })
-      const jbTerminalStoreContract = getContract({
-        client: serverClient,
-        address: storeAddress,
-        abi: IJBTerminalStoreABI.abi as any,
-        chain: selectedChain,
-      })
-      const balance: any = await readContract({
-        contract: jbTerminalStoreContract,
-        method: 'balanceOf' as string,
-        params: [
-          jbTerminalContract.address,
-          mission.projectId,
-          JB_NATIVE_TOKEN_ADDRESS,
-        ],
-      })
-      const tx = prepareContractCall({
-        contract: jbTerminalContract,
-        method: 'sendPayoutsOf' as string,
-        params: [
-          mission.projectId,
-          JB_NATIVE_TOKEN_ADDRESS,
-          balance,
-          JB_NATIVE_TOKEN_ID,
-          0,
-        ],
-      })
-
-      await sendAndConfirmTransaction({ transaction: tx, account })
-      toast.success('Payouts sent.')
-    } catch (err: any) {
-      console.error('Payout distribution error:', err)
-      toast.error('No payouts to send.')
-    }
-  }
-
-  const deployLiquidityPool = async () => {
-    if (!account || !poolDeployerAddress) return
-    const poolDeployerContract = getContract({
-      client: serverClient,
-      address: poolDeployerAddress,
-      abi: PoolDeployerABI as any,
-      chain: selectedChain,
-    })
-
-    try {
-      const tx = prepareContractCall({
-        contract: poolDeployerContract,
-        method: 'createAndAddLiquidity' as string,
-        params: [],
-      })
-
-      await sendAndConfirmTransaction({ transaction: tx, account })
-      toast.success('Liquidity pool deployed.')
-    } catch (err: any) {
-      console.error('Liquidity deployment error:', err)
-      toast.error('Failed to deploy liquidity pool.')
-    }
-  }
-
-  useEffect(() => {
-    async function getTeamNFT() {
-      if (mission?.teamId === undefined || !teamContract) return
-      const teamNFT = await getNFT({
-        contract: teamContract,
-        tokenId: BigInt(mission.teamId),
-        includeOwner: true,
-      })
-      setTeamNFT({
-        ...teamNFT,
-        metadata: { ...teamNFT.metadata, id: teamNFT.id.toString() },
-      })
-    }
-
-    getTeamNFT()
-  }, [teamContract, mission.teamId])
-
-  useChainDefault()
-=======
-  const selectedChain = DEFAULT_CHAIN_V5
->>>>>>> fdb8dd23
 
   return (
     <JuiceProviders
@@ -454,115 +112,6 @@
         _primaryTerminalAddress={_primaryTerminalAddress}
         _token={_token}
       />
-<<<<<<< HEAD
-      
-      <Container containerwidth={true}>
-        <Head
-          title={mission?.metadata?.name}
-          description={mission?.metadata?.description}
-          image={mission?.metadata?.logoUri}
-        />
-        <ContentLayout
-          header={''}
-          headerSize="max(20px, 3vw)"
-          description={''}
-          mainPadding
-          mode="compact"
-          popOverEffect={false}
-          isProfile
-          preFooter={
-            <ExpandedFooter
-              callToActionTitle="Join the Network"
-              callToActionBody="Be part of the space acceleration network and play a role in establishing a permanent human presence on the moon and beyond!"
-              callToActionImage="/assets/SAN-logo-dark.svg"
-              callToActionButtonText="Join the Network"
-              callToActionButtonLink="/join"
-              hasCallToAction={true}
-            />
-          }
-        >
-          <div
-            id="page-container"
-            className="bg-[#090d21] animate-fadeIn flex flex-col items-center gap-5 w-full"
-          >
-            <div className="flex z-20 xl:hidden w-full px-[5vw]">
-              {primaryTerminalAddress &&
-              primaryTerminalAddress !==
-                '0x0000000000000000000000000000000000000000' ? (
-                <div
-                  id="mission-pay-redeem-container"
-                  className="xl:bg-darkest-cool lg:max-w-[650px] mt-[5vw] md:mt-0 xl:mt-[2vw] w-full xl:rounded-tl-[2vmax] rounded-[2vmax] xl:pr-0 overflow-hidden xl:rounded-bl-[5vmax]"
-                >
-                  <MissionPayRedeem
-                    mission={mission}
-                    teamNFT={teamNFT}
-                    token={token}
-                    stage={stage}
-                    primaryTerminalAddress={primaryTerminalAddress}
-                    jbControllerContract={jbControllerContract}
-                    jbTokensContract={jbTokensContract}
-                    refreshBackers={refreshBackers}
-                    onrampSuccess={onrampSuccess}
-                  />
-                </div>
-              ) : (
-                <div className="p-4 text-center">
-                  <p>Loading payment terminal...</p>
-                </div>
-              )}
-            </div>
-            {/* Project Overview */}
-            <div className="px-[5vw] w-full flex items-center justify-center">
-              <div className="z-50 w-[100%] md:pb-[2vw] md:pr-0 overflow-hidden xl:px-[2vw] max-w-[1200px] xl:min-w-[1200px] xl:bg-gradient-to-r from-[#020617] to-[#090d21] to-90% rounded-[2vw]">
-                <MissionInfo
-                  selectedChain={selectedChain}
-                  mission={mission}
-                  stage={stage}
-                  teamNFT={teamNFT}
-                  ruleset={ruleset}
-                  jbDirectoryContract={jbDirectoryContract}
-                  jbTokensContract={jbTokensContract}
-                  jbControllerContract={jbControllerContract}
-                  points={points}
-                  isLoadingPoints={isLoadingPoints}
-                  subgraphData={subgraphData}
-                  fundingGoal={fundingGoal}
-                  token={token}
-                  userMissionTokenBalance={userMissionTokenBalance}
-                  primaryTerminalAddress={primaryTerminalAddress}
-                />
-              </div>
-            </div>
-            <div className="w-full px-[5vw] pb-[5vw] md:pb-[2vw] bg-gradient-to-b from-dark-cool to-darkest-cool flex justify-center">
-              <div className="w-full bg-gradient-to-r from-darkest-cool to-dark-cool max-w-[1200px] rounded-[5vw] md:rounded-[2vw] px-0 pb-[5vw] md:pb-[2vw]">
-                <div className="ml-[5vw] md:ml-[2vw] mt-[2vw] flex w-full gap-2 text-light-cool">
-                  <Image
-                    src={'/assets/icon-star-blue.svg'}
-                    alt="Job icon"
-                    width={30}
-                    height={30}
-                  />
-                  <h2 className="text-2xl 2xl:text-4xl font-GoodTimes text-moon-indigo">
-                    Meet the Team
-                  </h2>
-                </div>
-                <SlidingCardMenu>
-                  <div className="flex gap-4"></div>
-                  {teamHats?.[0]?.id && (
-                    <TeamMembers
-                      hats={teamHats}
-                      hatsContract={hatsContract}
-                      citizenContract={citizenContract}
-                    />
-                  )}
-                </SlidingCardMenu>
-              </div>
-            </div>
-          </div>
-        </ContentLayout>
-      </Container>
-=======
->>>>>>> fdb8dd23
     </JuiceProviders>
   )
 }
