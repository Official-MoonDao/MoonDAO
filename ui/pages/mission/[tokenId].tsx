--- conflicted
+++ resolved
@@ -139,10 +139,7 @@
   _stage: number
   _deadline: number | undefined
   _refundPeriod: number | undefined
-<<<<<<< HEAD
   _primaryTerminalAddress: string
-=======
->>>>>>> 2116b25c
   _token?: any
 }
 
@@ -151,10 +148,7 @@
   _stage,
   _deadline,
   _refundPeriod,
-<<<<<<< HEAD
   _primaryTerminalAddress,
-=======
->>>>>>> 2116b25c
   _token,
 }: ProjectProfileProps) {
   const [isLoading, setIsLoading] = useState(false)
@@ -234,14 +228,8 @@
     missionCreatorContract,
     jbControllerContract,
     jbDirectoryContract,
-    jbTokensContract,
     _stage,
-    _deadline,
-    _refundPeriod,
-<<<<<<< HEAD
     _primaryTerminalAddress,
-=======
->>>>>>> 2116b25c
     _token,
   })
 
@@ -632,10 +620,7 @@
           _stage: 3,
           _deadline: Date.now() + 5 * 1000,
           _refundPeriod: Date.now() + 60 * 1000, // 1 minute after deadline
-<<<<<<< HEAD
           _primaryTerminalAddress: '0x0000000000000000000000000000000000000000',
-=======
->>>>>>> 2116b25c
           _token: {
             tokenAddress: '0x0000000000000000000000000000000000000000',
             tokenName: 'Dummy Token',
@@ -836,10 +821,7 @@
         _stage: +stage.toString(),
         _deadline: deadline,
         _refundPeriod: refundPeriod,
-<<<<<<< HEAD
         _primaryTerminalAddress: primaryTerminalAddress,
-=======
->>>>>>> 2116b25c
         _token: tokenData,
       },
     }
