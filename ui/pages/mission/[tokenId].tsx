import CitizenABI from 'const/abis/Citizen.json'
import HatsABI from 'const/abis/Hats.json'
import JBV4ControllerABI from 'const/abis/JBV4Controller.json'
import JBV4DirectoryABI from 'const/abis/JBV4Directory.json'
import JBV4TokenABI from 'const/abis/JBV4Token.json'
import JBV4TokensABI from 'const/abis/JBV4Tokens.json'
import MissionCreatorABI from 'const/abis/MissionCreator.json'
import IJBTerminalStoreABI from 'const/abis/IJBTerminalStore.json'
import MissionTableABI from 'const/abis/MissionTable.json'
import TeamABI from 'const/abis/Team.json'
import JBMultiTerminal from 'const/abis/IJBMultiTerminal.json'
import {
  CITIZEN_ADDRESSES,
  DEFAULT_CHAIN_V5,
  HATS_ADDRESS,
  IPFS_GATEWAY,
  JBV4_CONTROLLER_ADDRESSES,
  JBV4_DIRECTORY_ADDRESSES,
  JBV4_TOKENS_ADDRESSES,
  MISSION_CREATOR_ADDRESSES,
  MISSION_TABLE_ADDRESSES,
  TEAM_ADDRESSES,
  JBV4_TERMINAL_ADDRESSES,
  JB_NATIVE_TOKEN_ADDRESS
} from 'const/config'
import { blockedMissions } from 'const/whitelist'
import { GetServerSideProps } from 'next'
import Image from 'next/image'
import Link from 'next/link'
import { useContext, useEffect, useMemo, useState } from 'react'
import {
  getContract,
  readContract,
  prepareContractCall,
  sendAndConfirmTransaction,
} from 'thirdweb'
import { sepolia } from 'thirdweb/chains'
import { getNFT } from 'thirdweb/extensions/erc721'
import { useActiveAccount } from 'thirdweb/react'
import useETHPrice from '@/lib/etherscan/useETHPrice'
import { useSubHats } from '@/lib/hats/useSubHats'
import JuiceProviders from '@/lib/juicebox/JuiceProviders'
import useJBProjectTimeline from '@/lib/juicebox/useJBProjectTimeline'
import useMissionData from '@/lib/mission/useMissionData'
import { generatePrettyLink } from '@/lib/subscription/pretty-links'
import queryTable from '@/lib/tableland/queryTable'
import { useTeamData } from '@/lib/team/useTeamData'
import { getChainSlug } from '@/lib/thirdweb/chain'
import ChainContextV5 from '@/lib/thirdweb/chain-context-v5'
import { serverClient } from '@/lib/thirdweb/client'
import { useChainDefault } from '@/lib/thirdweb/hooks/useChainDefault'
import useContract from '@/lib/thirdweb/hooks/useContract'
import useRead from '@/lib/thirdweb/hooks/useRead'
import { formatTimeUntilDeadline } from '@/lib/utils/dates'
import { truncateTokenValue } from '@/lib/utils/numbers'
import Container from '@/components/layout/Container'
import ContentLayout from '@/components/layout/ContentLayoutMission'
import { ExpandedFooter } from '@/components/layout/ExpandedFooter'
import Frame from '@/components/layout/Frame'
import Head from '@/components/layout/Head'
import IPFSRenderer from '@/components/layout/IPFSRenderer'
import { NoticeFooter } from '@/components/layout/NoticeFooter'
import SlidingCardMenu from '@/components/layout/SlidingCardMenu'
import Tooltip from '@/components/layout/Tooltip'
import { Mission } from '@/components/mission/MissionCard'
import MissionFundingProgressBar from '@/components/mission/MissionFundingProgressBar'
import MissionInfo from '@/components/mission/MissionInfo'
import MissionPayRedeem from '@/components/mission/MissionPayRedeem'
import MissionStat from '@/components/mission/MissionStat'
import StandardButton from '@/components/layout/StandardButton'
import { PrivyWeb3Button } from '@/components/privy/PrivyWeb3Button'
import toast from 'react-hot-toast'
import TeamMembers from '@/components/subscription/TeamMembers'

type ProjectProfileProps = {
  tokenId: string
  mission: Mission
}

export default function MissionProfile({ mission }: ProjectProfileProps) {
  const account = useActiveAccount()

  // const { selectedChain } = useContext(ChainContextV5)
  const selectedChain = sepolia
  const chainSlug = getChainSlug(selectedChain)

  const [teamNFT, setTeamNFT] = useState<any>()

  const hatsContract = useContract({
    address: HATS_ADDRESS,
    abi: HatsABI,
    chain: selectedChain,
  })

  const teamContract = useContract({
    address: TEAM_ADDRESSES[chainSlug],
    abi: TeamABI as any,
    chain: selectedChain,
  })

  const citizenContract = useContract({
    address: CITIZEN_ADDRESSES[chainSlug],
    abi: CitizenABI as any,
    chain: selectedChain,
  })

  const jbControllerContract = useContract({
    address: JBV4_CONTROLLER_ADDRESSES[chainSlug],
    abi: JBV4ControllerABI as any,
    chain: selectedChain,
  })

  const jbTerminalContract = useContract({
    address: JBV4_TERMINAL_ADDRESSES[chainSlug],
    abi: JBMultiTerminal.abi as any,
    chain: selectedChain,
  })

  const jbTokensContract = useContract({
    address: JBV4_TOKENS_ADDRESSES[chainSlug],
    abi: JBV4TokensABI as any,
    chain: selectedChain,
  })

  const jbDirectoryContract = useContract({
    address: JBV4_DIRECTORY_ADDRESSES[chainSlug],
    abi: JBV4DirectoryABI as any,
    chain: selectedChain,
  })

  const missionTableContract = useContract({
    address: MISSION_TABLE_ADDRESSES[chainSlug],
    abi: MissionTableABI as any,
    chain: selectedChain,
  })

  const missionCreatorContract = useContract({
    address: MISSION_CREATOR_ADDRESSES[chainSlug],
    abi: MissionCreatorABI as any,
    chain: selectedChain,
  })

  const {
    ruleset,
    token,
    subgraphData,
    fundingGoal,
    primaryTerminalAddress,
    stage,
  } = useMissionData({
    mission,
    missionTableContract,
    missionCreatorContract,
    jbControllerContract,
    jbDirectoryContract,
    jbTokensContract,
  })

  const { adminHatId, isManager } = useTeamData(teamContract, hatsContract, teamNFT)

  const teamHats = useSubHats(selectedChain, adminHatId)

  const { points, isLoading: isLoadingPoints } = useJBProjectTimeline(
    selectedChain,
    mission?.projectId,
    subgraphData?.createdAt
  )

  const missionTokenContract = useContract({
    address: token.tokenAddress,
    abi: JBV4TokenABI as any,
    chain: selectedChain,
  })

  const {
    data: userMissionTokenBalance,
    isLoading: userMissionTokenBalanceLoading,
  } = useRead({
    contract: missionTokenContract,
    method: 'balanceOf',
    params: [account?.address],
  })

  const { data: ethPrice } = useETHPrice(1, 'ETH_TO_USD')

  useEffect(() => {
    async function getTeamNFT() {
      if (mission?.teamId === undefined || !teamContract) return
      const teamNFT = await getNFT({
        contract: teamContract,
        tokenId: BigInt(mission.teamId),
        includeOwner: true,
      })
      setTeamNFT(teamNFT)
    }

    getTeamNFT()
  }, [teamContract, mission.teamId])

  useChainDefault()

  const duration = useMemo(() => {
    return formatTimeUntilDeadline(
      new Date(ruleset?.[0]?.start * 1000 + 28 * 24 * 60 * 60 * 1000)
    )
  }, [ruleset])

  const sendReservedTokens = async () => {
    if (!account) return
    try {
      const tx = prepareContractCall({
        contract: jbControllerContract,
        method: 'sendReservedTokensToSplitsOf' as string,
        params: [mission.projectId],
      })
      await sendAndConfirmTransaction({ transaction: tx, account })
      toast.success('Reserved tokens sent')
    } catch (err) {
      console.error(err)
      toast.error('Failed to send reserved tokens')
    }
  }

  const sendPayouts = async () => {
    if (!account) return
    try {
      const storeAddress: any = await readContract({
        contract: jbTerminalContract,
        method: 'STORE' as string,
        params: [],
      })

      const jbTerminalStoreContract = getContract({
        client: serverClient,
        address: storeAddress,
        abi: IJBTerminalStoreABI.abi as any,
        chain: selectedChain,
      })

      const balance: any = await readContract({
        contract: jbTerminalStoreContract,
        method: 'balanceOf' as string,
        params: [jbTerminalContract.address, mission.projectId, JB_NATIVE_TOKEN_ADDRESS],
      })

      const tx = prepareContractCall({
        contract: jbTerminalContract,
        method: 'sendPayoutsOf' as string,
        params: [mission.projectId, JB_NATIVE_TOKEN_ADDRESS, balance, 61166, 0],
      })

      await sendAndConfirmTransaction({ transaction: tx, account })
      toast.success('Payouts sent')
    } catch (err) {
      console.error(err)
      toast.error('Failed to send payouts')
    }
  }

  //Profile Header Section
  const ProfileHeader = (
    <div id="citizenheader-container" className="w-[100vw]">
      <div className="w-full">
        <div id="frame-content-container" className="w-full">
          <div
            id="frame-content"
            className="w-full sm:px-[5vw] flex flex-col lg:flex-row items-start xl:px-0 xl:w-[1200px]"
          >
            <div
              id="profile-description-section"
              className="flex w-full flex-col lg:flex-row items-start lg:items-center"
            >
              {mission?.metadata?.logoUri ? (
                <div className="pr-0 md:pr-[2vw] pb-[5vw] md:pb-[2vw]">
                  <div
                    id="mission-image-container"
                    className="pl-0 relative w-full h-full md:min-w-[300px] md:min-h-[300px] md:max-w-[300px] md:max-h-[300px]"
                  >
                    <IPFSRenderer
                      src={mission?.metadata?.logoUri}
                      className="sm:rounded-full rounded-tr-none sm:rounded-tr-full mt-[-3vw] sm:mt-0 w-[100vw] sm:w-full h-full sm:max-w-[350px] sm:max-h-[350px]"
                      height={576}
                      width={576}
                      alt="Mission Image"
                    />
                    {teamNFT?.metadata?.image && (
                      <div
                        id="team-nft-container"
                        className="absolute bottom-0 lg:right-0 mb-[-5vw] md:mb-[-2vw] mr-[-5vw] md:mr-[-2vw]"
                      >
                        <IPFSRenderer
                          src={teamNFT?.metadata?.image}
                          className="top-[2vw] rounded-full ml-[5vw] sm:ml-0"
                          height={150}
                          width={150}
                          alt="Team Image"
                        />
                      </div>
                    )}
                  </div>
                </div>
              ) : (
                <></>
              )}
              <div className="flex items-start justify-start w-full sm:w-auto">
                <div
                  id="mission-name"
                  className="flex px-[5vw] sm:px-0 w-full flex-col justify-center lg:ml-5 max-w-[650px]"
                >
                  <div
                    id="mission-name-container"
                    className="mt-5 lg:mt-0 flex flex-col w-full items-start justify-start"
                  >
                    {mission ? (
                      <h1 className="max-w-[450px] text-black opacity-[80%] lg:block font-GoodTimes header dark:text-white text-3xl">
                        {mission?.metadata?.name}
                      </h1>
                    ) : (
                      <></>
                    )}
                  </div>
                  <div id="profile-container">
                    {mission?.metadata?.tagline ? (
                      <p
                        id="profile-description-container"
                        className="w-full pr-12 text-gray-300 pb-5"
                      >
                        {mission?.metadata?.tagline || ''}
                      </p>
                    ) : (
                      <></>
                    )}
                  </div>

                  {ruleset && teamNFT?.metadata?.name && (
                    <div className="hidden sm:flex pb-2 flex-col sm:flex-row items-start ">
                      <p className="opacity-60">
                        {`Created on ${new Date(
                          ruleset?.[0]?.start * 1000
                        ).toLocaleDateString('en-US', {
                          month: 'long',
                          day: 'numeric',
                          year: 'numeric',
                        })} by: `}
                      </p>
                      <Link
                        href={`/team/${generatePrettyLink(
                          teamNFT?.metadata?.name
                        )}`}
                        className="font-GoodTimes text-white underline sm:pl-2"
                      >
                        {teamNFT?.metadata?.name}
                      </Link>
                    </div>
                  )}

                  <div className="flex items-start justify-between w-full">
                    {/* Stats container */}
                    <div className="w-[500px] bg-gradient-to-r from-[#3343A5] to-[#18183F] p-4 rounded-xl">
                      {/* Purple raised amount tag */}
                      <div className="mb-4 flex flex-col sm:flex-row md:items-center md:justify-between">
                        <div className="bg-gradient-to-r from-[#51285C] to-[#6D3F79] text-white font-GoodTimes py-2 px-6 rounded-full inline-flex items-start w-fit flex flex-col">
                          <div className="flex items-center">
                            <Image
                              src="/assets/icon-raised-tokens.svg"
                              alt="Raised"
                              width={24}
                              height={24}
                              className="mr-2"
                            />
                            <span className="mr-2">
                              {truncateTokenValue(
                                subgraphData?.volume / 1e18 || 0,
                                'ETH'
                              )}
                            </span>
                            <span className="text-sm md:text-base">
                              ETH RAISED
                            </span>
                          </div>
                          <p className="font-[Lato] text-sm opacity-60">{`($${Math.round(
                            (subgraphData?.volume / 1e18 || 0) * ethPrice
                          ).toLocaleString()} USD)`}</p>
                        </div>

                        {/* Contributors section - visible on md screens and above */}
                        <div className="hidden sm:flex items-center ml-2 md:mt-0">
                          <Image
                            src="/assets/icon-backers.svg"
                            alt="Backers"
                            width={24}
                            height={24}
                          />
<<<<<<< HEAD
                          <div className="ml-2">
                            <p className="text-gray-400 text-sm">CONTRIBUTIONS</p>
                            <p className="text-white font-GoodTimes">
                              {subgraphData?.paymentsCount || 0}
                            </p>
                          </div>
                        </div>
=======
                          <span className="mr-2">
                            {truncateTokenValue(
                              subgraphData?.volume / 1e18 || 0,
                              'ETH'
                            )}
                          </span>
                          <span className="text-sm md:text-base">
                            ETH RAISED
                          </span>
                        </div>
                        <p className="font-[Lato] text-sm opacity-60">{`($${Math.round(
                          (subgraphData?.volume / 1e18 || 0) * ethPrice
                        ).toLocaleString()} USD)`}</p>
>>>>>>> d8dab251
                      </div>

                      <div className="w-full">
                        <MissionFundingProgressBar
                          fundingGoal={fundingGoal}
                          volume={subgraphData?.volume / 1e18}
                          stage={stage ?? 0}
                        />
<<<<<<< HEAD
=======
                        <div className="mx-2">
                          <p className="sm:hidden text-gray-400 text-sm">CONTRIBUTIONS</p>
                          <p className="text-white font-GoodTimes">
                            {subgraphData?.paymentsCount || 0}
                          </p>
                        </div>
>>>>>>> d8dab251
                      </div>

                      <div className="flex flex-col sm:flex-row flex-wrap gap-4 justify-between sm:justify-start">
                        <div className="flex items-center">
                          <Image
                            src="/assets/launchpad/target.svg"
                            alt="Goal"
                            width={24}
                            height={24}
                          />
                          <div className="ml-2">
                            <div className="flex items-center gap-1">
                              <p className="text-gray-400 text-sm">GOAL</p>
                              <Tooltip
                                text={`~ $${Math.round(
                                  (fundingGoal / 1e18) * ethPrice
                                ).toLocaleString()} USD`}
                                buttonClassName="scale-75"
                              >
                                ?
                              </Tooltip>
                            </div>
                            <p className="text-white font-GoodTimes">
                              {+(fundingGoal / 1e18).toFixed(3)} ETH
                            </p>
                          </div>
                        </div>

                        <div className="flex items-center">
                          <Image
                            src="/assets/launchpad/clock.svg"
                            alt="Deadline"
                            width={24}
                            height={24}
                          />
                          <div className="ml-2">
                            <p className="text-gray-400 text-sm">DEADLINE</p>
                            <p className="text-white font-GoodTimes">
                              {duration}
                            </p>
                          </div>
                        </div>

                        {/* Contributors section - visible only on smaller screens */}
                        <div className="flex sm:hidden items-center">
                          <Image
                            src="/assets/icon-backers.svg"
                            alt="Backers"
                            width={24}
                            height={24}
                          />
                          <div className="ml-2">
                            <p className="text-gray-400 text-sm">CONTRIBUTIONS</p>
                            <p className="text-white font-GoodTimes">
                              {subgraphData?.paymentsCount || 0}
                            </p>
                          </div>
                        </div>
                      </div>
                    </div>

                    {/* Buttons container - positioned with absolute positioning */}
                    {account && (
                      <div className="absolute right-8 top-[200px] flex flex-col items-end gap-2 w-[200px]">
                        <PrivyWeb3Button
                          requiredChain={DEFAULT_CHAIN_V5}
                          className="gradient-2 rounded-full noPadding text-sm leading-none w-full"
                          label={<span className="whitespace-nowrap">Send Reserved Tokens</span>}
                          action={sendReservedTokens}
                        />
                        <PrivyWeb3Button
                          requiredChain={DEFAULT_CHAIN_V5}
                          className="gradient-2 rounded-full noPadding text-sm leading-none w-full"
                          label={<span className="whitespace-nowrap">Send Payouts</span>}
                          action={sendPayouts}
                        />
                      </div>
<<<<<<< HEAD
                    )}
                   </div>
                 </div>
               </div>
             </div>
           </div>
         </div>
       </div>
     </div>
   )
=======
                    </div>
                  </div>

                  {ruleset && teamNFT?.metadata?.name && (
                    <div className="flex sm:hidden pt-2 flex-col sm:flex-row items-start ">
                      <p className="opacity-60">
                        {`Created on ${new Date(
                          ruleset?.[0]?.start * 1000
                        ).toLocaleDateString('en-US', {
                          month: 'long',
                          day: 'numeric',
                          year: 'numeric',
                        })} by: `}
                      </p>
                      <Link
                        href={`/team/${generatePrettyLink(
                          teamNFT?.metadata?.name
                        )}`}
                        className="font-GoodTimes text-white underline"
                      >
                        {teamNFT?.metadata?.name}
                      </Link>
                    </div>
                  )}
                </div>
              </div>
            </div>
          </div>
        </div>
      </div>
    </div>
  )
>>>>>>> d8dab251

  return (
    <JuiceProviders
      projectId={mission?.projectId}
      selectedChain={selectedChain}
    >
      <Container containerwidth={true}>
        <Head
          title={mission?.metadata?.name}
          description={mission?.metadata?.description}
          image={mission?.metadata?.logoUri}
        />
        <ContentLayout
          header={''}
          headerSize="max(20px, 3vw)"
          description={ProfileHeader}
          mainPadding
          mode="compact"
          popOverEffect={false}
          isProfile
          preFooter={
            <ExpandedFooter
              callToActionTitle="Join the Network"
              callToActionBody="Be part of the space acceleration network and play a role in establishing a permanent human presence on the moon and beyond!"
              callToActionImage="/assets/SAN-logo-dark.svg"
              callToActionButtonText="Join the Network"
              callToActionButtonLink="/join"
              hasCallToAction={true}
            />
          }
        >
          <div
            id="page-container"
            className="bg-[#090d21] animate-fadeIn flex flex-col items-center gap-5 w-full"
          >
            {/* Youtube Video Section */}
            {mission?.metadata?.youtubeLink &&
              mission?.metadata?.youtubeLink !== '' && (
                <div className="w-full px-[5vw]">
                  <div className="w-full h-full">
                    <iframe
                      src={mission?.metadata?.youtubeLink?.replace(
                        'watch?v=',
                        'embed/'
                      )}
                      width="100%"
                      height="500"
                      allowFullScreen
                      className="rounded-lg"
                    />
                  </div>
                </div>
              )}
            {/* Pay & Redeem Section */}
            <div className="flex z-20 xl:hidden w-full px-[5vw]">
              <div
                id="mission-pay-redeem-container"
                className="xl:bg-darkest-cool lg:max-w-[650px] mt-[5vw] md:mt-0 xl:mt-[2vw] w-full xl:rounded-tl-[2vmax] rounded-[2vmax] xl:pr-0 overflow-hidden xl:rounded-bl-[5vmax]"
              >
                {primaryTerminalAddress &&
                primaryTerminalAddress !==
                  '0x0000000000000000000000000000000000000000' ? (
                  <MissionPayRedeem
                    selectedChain={selectedChain}
                    mission={mission}
                    teamNFT={teamNFT}
                    token={token}
                    fundingGoal={fundingGoal}
                    subgraphData={subgraphData}
                    ruleset={ruleset}
                    stage={stage}
                    primaryTerminalAddress={primaryTerminalAddress}
                    jbControllerContract={jbControllerContract}
                    jbTokensContract={jbTokensContract}
                  />
                ) : (
                  <div className="p-4 text-center">
                    <p>Loading payment terminal...</p>
                  </div>
                )}
              </div>
            </div>
            {/* Project Overview */}
            <div className="px-[5vw] w-full flex items-center justify-center">
              <div className="z-50 w-[100%] md:pb-[2vw] md:pr-0 overflow-hidden xl:px-[2vw] max-w-[1200px] xl:min-w-[1200px] xl:bg-gradient-to-r from-[#020617] to-[#090d21] to-90% rounded-[2vw]">
                <MissionInfo
                  selectedChain={selectedChain}
                  mission={mission}
                  stage={stage}
                  teamNFT={teamNFT}
                  ruleset={ruleset}
                  jbDirectoryContract={jbDirectoryContract}
                  jbTokensContract={jbTokensContract}
                  jbControllerContract={jbControllerContract}
                  points={points}
                  isLoadingPoints={isLoadingPoints}
                  subgraphData={subgraphData}
                  fundingGoal={fundingGoal}
                  token={token}
                  userMissionTokenBalance={userMissionTokenBalance}
                  primaryTerminalAddress={primaryTerminalAddress}
                />
              </div>
            </div>
            <div className="w-full px-[5vw] pb-[5vw] md:pb-[2vw] bg-gradient-to-b from-dark-cool to-darkest-cool flex justify-center">
              <div className="w-full bg-gradient-to-r from-darkest-cool to-dark-cool max-w-[1200px] rounded-[5vw] md:rounded-[2vw] px-0 pb-[5vw] md:pb-[2vw]">
              
                <div className="ml-[5vw] md:ml-[2vw] mt-[2vw] flex w-full gap-2 text-light-cool">
                  <Image
                    src={'/assets/icon-star-blue.svg'}
                    alt="Job icon"
                    width={30}
                    height={30}
                  />
                  <h2 className="text-2xl 2xl:text-4xl font-GoodTimes text-moon-indigo">
                    Meet the Team
                  </h2>
                </div>
                <SlidingCardMenu>
                  <div className="flex gap-4"></div>
                  {teamHats?.[0].id && (
                    <TeamMembers
                      hats={teamHats}
                      hatsContract={hatsContract}
                      citizenContract={citizenContract}
                    />
                  )}
                </SlidingCardMenu>
              </div>
            </div>
          </div>
        </ContentLayout>
      </Container>
    </JuiceProviders>
  )
}

export const getServerSideProps: GetServerSideProps = async ({ params }) => {
  try {
    const tokenId: any = params?.tokenId

    const chain = sepolia
    const chainSlug = getChainSlug(chain)

    if (tokenId === undefined) {
      return {
        notFound: true,
      }
    }

    const missionTableContract = getContract({
      client: serverClient,
      address: MISSION_TABLE_ADDRESSES[chainSlug],
      abi: MissionTableABI as any,
      chain: chain,
    })

    const missionTableName = await readContract({
      contract: missionTableContract,
      method: 'getTableName' as string,
      params: [],
    })

    const statement = `SELECT * FROM ${missionTableName} WHERE id = ${tokenId}`

    const missionRows = await queryTable(chain, statement)
    const missionRow = missionRows?.[0]

    if (!missionRow || blockedMissions.includes(Number(tokenId))) {
      return {
        notFound: true,
      }
    }

    const jbV4ControllerContract = getContract({
      client: serverClient,
      address: JBV4_CONTROLLER_ADDRESSES[chainSlug],
      abi: JBV4ControllerABI as any,
      chain: chain,
    })

    const metadataURI = await readContract({
      contract: jbV4ControllerContract,
      method: 'uriOf' as string,
      params: [missionRow.projectId],
    })

    const ipfsHash = metadataURI.startsWith('ipfs://')
      ? metadataURI.replace('ipfs://', '')
      : metadataURI

    const metadataRes = await fetch(`${IPFS_GATEWAY}${ipfsHash}`)
    const metadata = await metadataRes.json()

    const mission = {
      id: missionRow.id,
      teamId: missionRow.teamId,
      projectId: missionRow.projectId,
      metadata: metadata,
    }

    return {
      props: {
        mission,
      },
    }
  } catch (error) {
    return {
      notFound: true,
    }
  }
}<|MERGE_RESOLUTION|>--- conflicted
+++ resolved
@@ -391,15 +391,6 @@
                             width={24}
                             height={24}
                           />
-<<<<<<< HEAD
-                          <div className="ml-2">
-                            <p className="text-gray-400 text-sm">CONTRIBUTIONS</p>
-                            <p className="text-white font-GoodTimes">
-                              {subgraphData?.paymentsCount || 0}
-                            </p>
-                          </div>
-                        </div>
-=======
                           <span className="mr-2">
                             {truncateTokenValue(
                               subgraphData?.volume / 1e18 || 0,
@@ -413,7 +404,54 @@
                         <p className="font-[Lato] text-sm opacity-60">{`($${Math.round(
                           (subgraphData?.volume / 1e18 || 0) * ethPrice
                         ).toLocaleString()} USD)`}</p>
->>>>>>> d8dab251
+                      </div>
+
+                      {/* Contributors section - visible on md screens and above */}
+                      <div className="hidden sm:flex items-center ml-2 md:mt-0">
+                        <Image
+                          src="/assets/icon-backers.svg"
+                          alt="Backers"
+                          width={24}
+                          height={24}
+                        />
+                        <div className="mx-2">
+                          <p className="sm:hidden text-gray-400 text-sm">CONTRIBUTIONS</p>
+                          <p className="text-white font-GoodTimes">
+                            {subgraphData?.paymentsCount || 0}
+                          </p>
+                        </div>
+                      </div>
+                    </div>
+
+                    <div className="w-full">
+                      <MissionFundingProgressBar
+                        fundingGoal={fundingGoal}
+                        volume={subgraphData?.volume / 1e18}
+                        stage={stage ?? 0}
+                      />
+                    </div>
+
+                    <div className="flex flex-col sm:flex-row flex-wrap gap-4 justify-between sm:justify-start">
+                      <div className="flex items-center">
+                        <Image
+                          src="/assets/launchpad/target.svg"
+                          alt="Goal"
+                          width={24}
+                          height={24}
+                        />
+                        <div className="ml-2">
+                          <div className="flex items-center gap-1">
+                            <p className="text-gray-400 text-sm">GOAL</p>
+                            <Tooltip
+                              text={`~ $${Math.round(
+                                (fundingGoal / 1e18) * ethPrice
+                              ).toLocaleString()} USD`}
+                              buttonClassName="scale-75"
+                            >
+                              ?
+                            </Tooltip>
+                          </div>
+                        </div>
                       </div>
 
                       <div className="w-full">
@@ -422,15 +460,6 @@
                           volume={subgraphData?.volume / 1e18}
                           stage={stage ?? 0}
                         />
-<<<<<<< HEAD
-=======
-                        <div className="mx-2">
-                          <p className="sm:hidden text-gray-400 text-sm">CONTRIBUTIONS</p>
-                          <p className="text-white font-GoodTimes">
-                            {subgraphData?.paymentsCount || 0}
-                          </p>
-                        </div>
->>>>>>> d8dab251
                       </div>
 
                       <div className="flex flex-col sm:flex-row flex-wrap gap-4 justify-between sm:justify-start">
@@ -490,36 +519,6 @@
                           </div>
                         </div>
                       </div>
-                    </div>
-
-                    {/* Buttons container - positioned with absolute positioning */}
-                    {account && (
-                      <div className="absolute right-8 top-[200px] flex flex-col items-end gap-2 w-[200px]">
-                        <PrivyWeb3Button
-                          requiredChain={DEFAULT_CHAIN_V5}
-                          className="gradient-2 rounded-full noPadding text-sm leading-none w-full"
-                          label={<span className="whitespace-nowrap">Send Reserved Tokens</span>}
-                          action={sendReservedTokens}
-                        />
-                        <PrivyWeb3Button
-                          requiredChain={DEFAULT_CHAIN_V5}
-                          className="gradient-2 rounded-full noPadding text-sm leading-none w-full"
-                          label={<span className="whitespace-nowrap">Send Payouts</span>}
-                          action={sendPayouts}
-                        />
-                      </div>
-<<<<<<< HEAD
-                    )}
-                   </div>
-                 </div>
-               </div>
-             </div>
-           </div>
-         </div>
-       </div>
-     </div>
-   )
-=======
                     </div>
                   </div>
 
@@ -552,7 +551,6 @@
       </div>
     </div>
   )
->>>>>>> d8dab251
 
   return (
     <JuiceProviders
