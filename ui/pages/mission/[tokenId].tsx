--- conflicted
+++ resolved
@@ -23,10 +23,6 @@
   TEAM_ADDRESSES,
   JBV4_TERMINAL_ADDRESSES,
   JB_NATIVE_TOKEN_ADDRESS,
-<<<<<<< HEAD
-=======
-  JB_NATIVE_TOKEN_ID,
->>>>>>> 8fe6baf9
 } from 'const/config'
 import { blockedMissions } from 'const/whitelist'
 import { useNativeTokenSurplus } from 'juice-sdk-react'
@@ -336,10 +332,6 @@
 
   function ProfileHeader() {
     const { data: nativeTokenSurplus } = useNativeTokenSurplus()
-<<<<<<< HEAD
-=======
-
->>>>>>> 8fe6baf9
     return (
       <div id="citizenheader-container" className="w-[100vw]">
         <div className="w-full">
@@ -571,10 +563,6 @@
                       </div>
                     )}
                     {/* Send payouts and tokens Buttons - only shown to managers */}
-<<<<<<< HEAD
-=======
-
->>>>>>> 8fe6baf9
                     {account && deadlinePassed && isManager && (
                       <div className="flex flex-col sm:flex-row gap-4 mt-4 w-full sm:w-auto sm:absolute sm:right-2 sm:top-[250px]">
                         <PrivyWeb3Button
@@ -582,11 +570,7 @@
                           className="gradient-2 rounded-full noPadding leading-none flex-1 sm:w-[180px]"
                           label={
                             <span className="whitespace-nowrap">
-<<<<<<< HEAD
                               Send Tokens
-=======
-                              Withdraw Tokens
->>>>>>> 8fe6baf9
                             </span>
                           }
                           action={sendReservedTokens}
@@ -597,11 +581,7 @@
                           className="gradient-2 rounded-full noPadding leading-none flex-1 sm:w-[180px]"
                           label={
                             <span className="whitespace-nowrap">
-<<<<<<< HEAD
                               Send Payouts
-=======
-                              Withdraw ETH
->>>>>>> 8fe6baf9
                             </span>
                           }
                           action={sendPayouts}
