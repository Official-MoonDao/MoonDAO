// Team Profile Page
import {
  ArrowUpRightIcon,
  ChatBubbleLeftIcon,
  GlobeAltIcon,
  PencilIcon,
  PlusCircleIcon,
} from '@heroicons/react/24/outline'
import { useWallets } from '@privy-io/react-auth'
import { Arbitrum, Sepolia } from '@thirdweb-dev/chains'
import {
  ThirdwebNftMedia,
  useAddress,
  useContract,
  useContractRead,
  useNFT,
  useSDK,
} from '@thirdweb-dev/react'
import {
  CITIZEN_ADDRESSES,
  ENTITY_ADDRESSES,
  HATS_ADDRESS,
  JOBS_TABLE_ADDRESSES,
  MARKETPLACE_TABLE_ADDRESSES,
  MOONEY_ADDRESSES,
} from 'const/config'
import { GetServerSideProps } from 'next'
import Image from 'next/image'
import Link from 'next/link'
import { useRouter } from 'next/router'
import { useContext, useEffect, useState, useRef } from 'react'
import toast from 'react-hot-toast'
import { useEntityData } from '@/lib/entity/useEntityData'
import useEntitySplit from '@/lib/entity/useEntitySplit'
import { useHatTree } from '@/lib/hats/useHatTree'
import { useSubHats } from '@/lib/hats/useSubHats'
import PrivyWalletContext from '@/lib/privy/privy-wallet-context'
import ChainContext from '@/lib/thirdweb/chain-context'
import { initSDK } from '@/lib/thirdweb/thirdweb'
import { useMOONEYBalance } from '@/lib/tokens/mooney-token'
import { useLightMode } from '@/lib/utils/hooks'
import { CopyIcon, TwitterIcon } from '@/components/assets'
import Container from '@/components/layout/Container'
import ContentLayout from '@/components/layout/ContentLayout'
import Frame from '@/components/layout/Frame'
import InnerPreFooter from '@/components/layout/InnerPreFooter'
import SlidingCardMenu from '@/components/layout/SlidingCardMenu'
import Button from '@/components/subscription/Button'
import EntityActions from '@/components/subscription/EntityActions'
import EntityDonation from '@/components/subscription/EntityDonation'
import EntityJobs from '@/components/subscription/EntityJobs'
import EntityMarketplace from '@/components/subscription/EntityMarketplace'
import { EntityMetadataModal } from '@/components/subscription/EntityMetadataModal'
import GeneralActions from '@/components/subscription/GeneralActions'
import Proposals from '@/components/subscription/Proposals'
import { SubscriptionModal } from '@/components/subscription/SubscriptionModal'
import TeamMembers from '@/components/subscription/TeamMembers'
import JobBoardTableABI from '../../const/abis/JobBoardTable.json'

export default function EntityDetailPage({ tokenId }: any) {
  const [lightMode] = useLightMode()
  const router = useRouter()
  const address = useAddress()

  //privy
  const { selectedWallet } = useContext(PrivyWalletContext)
  const { wallets } = useWallets()
  const { selectedChain, setSelectedChain } = useContext(ChainContext)
  const [entityMetadataModalEnabled, setEntityMetadataModalEnabled] =
    useState(false)
  const [entitySubscriptionModalEnabled, setEntitySubscriptionModalEnabled] =
    useState(false)
  const { contract: hatsContract } = useContract(HATS_ADDRESS)

  //Entity Data
  const { contract: entityContract } = useContract(
    ENTITY_ADDRESSES[selectedChain.slug]
  )

  const { contract: citizenConract } = useContract(
    CITIZEN_ADDRESSES[selectedChain.slug]
  )

  const { contract: jobTableContract } = useContract(
    JOBS_TABLE_ADDRESSES[selectedChain.slug],
    JobBoardTableABI
  )

  const { contract: marketplaceTableContract } = useContract(
    MARKETPLACE_TABLE_ADDRESSES[selectedChain.slug]
  )

  const { data: nft } = useNFT(entityContract, tokenId)

  const {
    socials,
    isPublic,
    hatTreeId,
    adminHatId,
    isManager,
    subIsValid,
    isLoading: isLoadingEntityData,
  } = useEntityData(entityContract, hatsContract, nft)

  const splitAddress = useEntitySplit(entityContract, tokenId)
  //Hats
  const hats = useSubHats(selectedChain, adminHatId)

  //Entity Balances
  const { contract: mooneyContract } = useContract(
    MOONEY_ADDRESSES[selectedChain.slug]
  )
  const { data: MOONEYBalance } = useMOONEYBalance(mooneyContract, nft?.owner)

  const { data: splitMOONEYBalance } = useMOONEYBalance(
    mooneyContract,
    splitAddress
  )

  const [splitNativeBalance, setSplitNativeBalance] = useState<number>(0)
  const [nativeBalance, setNativeBalance] = useState<number>(0)

  async function getNativeBalance() {
    const sdk = initSDK(selectedChain)
    const provider = sdk.getProvider()
    const balance: any = await provider.getBalance(nft?.owner as string)
    setNativeBalance(+(balance.toString() / 10 ** 18).toFixed(5))
  }

  //Subscription Data
  const { data: expiresAt } = useContractRead(entityContract, 'expiresAt', [
    nft?.metadata?.id,
  ])

  // get native balance for multisig
  useEffect(() => {
    if (wallets && nft?.owner) {
      getNativeBalance()
    }
  }, [wallets, nft])

  useEffect(() => {
    setSelectedChain(
      process.env.NEXT_PUBLIC_CHAIN === 'mainnet' ? Arbitrum : Sepolia
    )
  }, [])

  // Horizontal scroll effect
  const teamMembersContainerRef = useRef<HTMLDivElement>(null)

  useEffect(() => {
    const handleScroll = (event: WheelEvent) => {
      if (teamMembersContainerRef.current) {
        event.preventDefault()
        teamMembersContainerRef.current.scrollLeft += event.deltaY
      }
    }

    const container = teamMembersContainerRef.current
    if (container) {
      container.addEventListener('wheel', handleScroll, { passive: false })
    }

    return () => {
      if (container) {
        container.removeEventListener('wheel', handleScroll)
      }
    }
  }, [])

  if (!nft?.metadata || isLoadingEntityData) return null

  //Profile Header Section
  const ProfileHeader = (
    <div id="orgheader-container">
      <Frame
        noPadding
        bottomRight="0px"
        bottomLeft="0px"
        topLeft="0px"
        topRight="0px"
        className="z-50"
        marginBottom="0px"
      >
        <div id="frame-content-container" className="w-full">
          <div
            id="moon-asset-container"
            className="bg-white rounded-[100%] w-[100px] h-[100px] absolute top-5 lg:top-[40px]left-5 lg:left-[40px]"
          ></div>
          <div
            id="frame-content"
            className="w-full flex flex-col lg:flex-row items-start justify-between"
          >
            <div
              id="profile-description-section"
              className="flex flex-col lg:flex-row items-start lg:items-end gap-4"
            >
              {nft?.metadata.image ? (
                <div
                  id="org-image-container"
                  className="relative w-[300px] h-[300px]"
                >
                  <ThirdwebNftMedia
                    className="rounded-full"
                    metadata={nft.metadata}
                    height={'300'}
                    width={'300'}
                  />
                  <div
                    id="star-asset-container"
                    className="absolute bottom-0 lg:right-0"
                  >
                    <Image
                      src="/../.././assets/icon-star.svg"
                      alt=""
                      width={80}
                      height={80}
                    ></Image>
                  </div>
                </div>
              ) : (
                <></>
              )}
              <div id="entity-name-container">
                <div
                  id="entity-name"
                  className="flex flex-col justify-center  gap-4"
                >
                  <div id="entity-name-container"
                    className="flex flex-row gap-2 items-center justify-start"
                    >
                    {subIsValid && isManager && (
                      <button
                        onClick={() => {
                          if (address === nft?.owner || isManager)
                            setEntityMetadataModalEnabled(true)
                          else
                            return toast.error(
                              'Connect the entity admin wallet or multisig to edit metadata.'
                            )
                        }}
                      >
                        <PencilIcon width={35} height={35} />
                      </button>
                    )}  
                    {nft ? (
                      <h1 className="text-black opacity-[80%] order-2 lg:order-1 lg:block font-GoodTimes header dark:text-white text-3xl">
                        {nft.metadata.name}
                      </h1>
                    ) : (
                      <></>
                    )}
                  </div>

                  {socials ? (
                    <div
                      id="socials-container"
                      className="pl-5 max-w-[160px] gap-5 rounded-bl-[10px] rounded-[2vmax] md:rounded-[vmax] flex text-sm bg-filter p-2"
                    >
                      {socials.communications && (
                        <Link
                          className="flex gap-2"
                          href={socials.communications}
                          target="_blank"
                          passHref
                        >
                          <ChatBubbleLeftIcon height={25} width={25} />
                        </Link>
                      )}
                      {socials.twitter && (
                        <Link
                          className="flex gap-2"
                          href={socials.twitter}
                          target="_blank"
                          passHref
                        >
                          <TwitterIcon />
                        </Link>
                      )}
                      {socials.website && (
                        <Link
                          className="flex gap-2"
                          href={socials.website}
                          target="_blank"
                          passHref
                        >
                          <GlobeAltIcon height={25} width={25} />
                        </Link>
                      )}
                    </div>
                  ) : (
                    <></>
                  )}
                  {isManager || address === nft.owner ? (
                    ''
                  ) : (
                    <div className="max-w-[290px]">
                      <EntityDonation splitAddress={splitAddress} />
                    </div>
                  )}
                  {entityMetadataModalEnabled && (
                    <EntityMetadataModal
                      nft={nft}
                      selectedChain={selectedChain}
                      setEnabled={setEntityMetadataModalEnabled}
                    />
                  )}
                </div>
              </div>
            </div>
          </div>
          <div id="profile-container">
            {nft?.metadata.description ? (
              <p
                id="profile-description-container"
                className="mt-4 w-full lg:w-[80%]"
              >
                {nft?.metadata.description || ''}
              </p>
            ) : (
              <></>
            )}
          </div>
          <div id="entity-actions-container"
            className="pt-5"
            >
            {isManager || address === nft.owner ? (
              <EntityActions
                entityId={tokenId}
                jobTableContract={jobTableContract}
                marketplaceTableContract={marketplaceTableContract}
              />
              ) : (
<<<<<<< HEAD
''
=======
              <div className="max-w-[290px]">
                <EntityDonation splitAddress={splitAddress} />
              </div>
>>>>>>> 2ff1b21f
              )
            }
            {entityMetadataModalEnabled && (
              ''
              )
            }
          </div>
        </div>

        {isManager || address === nft.owner ? (
          <div id="manager-container" className="mt-8 xl:mt-0">
            {entitySubscriptionModalEnabled && (
              <SubscriptionModal
                setEnabled={setEntitySubscriptionModalEnabled}
                nft={nft}
                validPass={subIsValid}
                expiresAt={expiresAt}
                subscriptionContract={entityContract}
              />
            )}
            {expiresAt && (
              <div
                id="expires-container"
                className="flex flex-col gap-4 items-start"
              >
                <p className="opacity-50">
                  {'Exp: '}
                  {new Date(expiresAt?.toString() * 1000).toLocaleString()}
                </p>
                <Frame
                  noPadding
                  >
                  <div id="extend-sub-button"
                    className="gradient-2"
                    >
                    <Button
                      onClick={() => {
                        if (address === nft?.owner || isManager)
                          setEntitySubscriptionModalEnabled(true)
                        else
                          return toast.error(
                            `Connect the entity admin wallet or multisig to extend the subscription.`
                          )
                      }}
                    >
                      {'Extend Subscription'}
                    </Button>
                  </div>
                  </Frame>  
              </div>
            )}
          </div>
        ) : (
          <></>
        )}
      </Frame>
    </div>
  )

  const teamIcon = '/./assets/icon-team.svg'

  return (
    <Container>
      <ContentLayout
        description={ProfileHeader}
        preFooter={<InnerPreFooter />}
        mainPadding
        mode="compact"
        popOverEffect={false}
        branded={false}
        isProfile
      >
        <div
          id="page-container"
          className="animate-fadeIn flex flex-col gap-5 w-full max-w-[1080px]"
        >
          {/* Header and socials */}
          {subIsValid ? (
            <div className="z-50 flex flex-col gap-6">
              {/* Team Actions */}
              {/* Team */}
              <Frame
                noPadding
                bottomLeft="0px"
                bottomRight="0px"
                topRight="0px"
                topLeft="0px"
              >
                <div
                  id="team-container"
                  className="w-full md:rounded-tl-[2vmax] p-5 md:pr-0 md:pb-10 overflow-hidden md:rounded-bl-[5vmax] bg-slide-section"
                >
                  <div
                    id="job-title-container"
                    className="flex gap-5 items-center opacity-[50%]"
                  >
                    <Image
                      src={teamIcon}
                      alt="Job icon"
                      width={30}
                      height={30}
                    />
                    <h2 className="header font-GoodTimes">Meet Our Team</h2>
                  </div>
                  <SlidingCardMenu>
                    <div className="pb-5 h-full flex flex-col items-start justify-between">
                      <div
                        id="team-members-container"
                        ref={teamMembersContainerRef}
                        className="flex w-full gap-2 overflow-auto"
                      >
                        {hats?.map((hat: any, i: number) => (
                          <TeamMembers
                            key={'hat-' + i}
                            selectedChain={selectedChain}
                            hatId={hat.id}
                            hatsContract={hatsContract}
                            citizenConract={citizenConract}
                            wearers={hat.wearers}
                          />
                        ))}
                      </div>
                      {isManager && (
                        <div className="my-2 flex flex-col md:flex-row justify-start items-center gap-2">
                          <Button
                            onClick={() => {
                              window.open(
                                `https://app.hatsprotocol.xyz/trees/${selectedChain.chainId}/${hatTreeId}`
                              )
                            }}
                          >
                            Manage Members
                          </Button>
                        </div>
                      )}
                    </div>
                  </SlidingCardMenu>
                </div>
              </Frame>
              {/* Jobs */}
              <EntityJobs
                entityId={tokenId}
                jobTableContract={jobTableContract}
                isManager={isManager}
              />
              <EntityMarketplace
                selectedChain={selectedChain}
                marketplaceTableContract={marketplaceTableContract}
                entityContract={entityContract}
                isManager={isManager}
                entityId={tokenId}
              />
              {/* Mooney and Voting Power */}
              <div
                id="mooney-voting-power-container"
                className="flex flex-col xl:flex-row gap-6"
              >
                <Frame>
                  <div className="w-3/4">
                    <div className="flex items-center gap-4">
                      <p className="text-2xl">Treasury</p>
                      {nft?.owner ? (
                        <button
                          className="flex items-center gap-2 text-white font-RobotoMono inline-block text-center w-full lg:text-left xl:text-lg"
                          onClick={() => {
                            navigator.clipboard.writeText(nft.owner)
                            toast.success('Address copied to clipboard')
                          }}
                        >
                          {nft.owner?.slice(0, 6) +
                            '...' +
                            nft.owner?.slice(-4)}
                          <CopyIcon />
                        </button>
                      ) : (
                        <div className="mt-4 w-[200px] h-[50px] bg-[#ffffff25] animate-pulse" />
                      )}
                    </div>
                    <div className="mt-4 flex gap-4 items-center text-lg">
                      <p>{`MOONEY :`}</p>
                      <p>
                        {MOONEYBalance
                          ? (
                              MOONEYBalance?.toString() /
                              10 ** 18
                            ).toLocaleString()
                          : 0}
                      </p>
                    </div>
                    <div className="flex gap-4 items-center text-lg">
                      <p>{`ETHER :`}</p>
                      <p className="pl-6">
                        {nativeBalance ? nativeBalance : 0}
                      </p>
                    </div>
                  </div>
                  <div className="flex flex-col 2xl:flex-row gap-2 items-end">
                    <Button
                      onClick={() => {
                        const safeNetwork =
                          process.env.NEXT_PUBLIC_CHAIN === 'mainnet'
                            ? 'arb1'
                            : 'sep'
                        window.open(
                          `https://app.safe.global/home?safe=${safeNetwork}:${nft?.owner}`
                        )
                      }}
                    >
                      <ArrowUpRightIcon height={20} width={20} />
                      {'Treasury'}
                    </Button>
                  </div>
                </Frame>
              </div>

              {/* General Actions */}
              {isManager && <GeneralActions />}
            </div>
          ) : (
            // Subscription Expired
            <Frame>
              <p className="text-white">
                {`The pass has expired, please connect the owner or admin wallet to renew.`}
              </p>
              <Button
                className="mt-4"
                onClick={() => {
                  const safeNetwork =
                    process.env.NEXT_PUBLIC_CHAIN === 'mainnet' ? 'arb1' : 'sep'
                  window.open(
                    `https://app.safe.global/home?safe=${safeNetwork}:${nft?.owner}`
                  )
                }}
              >
                <ArrowUpRightIcon height={20} width={20} />
                {'Treasury'}
              </Button>
            </Frame>
          )}
        </div>
      </ContentLayout>
    </Container>
  )
}

export const getServerSideProps: GetServerSideProps = async ({ params }) => {
  const tokenId = params?.tokenId

  return {
    props: {
      tokenId,
    },
  }
}<|MERGE_RESOLUTION|>--- conflicted
+++ resolved
@@ -331,13 +331,9 @@
                 marketplaceTableContract={marketplaceTableContract}
               />
               ) : (
-<<<<<<< HEAD
-''
-=======
-              <div className="max-w-[290px]">
-                <EntityDonation splitAddress={splitAddress} />
-              </div>
->>>>>>> 2ff1b21f
+
+                ''
+
               )
             }
             {entityMetadataModalEnabled && (
