// Team Profile Page
import {
  ArrowUpRightIcon,
  ChatBubbleLeftIcon,
  GlobeAltIcon,
  PencilIcon,
  PlusCircleIcon,
} from '@heroicons/react/24/outline';
import { useWallets } from '@privy-io/react-auth';
import { Arbitrum, Sepolia } from '@thirdweb-dev/chains';
import {
  ThirdwebNftMedia,
  useAddress,
  useContract,
  useContractRead,
  useNFT,
  useSDK,
} from '@thirdweb-dev/react';


import {
  CITIZEN_ADDRESSES,
  ENTITY_ADDRESSES,
  HATS_ADDRESS,
  JOBS_TABLE_ADDRESSES,
  MARKETPLACE_TABLE_ADDRESSES,
  MOONEY_ADDRESSES,
<<<<<<< HEAD
} from 'const/config';
import { GetServerSideProps } from 'next';
import Link from 'next/link';
import { useRouter } from 'next/router';
import { useContext, useEffect, useState, useRef } from 'react';
import toast from 'react-hot-toast';
import { useEntityData } from '@/lib/entity/useEntityData';
import { useHatTree } from '@/lib/hats/useHatTree';
import { useSubHats } from '@/lib/hats/useSubHats';
import PrivyWalletContext from '@/lib/privy/privy-wallet-context';
import ChainContext from '@/lib/thirdweb/chain-context';
import { initSDK } from '@/lib/thirdweb/thirdweb';
import { useMOONEYBalance } from '@/lib/tokens/mooney-token';
import { useLightMode } from '@/lib/utils/hooks';
import { CopyIcon, TwitterIcon } from '@/components/assets';
import Button from '@/components/subscription/Button';
import EntityActions from '@/components/subscription/EntityActions';
import EntityDonation from '@/components/subscription/EntityDonation';
import EntityJobs from '@/components/subscription/EntityJobs';
import EntityMarketplace from '@/components/subscription/EntityMarketplace';
import { EntityMetadataModal } from '@/components/subscription/EntityMetadataModal';
import GeneralActions from '@/components/subscription/GeneralActions';
import Proposals from '@/components/subscription/Proposals';
import { SubscriptionModal } from '@/components/subscription/SubscriptionModal';
import TeamMembers from '@/components/subscription/TeamMembers';
import JobBoardTableABI from '../../const/abis/JobBoardTable.json';
import ContentLayout from '@/components/layout/ContentLayout';
import Container from '@/components/layout/Container';
import InnerPreFooter from '@/components/layout/InnerPreFooter';
import Frame from '@/components/layout/Frame';
import Image from 'next/image';
import SlidingCardMenu from '@/components/layout/SlidingCardMenu';
import useEntitySplit from '@/lib/entity/useEntitySplit';

export default function EntityDetailPage({ tokenId }: any) {
  const [lightMode] = useLightMode();
  const router = useRouter();
  const address = useAddress();

  //privy
  const { selectedWallet } = useContext(PrivyWalletContext);
  const { wallets } = useWallets();
  const { selectedChain, setSelectedChain } = useContext(ChainContext);
  const [entityMetadataModalEnabled, setEntityMetadataModalEnabled] = useState(false);
  const [entitySubscriptionModalEnabled, setEntitySubscriptionModalEnabled] = useState(false);
  const { contract: hatsContract } = useContract(HATS_ADDRESS);
=======
} from 'const/config'
import { GetServerSideProps } from 'next'
import Image from 'next/image'
import Link from 'next/link'
import { useRouter } from 'next/router'
import { useContext, useEffect, useState, useRef } from 'react'
import toast from 'react-hot-toast'
import { useEntityData } from '@/lib/entity/useEntityData'
import useEntitySplit from '@/lib/entity/useEntitySplit'
import { useHatTree } from '@/lib/hats/useHatTree'
import { useSubHats } from '@/lib/hats/useSubHats'
import PrivyWalletContext from '@/lib/privy/privy-wallet-context'
import ChainContext from '@/lib/thirdweb/chain-context'
import { initSDK } from '@/lib/thirdweb/thirdweb'
import { useMOONEYBalance } from '@/lib/tokens/mooney-token'
import { useLightMode } from '@/lib/utils/hooks'
import { CopyIcon, TwitterIcon } from '@/components/assets'
import Container from '@/components/layout/Container'
import ContentLayout from '@/components/layout/ContentLayout'
import Frame from '@/components/layout/Frame'
import InnerPreFooter from '@/components/layout/InnerPreFooter'
import SlidingCardMenu from '@/components/layout/SlidingCardMenu'
import Button from '@/components/subscription/Button'
import EntityActions from '@/components/subscription/EntityActions'
import EntityDonation from '@/components/subscription/EntityDonation'
import EntityJobs from '@/components/subscription/EntityJobs'
import EntityMarketplace from '@/components/subscription/EntityMarketplace'
import { EntityMetadataModal } from '@/components/subscription/EntityMetadataModal'
import GeneralActions from '@/components/subscription/GeneralActions'
import Proposals from '@/components/subscription/Proposals'
import { SubscriptionModal } from '@/components/subscription/SubscriptionModal'
import TeamMembers from '@/components/subscription/TeamMembers'
import JobBoardTableABI from '../../const/abis/JobBoardTable.json'

export default function EntityDetailPage({ tokenId }: any) {
  const [lightMode] = useLightMode()
  const router = useRouter()
  const address = useAddress()

  //privy
  const { selectedWallet } = useContext(PrivyWalletContext)
  const { wallets } = useWallets()
  const { selectedChain, setSelectedChain } = useContext(ChainContext)
  const [entityMetadataModalEnabled, setEntityMetadataModalEnabled] =
    useState(false)
  const [entitySubscriptionModalEnabled, setEntitySubscriptionModalEnabled] =
    useState(false)
  const { contract: hatsContract } = useContract(HATS_ADDRESS)
>>>>>>> 80dcff2b

  //Entity Data
    const { contract: entityContract } = useContract(
      ENTITY_ADDRESSES[selectedChain.slug]
    );

    const { contract: citizenConract } = useContract(
      CITIZEN_ADDRESSES[selectedChain.slug]
    );

    const { contract: jobTableContract } = useContract(
      JOBS_TABLE_ADDRESSES[selectedChain.slug],
      JobBoardTableABI
    );

  const { contract: marketplaceTableContract } = useContract(
    MARKETPLACE_TABLE_ADDRESSES[selectedChain.slug]
  )

    const { data: nft } = useNFT(entityContract, tokenId);

    const {
      socials,
      isPublic,
      hatTreeId,
      adminHatId,
      isManager,
      subIsValid,
      isLoading: isLoadingEntityData,
    } = useEntityData(entityContract, hatsContract, nft);

  const splitAddress = useEntitySplit(entityContract, tokenId)
  //Hats
  const hats = useSubHats(selectedChain, adminHatId);

  //Entity Balances
  const { contract: mooneyContract } = useContract(
    MOONEY_ADDRESSES[selectedChain.slug]
  );
  const { data: MOONEYBalance } = useMOONEYBalance(mooneyContract, nft?.owner);

  const { data: splitMOONEYBalance } = useMOONEYBalance(
    mooneyContract,
    splitAddress
  )

<<<<<<< HEAD

  const [splitNativeBalance, setSplitNativeBalance] = useState<number>(0)
  const [nativeBalance, setNativeBalance] = useState<number>(0);

  async function getNativeBalance() {
    const sdk = initSDK(selectedChain);
    const provider = sdk.getProvider();
    const balance: any = await provider.getBalance(nft?.owner as string);
    setNativeBalance(+(balance.toString() / 10 ** 18).toFixed(5));
=======
  const [splitNativeBalance, setSplitNativeBalance] = useState<number>(0)
  const [nativeBalance, setNativeBalance] = useState<number>(0)

  async function getNativeBalance() {
    const sdk = initSDK(selectedChain)
    const provider = sdk.getProvider()
    const balance: any = await provider.getBalance(nft?.owner as string)
    setNativeBalance(+(balance.toString() / 10 ** 18).toFixed(5))
>>>>>>> 80dcff2b
  }

  //Subscription Data
  const { data: expiresAt } = useContractRead(entityContract, 'expiresAt', [
    nft?.metadata?.id,
  ]);

  // get native balance for multisig
  useEffect(() => {
    if (wallets && nft?.owner) {
      getNativeBalance();
    }
<<<<<<< HEAD
  }, [wallets, nft]);
=======
  }, [wallets, nft])
>>>>>>> 80dcff2b

  useEffect(() => {
    setSelectedChain(
      process.env.NEXT_PUBLIC_CHAIN === 'mainnet' ? Arbitrum : Sepolia
    );
  }, []);

  // Horizontal scroll effect
<<<<<<< HEAD
  const teamMembersContainerRef = useRef<HTMLDivElement>(null);
=======
  const teamMembersContainerRef = useRef<HTMLDivElement>(null)
>>>>>>> 80dcff2b

  useEffect(() => {
    const handleScroll = (event: WheelEvent) => {
      if (teamMembersContainerRef.current) {
<<<<<<< HEAD
        event.preventDefault();
        teamMembersContainerRef.current.scrollLeft += event.deltaY;
      }
    };

    const container = teamMembersContainerRef.current;
    if (container) {
      container.addEventListener('wheel', handleScroll, { passive: false });
=======
        event.preventDefault()
        teamMembersContainerRef.current.scrollLeft += event.deltaY
      }
    }

    const container = teamMembersContainerRef.current
    if (container) {
      container.addEventListener('wheel', handleScroll, { passive: false })
>>>>>>> 80dcff2b
    }

    return () => {
      if (container) {
<<<<<<< HEAD
        container.removeEventListener('wheel', handleScroll);
      }
    };
  }, []);

  if (!nft?.metadata || isLoadingEntityData) return null;

  //Profile Header Section
  const ProfileHeader = (
    <div id="orgheader-container"
      >
      <Frame
        noPadding
        bottomRight='0px'
        bottomLeft='0px'
        topLeft='0px'
        topRight='0px'
        className="z-50"
        marginBottom='0px'
        >
        <div id="frame-content-container"
          className="w-full"
          >
          <div id="moon-asset-container"
            className="bg-white rounded-[100%] w-[100px] h-[100px] absolute top-5 lg:top-[40px]left-5 lg:left-[40px]"
          ></div>   
          <div id="frame-content" 
            className="w-full flex flex-col lg:flex-row items-start justify-between"
            >
            <div id="profile-description-section" 
              className="flex flex-col lg:flex-row items-start lg:items-end gap-4"
              >
              {nft?.metadata.image ? (
                <div id="org-image-container" 
                  className="relative w-[300px] h-[300px]"
                  >                 
=======
        container.removeEventListener('wheel', handleScroll)
      }
    }
  }, [])

  if (!nft?.metadata || isLoadingEntityData) return null

  //Profile Header Section
  const ProfileHeader = (
    <div id="orgheader-container">
      <Frame
        noPadding
        bottomRight="0px"
        bottomLeft="0px"
        topLeft="0px"
        topRight="0px"
        className="z-50"
        marginBottom="0px"
      >
        <div id="frame-content-container" className="w-full">
          <div
            id="moon-asset-container"
            className="bg-white rounded-[100%] w-[100px] h-[100px] absolute top-5 lg:top-[40px]left-5 lg:left-[40px]"
          ></div>
          <div
            id="frame-content"
            className="w-full flex flex-col lg:flex-row items-start justify-between"
          >
            <div
              id="profile-description-section"
              className="flex flex-col lg:flex-row items-start lg:items-end gap-4"
            >
              {nft?.metadata.image ? (
                <div
                  id="org-image-container"
                  className="relative w-[300px] h-[300px]"
                >
>>>>>>> 80dcff2b
                  <ThirdwebNftMedia
                    className="rounded-full"
                    metadata={nft.metadata}
                    height={'300'}
                    width={'300'}
                  />
<<<<<<< HEAD
                  <div id="star-asset-container" 
                    className="absolute bottom-0 lg:right-0"
                    >
                    <Image 
                      src="/../.././assets/icon-star.svg" 
                      alt="" 
                      width={80} height={80}>
                    </Image>
                  </div>
                </div>
                ) : (
                <></>
                )
              }
              <div id="entity-name-container"
                >
                <div id="entity-name"
                  className="flex flex-col justify-center  gap-4"
                  >
                  {nft ? 
                    (
                    <h1 className="text-black opacity-[80%] order-2 lg:order-1 lg:block font-GoodTimes header dark:text-white text-3xl">
                      {nft.metadata.name}
                    </h1>
                    ) : (
                    <>
                    </>
                    )
                  }

                  {socials ? (
                    <div id="socials-container" 
                      className="pl-5 max-w-[160px] gap-5 rounded-bl-[10px] rounded-[2vmax] md:rounded-[vmax] flex text-sm bg-filter p-2"
                      >  
                      {socials.communications && (
                        <Link
                          className="flex gap-2"
                          href={socials.communications} target="_blank" passHref
                          >
                          <ChatBubbleLeftIcon height={25} width={25}/>
                        </Link>
                        )
                      }
                      {socials.twitter && (
                        <Link
                          className="flex gap-2"
                          href={socials.twitter} target="_blank" passHref
                          >
                          <TwitterIcon />
                        </Link>
                        )
                      }
                      {socials.website && (
                        <Link
                          className="flex gap-2"
                          href={socials.website} target="_blank" passHref
                          >
                          <GlobeAltIcon height={25} width={25}/>
                        </Link>
                        )
                      }
                    </div>
                    ) : (
                    <>
                    </>
                    )
                  }
=======
                  <div
                    id="star-asset-container"
                    className="absolute bottom-0 lg:right-0"
                  >
                    <Image
                      src="/../.././assets/icon-star.svg"
                      alt=""
                      width={80}
                      height={80}
                    ></Image>
                  </div>
                </div>
              ) : (
                <></>
              )}
              <div id="entity-name-container">
                <div
                  id="entity-name"
                  className="flex flex-col justify-center  gap-4"
                >
                  {nft ? (
                    <h1 className="text-black opacity-[80%] order-2 lg:order-1 lg:block font-GoodTimes header dark:text-white text-3xl">
                      {nft.metadata.name}
                    </h1>
                  ) : (
                    <></>
                  )}

                  {socials ? (
                    <div
                      id="socials-container"
                      className="pl-5 max-w-[160px] gap-5 rounded-bl-[10px] rounded-[2vmax] md:rounded-[vmax] flex text-sm bg-filter p-2"
                    >
                      {socials.communications && (
                        <Link
                          className="flex gap-2"
                          href={socials.communications}
                          target="_blank"
                          passHref
                        >
                          <ChatBubbleLeftIcon height={25} width={25} />
                        </Link>
                      )}
                      {socials.twitter && (
                        <Link
                          className="flex gap-2"
                          href={socials.twitter}
                          target="_blank"
                          passHref
                        >
                          <TwitterIcon />
                        </Link>
                      )}
                      {socials.website && (
                        <Link
                          className="flex gap-2"
                          href={socials.website}
                          target="_blank"
                          passHref
                        >
                          <GlobeAltIcon height={25} width={25} />
                        </Link>
                      )}
                    </div>
                  ) : (
                    <></>
                  )}
>>>>>>> 80dcff2b
                  {isManager || address === nft.owner ? (
                    <EntityActions
                      entityId={tokenId}
                      jobTableContract={jobTableContract}
<<<<<<< HEAD
                    />
                    ) : (
                    <div className="max-w-[290px]">  
                    <EntityDonation splitAddress={splitAddress} />
                    </div>
                    )
                  }
=======
                      marketplaceTableContract={marketplaceTableContract}
                    />
                  ) : (
                    <div className="max-w-[290px]">
                      <EntityDonation splitAddress={splitAddress} />
                    </div>
                  )}
>>>>>>> 80dcff2b
                  {entityMetadataModalEnabled && (
                    <EntityMetadataModal
                      nft={nft}
                      selectedChain={selectedChain}
                      setEnabled={setEntityMetadataModalEnabled}
                    />
                    )
                  }
                  {subIsValid && isManager && (
                    <button
                      onClick={() => {
                        if (address === nft?.owner || isManager)
                          setEntityMetadataModalEnabled(true)
                        else
                          return toast.error(
                            'Connect the entity admin wallet or multisig to edit metadata.'
                          )
                      }}
                      >
                      <PencilIcon width={35} height={35} />
                    </button>
                    )
                  }
                </div>
              </div>
            </div>
          </div>
<<<<<<< HEAD
          <div id="profile-container"
            >
            {nft?.metadata.description ? (
              <p id="profile-description-container" 
                className="mt-4 w-full lg:w-[80%]"
                >
                {nft?.metadata.description || ''}
              </p>
              ) : (
              <>
              </>
              )
            }
=======
          <div id="profile-container">
            {nft?.metadata.description ? (
              <p
                id="profile-description-container"
                className="mt-4 w-full lg:w-[80%]"
              >
                {nft?.metadata.description || ''}
              </p>
            ) : (
              <></>
            )}
>>>>>>> 80dcff2b
          </div>
        </div>

        {isManager || address === nft.owner ? (
<<<<<<< HEAD
          <div id="manager-container" 
            className="mt-8 xl:mt-0"
            >
=======
          <div id="manager-container" className="mt-8 xl:mt-0">
>>>>>>> 80dcff2b
            {entitySubscriptionModalEnabled && (
              <SubscriptionModal
                setEnabled={setEntitySubscriptionModalEnabled}
                nft={nft}
                validPass={subIsValid}
                expiresAt={expiresAt}
                subscriptionContract={entityContract}
              />
              )
            }
            {expiresAt && (
<<<<<<< HEAD
              <div id="expires-container" 
                className="flex flex-col gap-4 items-start">
=======
              <div
                id="expires-container"
                className="flex flex-col gap-4 items-start"
              >
>>>>>>> 80dcff2b
                <p className="opacity-50">
                  {'Exp: '}
                  {new Date(expiresAt?.toString() * 1000).toLocaleString()}
                </p>

                <Button
                  onClick={() => {
                    if (address === nft?.owner || isManager)
                      setEntitySubscriptionModalEnabled(true)
                    else
                      return toast.error(
                        `Connect the entity admin wallet or multisig to extend the subscription.`
                      )
                    }
                  }
                  >
                  {'Extend Subscription'}
                </Button>
              </div>
              )
            }
          </div>
          ) : (
          <></>
<<<<<<< HEAD
          )
        }
      </Frame>
    </div>
  )

  const teamIcon = '/./assets/icon-team.svg';

  return (
  <Container>
    <ContentLayout
      description={ProfileHeader}
      preFooter={<InnerPreFooter />}
      mainPadding
      mode="compact"
      popOverEffect={false}
      branded={false}
      isProfile
    >
      <div id="page-container" className="animate-fadeIn flex flex-col gap-5 w-full max-w-[1080px]">
        {/* Header and socials */}
        {subIsValid ? (
          <div className="z-50 flex flex-col gap-6">
            {/* Team Actions */}
            {/* Team */}
            <Frame
              noPadding
              bottomLeft='0px'
              bottomRight='0px'
              topRight='0px'
              topLeft='0px'
              >
              <div id="team-container"
                className="w-full md:rounded-tl-[2vmax] p-5 md:pr-0 md:pb-10 overflow-hidden md:rounded-bl-[5vmax] bg-slide-section"
                >
                <div id="job-title-container" 
                  className="flex gap-5 items-center opacity-[50%]"
                  >
                  <Image src={teamIcon} alt="Job icon" width={30} height={30} />
                  <h2 className="header font-GoodTimes">Meet Our Team</h2>
                </div>
                <SlidingCardMenu>
                  <div className="pb-5 h-full flex flex-col items-start justify-between">
                    <div
                      id="team-members-container"
                      ref={teamMembersContainerRef}
                      className="flex w-full gap-2 overflow-auto"
                    >
                      {hats?.map((hat: any, i: number) => (
                        <TeamMembers
                          key={'hat-' + i}
                          selectedChain={selectedChain}
                          hatId={hat.id}
                          hatsContract={hatsContract}
                          citizenConract={citizenConract}
                          wearers={hat.wearers}
                        />
                      ))}
                    </div>
                    {isManager && (
                      <div className="my-2 flex flex-col md:flex-row justify-start items-center gap-2">
                        <Button
                          onClick={() => {
                            window.open(`https://app.hatsprotocol.xyz/trees/${selectedChain.chainId}/${hatTreeId}`);
                          }}
                        >
                          Manage Members
                        </Button>
                      </div>
                    )}
                  </div>
                </SlidingCardMenu>
              </div>  
            </Frame>
            {/* Jobs */}
            <EntityJobs entityId={tokenId} jobTableContract={jobTableContract} isManager={isManager} />
            <EntityMarketplace entityId={tokenId} />
            {/* Mooney and Voting Power */}
            <div id="mooney-voting-power-container" className="flex flex-col xl:flex-row gap-6">
              <Frame>
                <div className="w-3/4">
                  <div className="flex items-center gap-4">
                    <p className="text-2xl">Treasury</p>
                    {nft?.owner ? (
                      <button
                        className="flex items-center gap-2 text-white font-RobotoMono inline-block text-center w-full lg:text-left xl:text-lg"
                        onClick={() => {
                          navigator.clipboard.writeText(nft.owner);
                          toast.success('Address copied to clipboard');
                        }}
                      >
                        {nft.owner?.slice(0, 6) + '...' + nft.owner?.slice(-4)}
                        <CopyIcon />
                      </button>
                    ) : (
                      <div className="mt-4 w-[200px] h-[50px] bg-[#ffffff25] animate-pulse" />
                    )}
                  </div>
                  <div className="mt-4 flex gap-4 items-center text-lg">
                    <p>{`MOONEY :`}</p>
                    <p>{MOONEYBalance ? (MOONEYBalance?.toString() / 10 ** 18).toLocaleString() : 0}</p>
                  </div>
                  <div className="flex gap-4 items-center text-lg">
                    <p>{`ETHER :`}</p>
                    <p className="pl-6">{nativeBalance ? nativeBalance : 0}</p>
                  </div>
                </div>
                <div className="flex flex-col 2xl:flex-row gap-2 items-end">
                  <Button
                    onClick={() => {
                      const safeNetwork =
                        process.env.NEXT_PUBLIC_CHAIN === 'mainnet'
                          ? 'arb1'
                          : 'sep'
                      window.open(`https://app.safe.global/home?safe=${safeNetwork}:${nft?.owner}`);
                    }}
                  >
                    <ArrowUpRightIcon height={20} width={20} />
                    {'Treasury'}
                  </Button>
                </div>
              </Frame>
            </div>

            {/* General Actions */}
            {isManager && <GeneralActions />}
          </div>
        ) : (
          // Subscription Expired
          <Frame>
            <p className="text-white">
              {`The pass has expired, please connect the owner or admin wallet to renew.`}
            </p>
            <Button
              className="mt-4"
              onClick={() => {
                const safeNetwork =
                  process.env.NEXT_PUBLIC_CHAIN === 'mainnet' ? 'arb1' : 'sep'
                window.open(`https://app.safe.global/home?safe=${safeNetwork}:${nft?.owner}`);
              }}
            >
              <ArrowUpRightIcon height={20} width={20} />
              {'Treasury'}
            </Button>
          </Frame>
        )}
      </div>
    </ContentLayout>
  </Container>
);
}

export const getServerSideProps: GetServerSideProps = async ({ params }) => {
  const tokenId = params?.tokenId;
=======
        )}
      </Frame>
    </div>
  )

  const teamIcon = '/./assets/icon-team.svg'

  return (
    <Container>
      <ContentLayout
        description={ProfileHeader}
        preFooter={<InnerPreFooter />}
        mainPadding
        mode="compact"
        popOverEffect={false}
        branded={false}
        isProfile
      >
        <div
          id="page-container"
          className="animate-fadeIn flex flex-col gap-5 w-full max-w-[1080px]"
        >
          {/* Header and socials */}
          {subIsValid ? (
            <div className="z-50 flex flex-col gap-6">
              {/* Team Actions */}
              {/* Team */}
              <Frame
                noPadding
                bottomLeft="0px"
                bottomRight="0px"
                topRight="0px"
                topLeft="0px"
              >
                <div
                  id="team-container"
                  className="w-full md:rounded-tl-[2vmax] p-5 md:pr-0 md:pb-10 overflow-hidden md:rounded-bl-[5vmax] bg-slide-section"
                >
                  <div
                    id="job-title-container"
                    className="flex gap-5 items-center opacity-[50%]"
                  >
                    <Image
                      src={teamIcon}
                      alt="Job icon"
                      width={30}
                      height={30}
                    />
                    <h2 className="header font-GoodTimes">Meet Our Team</h2>
                  </div>
                  <SlidingCardMenu>
                    <div className="pb-5 h-full flex flex-col items-start justify-between">
                      <div
                        id="team-members-container"
                        ref={teamMembersContainerRef}
                        className="flex w-full gap-2 overflow-auto"
                      >
                        {hats?.map((hat: any, i: number) => (
                          <TeamMembers
                            key={'hat-' + i}
                            selectedChain={selectedChain}
                            hatId={hat.id}
                            hatsContract={hatsContract}
                            citizenConract={citizenConract}
                            wearers={hat.wearers}
                          />
                        ))}
                      </div>
                      {isManager && (
                        <div className="my-2 flex flex-col md:flex-row justify-start items-center gap-2">
                          <Button
                            onClick={() => {
                              window.open(
                                `https://app.hatsprotocol.xyz/trees/${selectedChain.chainId}/${hatTreeId}`
                              )
                            }}
                          >
                            Manage Members
                          </Button>
                        </div>
                      )}
                    </div>
                  </SlidingCardMenu>
                </div>
              </Frame>
              {/* Jobs */}
              <EntityJobs
                entityId={tokenId}
                jobTableContract={jobTableContract}
                isManager={isManager}
              />
              <EntityMarketplace
                selectedChain={selectedChain}
                marketplaceTableContract={marketplaceTableContract}
                entityContract={entityContract}
                isManager={isManager}
                entityId={tokenId}
              />
              {/* Mooney and Voting Power */}
              <div
                id="mooney-voting-power-container"
                className="flex flex-col xl:flex-row gap-6"
              >
                <Frame>
                  <div className="w-3/4">
                    <div className="flex items-center gap-4">
                      <p className="text-2xl">Treasury</p>
                      {nft?.owner ? (
                        <button
                          className="flex items-center gap-2 text-white font-RobotoMono inline-block text-center w-full lg:text-left xl:text-lg"
                          onClick={() => {
                            navigator.clipboard.writeText(nft.owner)
                            toast.success('Address copied to clipboard')
                          }}
                        >
                          {nft.owner?.slice(0, 6) +
                            '...' +
                            nft.owner?.slice(-4)}
                          <CopyIcon />
                        </button>
                      ) : (
                        <div className="mt-4 w-[200px] h-[50px] bg-[#ffffff25] animate-pulse" />
                      )}
                    </div>
                    <div className="mt-4 flex gap-4 items-center text-lg">
                      <p>{`MOONEY :`}</p>
                      <p>
                        {MOONEYBalance
                          ? (
                              MOONEYBalance?.toString() /
                              10 ** 18
                            ).toLocaleString()
                          : 0}
                      </p>
                    </div>
                    <div className="flex gap-4 items-center text-lg">
                      <p>{`ETHER :`}</p>
                      <p className="pl-6">
                        {nativeBalance ? nativeBalance : 0}
                      </p>
                    </div>
                  </div>
                  <div className="flex flex-col 2xl:flex-row gap-2 items-end">
                    <Button
                      onClick={() => {
                        const safeNetwork =
                          process.env.NEXT_PUBLIC_CHAIN === 'mainnet'
                            ? 'arb1'
                            : 'sep'
                        window.open(
                          `https://app.safe.global/home?safe=${safeNetwork}:${nft?.owner}`
                        )
                      }}
                    >
                      <ArrowUpRightIcon height={20} width={20} />
                      {'Treasury'}
                    </Button>
                  </div>
                </Frame>
              </div>

              {/* General Actions */}
              {isManager && <GeneralActions />}
            </div>
          ) : (
            // Subscription Expired
            <Frame>
              <p className="text-white">
                {`The pass has expired, please connect the owner or admin wallet to renew.`}
              </p>
              <Button
                className="mt-4"
                onClick={() => {
                  const safeNetwork =
                    process.env.NEXT_PUBLIC_CHAIN === 'mainnet' ? 'arb1' : 'sep'
                  window.open(
                    `https://app.safe.global/home?safe=${safeNetwork}:${nft?.owner}`
                  )
                }}
              >
                <ArrowUpRightIcon height={20} width={20} />
                {'Treasury'}
              </Button>
            </Frame>
          )}
        </div>
      </ContentLayout>
    </Container>
  )
}

export const getServerSideProps: GetServerSideProps = async ({ params }) => {
  const tokenId = params?.tokenId
>>>>>>> 80dcff2b

  return {
    props: {
      tokenId,
    },
<<<<<<< HEAD
  };
};
=======
  }
}
>>>>>>> 80dcff2b
<|MERGE_RESOLUTION|>--- conflicted
+++ resolved
@@ -5,9 +5,9 @@
   GlobeAltIcon,
   PencilIcon,
   PlusCircleIcon,
-} from '@heroicons/react/24/outline';
-import { useWallets } from '@privy-io/react-auth';
-import { Arbitrum, Sepolia } from '@thirdweb-dev/chains';
+} from '@heroicons/react/24/outline'
+import { useWallets } from '@privy-io/react-auth'
+import { Arbitrum, Sepolia } from '@thirdweb-dev/chains'
 import {
   ThirdwebNftMedia,
   useAddress,
@@ -15,9 +15,7 @@
   useContractRead,
   useNFT,
   useSDK,
-} from '@thirdweb-dev/react';
-
-
+} from '@thirdweb-dev/react'
 import {
   CITIZEN_ADDRESSES,
   ENTITY_ADDRESSES,
@@ -25,54 +23,6 @@
   JOBS_TABLE_ADDRESSES,
   MARKETPLACE_TABLE_ADDRESSES,
   MOONEY_ADDRESSES,
-<<<<<<< HEAD
-} from 'const/config';
-import { GetServerSideProps } from 'next';
-import Link from 'next/link';
-import { useRouter } from 'next/router';
-import { useContext, useEffect, useState, useRef } from 'react';
-import toast from 'react-hot-toast';
-import { useEntityData } from '@/lib/entity/useEntityData';
-import { useHatTree } from '@/lib/hats/useHatTree';
-import { useSubHats } from '@/lib/hats/useSubHats';
-import PrivyWalletContext from '@/lib/privy/privy-wallet-context';
-import ChainContext from '@/lib/thirdweb/chain-context';
-import { initSDK } from '@/lib/thirdweb/thirdweb';
-import { useMOONEYBalance } from '@/lib/tokens/mooney-token';
-import { useLightMode } from '@/lib/utils/hooks';
-import { CopyIcon, TwitterIcon } from '@/components/assets';
-import Button from '@/components/subscription/Button';
-import EntityActions from '@/components/subscription/EntityActions';
-import EntityDonation from '@/components/subscription/EntityDonation';
-import EntityJobs from '@/components/subscription/EntityJobs';
-import EntityMarketplace from '@/components/subscription/EntityMarketplace';
-import { EntityMetadataModal } from '@/components/subscription/EntityMetadataModal';
-import GeneralActions from '@/components/subscription/GeneralActions';
-import Proposals from '@/components/subscription/Proposals';
-import { SubscriptionModal } from '@/components/subscription/SubscriptionModal';
-import TeamMembers from '@/components/subscription/TeamMembers';
-import JobBoardTableABI from '../../const/abis/JobBoardTable.json';
-import ContentLayout from '@/components/layout/ContentLayout';
-import Container from '@/components/layout/Container';
-import InnerPreFooter from '@/components/layout/InnerPreFooter';
-import Frame from '@/components/layout/Frame';
-import Image from 'next/image';
-import SlidingCardMenu from '@/components/layout/SlidingCardMenu';
-import useEntitySplit from '@/lib/entity/useEntitySplit';
-
-export default function EntityDetailPage({ tokenId }: any) {
-  const [lightMode] = useLightMode();
-  const router = useRouter();
-  const address = useAddress();
-
-  //privy
-  const { selectedWallet } = useContext(PrivyWalletContext);
-  const { wallets } = useWallets();
-  const { selectedChain, setSelectedChain } = useContext(ChainContext);
-  const [entityMetadataModalEnabled, setEntityMetadataModalEnabled] = useState(false);
-  const [entitySubscriptionModalEnabled, setEntitySubscriptionModalEnabled] = useState(false);
-  const { contract: hatsContract } = useContract(HATS_ADDRESS);
-=======
 } from 'const/config'
 import { GetServerSideProps } from 'next'
 import Image from 'next/image'
@@ -121,64 +71,52 @@
   const [entitySubscriptionModalEnabled, setEntitySubscriptionModalEnabled] =
     useState(false)
   const { contract: hatsContract } = useContract(HATS_ADDRESS)
->>>>>>> 80dcff2b
 
   //Entity Data
-    const { contract: entityContract } = useContract(
-      ENTITY_ADDRESSES[selectedChain.slug]
-    );
-
-    const { contract: citizenConract } = useContract(
-      CITIZEN_ADDRESSES[selectedChain.slug]
-    );
-
-    const { contract: jobTableContract } = useContract(
-      JOBS_TABLE_ADDRESSES[selectedChain.slug],
-      JobBoardTableABI
-    );
+  const { contract: entityContract } = useContract(
+    ENTITY_ADDRESSES[selectedChain.slug]
+  )
+
+  const { contract: citizenConract } = useContract(
+    CITIZEN_ADDRESSES[selectedChain.slug]
+  )
+
+  const { contract: jobTableContract } = useContract(
+    JOBS_TABLE_ADDRESSES[selectedChain.slug],
+    JobBoardTableABI
+  )
 
   const { contract: marketplaceTableContract } = useContract(
     MARKETPLACE_TABLE_ADDRESSES[selectedChain.slug]
   )
 
-    const { data: nft } = useNFT(entityContract, tokenId);
-
-    const {
-      socials,
-      isPublic,
-      hatTreeId,
-      adminHatId,
-      isManager,
-      subIsValid,
-      isLoading: isLoadingEntityData,
-    } = useEntityData(entityContract, hatsContract, nft);
+  const { data: nft } = useNFT(entityContract, tokenId)
+
+  const {
+    socials,
+    isPublic,
+    hatTreeId,
+    adminHatId,
+    isManager,
+    subIsValid,
+    isLoading: isLoadingEntityData,
+  } = useEntityData(entityContract, hatsContract, nft)
 
   const splitAddress = useEntitySplit(entityContract, tokenId)
   //Hats
-  const hats = useSubHats(selectedChain, adminHatId);
+  const hats = useSubHats(selectedChain, adminHatId)
 
   //Entity Balances
   const { contract: mooneyContract } = useContract(
     MOONEY_ADDRESSES[selectedChain.slug]
-  );
-  const { data: MOONEYBalance } = useMOONEYBalance(mooneyContract, nft?.owner);
+  )
+  const { data: MOONEYBalance } = useMOONEYBalance(mooneyContract, nft?.owner)
 
   const { data: splitMOONEYBalance } = useMOONEYBalance(
     mooneyContract,
     splitAddress
   )
 
-<<<<<<< HEAD
-
-  const [splitNativeBalance, setSplitNativeBalance] = useState<number>(0)
-  const [nativeBalance, setNativeBalance] = useState<number>(0);
-
-  async function getNativeBalance() {
-    const sdk = initSDK(selectedChain);
-    const provider = sdk.getProvider();
-    const balance: any = await provider.getBalance(nft?.owner as string);
-    setNativeBalance(+(balance.toString() / 10 ** 18).toFixed(5));
-=======
   const [splitNativeBalance, setSplitNativeBalance] = useState<number>(0)
   const [nativeBalance, setNativeBalance] = useState<number>(0)
 
@@ -187,51 +125,32 @@
     const provider = sdk.getProvider()
     const balance: any = await provider.getBalance(nft?.owner as string)
     setNativeBalance(+(balance.toString() / 10 ** 18).toFixed(5))
->>>>>>> 80dcff2b
   }
 
   //Subscription Data
   const { data: expiresAt } = useContractRead(entityContract, 'expiresAt', [
     nft?.metadata?.id,
-  ]);
+  ])
 
   // get native balance for multisig
   useEffect(() => {
     if (wallets && nft?.owner) {
-      getNativeBalance();
+      getNativeBalance()
     }
-<<<<<<< HEAD
-  }, [wallets, nft]);
-=======
   }, [wallets, nft])
->>>>>>> 80dcff2b
 
   useEffect(() => {
     setSelectedChain(
       process.env.NEXT_PUBLIC_CHAIN === 'mainnet' ? Arbitrum : Sepolia
-    );
-  }, []);
+    )
+  }, [])
 
   // Horizontal scroll effect
-<<<<<<< HEAD
-  const teamMembersContainerRef = useRef<HTMLDivElement>(null);
-=======
   const teamMembersContainerRef = useRef<HTMLDivElement>(null)
->>>>>>> 80dcff2b
 
   useEffect(() => {
     const handleScroll = (event: WheelEvent) => {
       if (teamMembersContainerRef.current) {
-<<<<<<< HEAD
-        event.preventDefault();
-        teamMembersContainerRef.current.scrollLeft += event.deltaY;
-      }
-    };
-
-    const container = teamMembersContainerRef.current;
-    if (container) {
-      container.addEventListener('wheel', handleScroll, { passive: false });
-=======
         event.preventDefault()
         teamMembersContainerRef.current.scrollLeft += event.deltaY
       }
@@ -240,49 +159,10 @@
     const container = teamMembersContainerRef.current
     if (container) {
       container.addEventListener('wheel', handleScroll, { passive: false })
->>>>>>> 80dcff2b
     }
 
     return () => {
       if (container) {
-<<<<<<< HEAD
-        container.removeEventListener('wheel', handleScroll);
-      }
-    };
-  }, []);
-
-  if (!nft?.metadata || isLoadingEntityData) return null;
-
-  //Profile Header Section
-  const ProfileHeader = (
-    <div id="orgheader-container"
-      >
-      <Frame
-        noPadding
-        bottomRight='0px'
-        bottomLeft='0px'
-        topLeft='0px'
-        topRight='0px'
-        className="z-50"
-        marginBottom='0px'
-        >
-        <div id="frame-content-container"
-          className="w-full"
-          >
-          <div id="moon-asset-container"
-            className="bg-white rounded-[100%] w-[100px] h-[100px] absolute top-5 lg:top-[40px]left-5 lg:left-[40px]"
-          ></div>   
-          <div id="frame-content" 
-            className="w-full flex flex-col lg:flex-row items-start justify-between"
-            >
-            <div id="profile-description-section" 
-              className="flex flex-col lg:flex-row items-start lg:items-end gap-4"
-              >
-              {nft?.metadata.image ? (
-                <div id="org-image-container" 
-                  className="relative w-[300px] h-[300px]"
-                  >                 
-=======
         container.removeEventListener('wheel', handleScroll)
       }
     }
@@ -320,82 +200,12 @@
                   id="org-image-container"
                   className="relative w-[300px] h-[300px]"
                 >
->>>>>>> 80dcff2b
                   <ThirdwebNftMedia
                     className="rounded-full"
                     metadata={nft.metadata}
                     height={'300'}
                     width={'300'}
                   />
-<<<<<<< HEAD
-                  <div id="star-asset-container" 
-                    className="absolute bottom-0 lg:right-0"
-                    >
-                    <Image 
-                      src="/../.././assets/icon-star.svg" 
-                      alt="" 
-                      width={80} height={80}>
-                    </Image>
-                  </div>
-                </div>
-                ) : (
-                <></>
-                )
-              }
-              <div id="entity-name-container"
-                >
-                <div id="entity-name"
-                  className="flex flex-col justify-center  gap-4"
-                  >
-                  {nft ? 
-                    (
-                    <h1 className="text-black opacity-[80%] order-2 lg:order-1 lg:block font-GoodTimes header dark:text-white text-3xl">
-                      {nft.metadata.name}
-                    </h1>
-                    ) : (
-                    <>
-                    </>
-                    )
-                  }
-
-                  {socials ? (
-                    <div id="socials-container" 
-                      className="pl-5 max-w-[160px] gap-5 rounded-bl-[10px] rounded-[2vmax] md:rounded-[vmax] flex text-sm bg-filter p-2"
-                      >  
-                      {socials.communications && (
-                        <Link
-                          className="flex gap-2"
-                          href={socials.communications} target="_blank" passHref
-                          >
-                          <ChatBubbleLeftIcon height={25} width={25}/>
-                        </Link>
-                        )
-                      }
-                      {socials.twitter && (
-                        <Link
-                          className="flex gap-2"
-                          href={socials.twitter} target="_blank" passHref
-                          >
-                          <TwitterIcon />
-                        </Link>
-                        )
-                      }
-                      {socials.website && (
-                        <Link
-                          className="flex gap-2"
-                          href={socials.website} target="_blank" passHref
-                          >
-                          <GlobeAltIcon height={25} width={25}/>
-                        </Link>
-                        )
-                      }
-                    </div>
-                    ) : (
-                    <>
-                    </>
-                    )
-                  }
-=======
                   <div
                     id="star-asset-container"
                     className="absolute bottom-0 lg:right-0"
@@ -463,20 +273,10 @@
                   ) : (
                     <></>
                   )}
->>>>>>> 80dcff2b
                   {isManager || address === nft.owner ? (
                     <EntityActions
                       entityId={tokenId}
                       jobTableContract={jobTableContract}
-<<<<<<< HEAD
-                    />
-                    ) : (
-                    <div className="max-w-[290px]">  
-                    <EntityDonation splitAddress={splitAddress} />
-                    </div>
-                    )
-                  }
-=======
                       marketplaceTableContract={marketplaceTableContract}
                     />
                   ) : (
@@ -484,15 +284,13 @@
                       <EntityDonation splitAddress={splitAddress} />
                     </div>
                   )}
->>>>>>> 80dcff2b
                   {entityMetadataModalEnabled && (
                     <EntityMetadataModal
                       nft={nft}
                       selectedChain={selectedChain}
                       setEnabled={setEntityMetadataModalEnabled}
                     />
-                    )
-                  }
+                  )}
                   {subIsValid && isManager && (
                     <button
                       onClick={() => {
@@ -503,30 +301,14 @@
                             'Connect the entity admin wallet or multisig to edit metadata.'
                           )
                       }}
-                      >
+                    >
                       <PencilIcon width={35} height={35} />
                     </button>
-                    )
-                  }
+                  )}
                 </div>
               </div>
             </div>
           </div>
-<<<<<<< HEAD
-          <div id="profile-container"
-            >
-            {nft?.metadata.description ? (
-              <p id="profile-description-container" 
-                className="mt-4 w-full lg:w-[80%]"
-                >
-                {nft?.metadata.description || ''}
-              </p>
-              ) : (
-              <>
-              </>
-              )
-            }
-=======
           <div id="profile-container">
             {nft?.metadata.description ? (
               <p
@@ -538,18 +320,11 @@
             ) : (
               <></>
             )}
->>>>>>> 80dcff2b
           </div>
         </div>
 
         {isManager || address === nft.owner ? (
-<<<<<<< HEAD
-          <div id="manager-container" 
-            className="mt-8 xl:mt-0"
-            >
-=======
           <div id="manager-container" className="mt-8 xl:mt-0">
->>>>>>> 80dcff2b
             {entitySubscriptionModalEnabled && (
               <SubscriptionModal
                 setEnabled={setEntitySubscriptionModalEnabled}
@@ -558,18 +333,12 @@
                 expiresAt={expiresAt}
                 subscriptionContract={entityContract}
               />
-              )
-            }
+            )}
             {expiresAt && (
-<<<<<<< HEAD
-              <div id="expires-container" 
-                className="flex flex-col gap-4 items-start">
-=======
               <div
                 id="expires-container"
                 className="flex flex-col gap-4 items-start"
               >
->>>>>>> 80dcff2b
                 <p className="opacity-50">
                   {'Exp: '}
                   {new Date(expiresAt?.toString() * 1000).toLocaleString()}
@@ -583,173 +352,15 @@
                       return toast.error(
                         `Connect the entity admin wallet or multisig to extend the subscription.`
                       )
-                    }
-                  }
-                  >
+                  }}
+                >
                   {'Extend Subscription'}
                 </Button>
               </div>
-              )
-            }
-          </div>
-          ) : (
-          <></>
-<<<<<<< HEAD
-          )
-        }
-      </Frame>
-    </div>
-  )
-
-  const teamIcon = '/./assets/icon-team.svg';
-
-  return (
-  <Container>
-    <ContentLayout
-      description={ProfileHeader}
-      preFooter={<InnerPreFooter />}
-      mainPadding
-      mode="compact"
-      popOverEffect={false}
-      branded={false}
-      isProfile
-    >
-      <div id="page-container" className="animate-fadeIn flex flex-col gap-5 w-full max-w-[1080px]">
-        {/* Header and socials */}
-        {subIsValid ? (
-          <div className="z-50 flex flex-col gap-6">
-            {/* Team Actions */}
-            {/* Team */}
-            <Frame
-              noPadding
-              bottomLeft='0px'
-              bottomRight='0px'
-              topRight='0px'
-              topLeft='0px'
-              >
-              <div id="team-container"
-                className="w-full md:rounded-tl-[2vmax] p-5 md:pr-0 md:pb-10 overflow-hidden md:rounded-bl-[5vmax] bg-slide-section"
-                >
-                <div id="job-title-container" 
-                  className="flex gap-5 items-center opacity-[50%]"
-                  >
-                  <Image src={teamIcon} alt="Job icon" width={30} height={30} />
-                  <h2 className="header font-GoodTimes">Meet Our Team</h2>
-                </div>
-                <SlidingCardMenu>
-                  <div className="pb-5 h-full flex flex-col items-start justify-between">
-                    <div
-                      id="team-members-container"
-                      ref={teamMembersContainerRef}
-                      className="flex w-full gap-2 overflow-auto"
-                    >
-                      {hats?.map((hat: any, i: number) => (
-                        <TeamMembers
-                          key={'hat-' + i}
-                          selectedChain={selectedChain}
-                          hatId={hat.id}
-                          hatsContract={hatsContract}
-                          citizenConract={citizenConract}
-                          wearers={hat.wearers}
-                        />
-                      ))}
-                    </div>
-                    {isManager && (
-                      <div className="my-2 flex flex-col md:flex-row justify-start items-center gap-2">
-                        <Button
-                          onClick={() => {
-                            window.open(`https://app.hatsprotocol.xyz/trees/${selectedChain.chainId}/${hatTreeId}`);
-                          }}
-                        >
-                          Manage Members
-                        </Button>
-                      </div>
-                    )}
-                  </div>
-                </SlidingCardMenu>
-              </div>  
-            </Frame>
-            {/* Jobs */}
-            <EntityJobs entityId={tokenId} jobTableContract={jobTableContract} isManager={isManager} />
-            <EntityMarketplace entityId={tokenId} />
-            {/* Mooney and Voting Power */}
-            <div id="mooney-voting-power-container" className="flex flex-col xl:flex-row gap-6">
-              <Frame>
-                <div className="w-3/4">
-                  <div className="flex items-center gap-4">
-                    <p className="text-2xl">Treasury</p>
-                    {nft?.owner ? (
-                      <button
-                        className="flex items-center gap-2 text-white font-RobotoMono inline-block text-center w-full lg:text-left xl:text-lg"
-                        onClick={() => {
-                          navigator.clipboard.writeText(nft.owner);
-                          toast.success('Address copied to clipboard');
-                        }}
-                      >
-                        {nft.owner?.slice(0, 6) + '...' + nft.owner?.slice(-4)}
-                        <CopyIcon />
-                      </button>
-                    ) : (
-                      <div className="mt-4 w-[200px] h-[50px] bg-[#ffffff25] animate-pulse" />
-                    )}
-                  </div>
-                  <div className="mt-4 flex gap-4 items-center text-lg">
-                    <p>{`MOONEY :`}</p>
-                    <p>{MOONEYBalance ? (MOONEYBalance?.toString() / 10 ** 18).toLocaleString() : 0}</p>
-                  </div>
-                  <div className="flex gap-4 items-center text-lg">
-                    <p>{`ETHER :`}</p>
-                    <p className="pl-6">{nativeBalance ? nativeBalance : 0}</p>
-                  </div>
-                </div>
-                <div className="flex flex-col 2xl:flex-row gap-2 items-end">
-                  <Button
-                    onClick={() => {
-                      const safeNetwork =
-                        process.env.NEXT_PUBLIC_CHAIN === 'mainnet'
-                          ? 'arb1'
-                          : 'sep'
-                      window.open(`https://app.safe.global/home?safe=${safeNetwork}:${nft?.owner}`);
-                    }}
-                  >
-                    <ArrowUpRightIcon height={20} width={20} />
-                    {'Treasury'}
-                  </Button>
-                </div>
-              </Frame>
-            </div>
-
-            {/* General Actions */}
-            {isManager && <GeneralActions />}
+            )}
           </div>
         ) : (
-          // Subscription Expired
-          <Frame>
-            <p className="text-white">
-              {`The pass has expired, please connect the owner or admin wallet to renew.`}
-            </p>
-            <Button
-              className="mt-4"
-              onClick={() => {
-                const safeNetwork =
-                  process.env.NEXT_PUBLIC_CHAIN === 'mainnet' ? 'arb1' : 'sep'
-                window.open(`https://app.safe.global/home?safe=${safeNetwork}:${nft?.owner}`);
-              }}
-            >
-              <ArrowUpRightIcon height={20} width={20} />
-              {'Treasury'}
-            </Button>
-          </Frame>
-        )}
-      </div>
-    </ContentLayout>
-  </Container>
-);
-}
-
-export const getServerSideProps: GetServerSideProps = async ({ params }) => {
-  const tokenId = params?.tokenId;
-=======
+          <></>
         )}
       </Frame>
     </div>
@@ -943,16 +554,10 @@
 
 export const getServerSideProps: GetServerSideProps = async ({ params }) => {
   const tokenId = params?.tokenId
->>>>>>> 80dcff2b
 
   return {
     props: {
       tokenId,
     },
-<<<<<<< HEAD
-  };
-};
-=======
   }
-}
->>>>>>> 80dcff2b
+}