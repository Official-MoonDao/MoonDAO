--- conflicted
+++ resolved
@@ -3,11 +3,6 @@
   COMPETITOR_TABLE_ADDRESSES,
   DEFAULT_CHAIN_V5,
   DEPRIZE_ID,
-<<<<<<< HEAD
-  TABLELAND_ENDPOINT,
-  DEFAULT_CHAIN,
-=======
->>>>>>> b9ae8fe0
 } from 'const/config'
 import { useRouter } from 'next/router'
 import { getContract, readContract } from 'thirdweb'
