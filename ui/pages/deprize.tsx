import CompetitorABI from 'const/abis/Competitor.json'
import {
  COMPETITOR_TABLE_ADDRESSES,
  DEFAULT_CHAIN_V5,
  DEPRIZE_ID,
  TABLELAND_ENDPOINT,
  DEFAULT_CHAIN,
} from 'const/config'
import { useRouter } from 'next/router'
import { getContract, readContract } from 'thirdweb'
import { getChainSlug } from '@/lib/thirdweb/chain'
import { serverClient } from '@/lib/thirdweb/client'
import { useChainDefault } from '@/lib/thirdweb/hooks/useChainDefault'
import { DePrize, DePrizeProps } from '../components/nance/DePrize'

export default function DePrizePage({ competitors }: DePrizeProps) {
  const router = useRouter()
  useChainDefault()
  return (
    <DePrize competitors={competitors} refreshRewards={() => router.reload()} />
  )
}

export async function getStaticProps() {
  // TODO enable mainnet
<<<<<<< HEAD
  const chain = DEFAULT_CHAIN
  const sdk = initSDK(chain)
  const competitorTableContract = await sdk.getContract(
    COMPETITOR_TABLE_ADDRESSES[chain.slug],
    CompetitorABI
  )
  const competitorBoardTableName = await competitorTableContract.call(
    'getTableName'
  )
=======
  const chain = DEFAULT_CHAIN_V5
  const chainSlug = getChainSlug(chain)

  const competitorTableContract = getContract({
    client: serverClient,
    address: COMPETITOR_TABLE_ADDRESSES[chainSlug],
    chain: chain,
    abi: CompetitorABI as any,
  })

  const competitorBoardTableName = await readContract({
    contract: competitorTableContract,
    method: 'getTableName',
  })

>>>>>>> b4e6e929
  const competitorStatement = `SELECT * FROM ${competitorBoardTableName} WHERE deprize = ${DEPRIZE_ID}`
  const competitorsRes = await fetch(
    `${TABLELAND_ENDPOINT}?statement=${competitorStatement}`
  )
  const competitors = await competitorsRes.json()


  return {
    props: {
      competitors,
    },
    revalidate: 60,
  }
}<|MERGE_RESOLUTION|>--- conflicted
+++ resolved
@@ -23,17 +23,6 @@
 
 export async function getStaticProps() {
   // TODO enable mainnet
-<<<<<<< HEAD
-  const chain = DEFAULT_CHAIN
-  const sdk = initSDK(chain)
-  const competitorTableContract = await sdk.getContract(
-    COMPETITOR_TABLE_ADDRESSES[chain.slug],
-    CompetitorABI
-  )
-  const competitorBoardTableName = await competitorTableContract.call(
-    'getTableName'
-  )
-=======
   const chain = DEFAULT_CHAIN_V5
   const chainSlug = getChainSlug(chain)
 
@@ -49,7 +38,6 @@
     method: 'getTableName',
   })
 
->>>>>>> b4e6e929
   const competitorStatement = `SELECT * FROM ${competitorBoardTableName} WHERE deprize = ${DEPRIZE_ID}`
   const competitorsRes = await fetch(
     `${TABLELAND_ENDPOINT}?statement=${competitorStatement}`
