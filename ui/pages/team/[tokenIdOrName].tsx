// Team Profile Page
import {
  ArrowUpRightIcon,
  BanknotesIcon,
  BuildingStorefrontIcon,
  ChatBubbleLeftIcon,
  ClipboardDocumentListIcon,
  GlobeAltIcon,
  PencilIcon,
} from '@heroicons/react/24/outline'
import CitizenABI from 'const/abis/Citizen.json'
import HatsABI from 'const/abis/Hats.json'
import JBV4ControllerABI from 'const/abis/JBV4Controller.json'
import JBV4DirectoryABI from 'const/abis/JBV4Directory.json'
import JBV4TokensABI from 'const/abis/JBV4Tokens.json'
import JobTableABI from 'const/abis/JobBoardTable.json'
import JobBoardTableABI from 'const/abis/JobBoardTable.json'
import MarketplaceTableABI from 'const/abis/MarketplaceTable.json'
import MissionCreatorABI from 'const/abis/MissionCreator.json'
import MissionTableABI from 'const/abis/MissionTable.json'
import TeamABI from 'const/abis/Team.json'
import {
  CITIZEN_ADDRESSES,
  TEAM_ADDRESSES,
  HATS_ADDRESS,
  JOBS_TABLE_ADDRESSES,
  MOONEY_ADDRESSES,
  MARKETPLACE_TABLE_ADDRESSES,
  TEAM_TABLE_NAMES,
  DEFAULT_CHAIN_V5,
  JBV4_CONTROLLER_ADDRESSES,
  JBV4_TOKENS_ADDRESSES,
  MISSION_TABLE_ADDRESSES,
  DAI_ADDRESSES,
  USDC_ADDRESSES,
  JBV4_DIRECTORY_ADDRESSES,
  MISSION_CREATOR_ADDRESSES,
} from 'const/config'
import { blockedTeams } from 'const/whitelist'
import { GetServerSideProps } from 'next'
import Image from 'next/image'
import Link from 'next/link'
import { useRouter } from 'next/router'
import { useContext, useState } from 'react'
import toast from 'react-hot-toast'
import { getContract, readContract } from 'thirdweb'
import { getNFT } from 'thirdweb/extensions/erc721'
import { useActiveAccount, useWalletBalance } from 'thirdweb/react'
import CitizenContext from '@/lib/citizen/citizen-context'
import { useSubHats } from '@/lib/hats/useSubHats'
import useSafe from '@/lib/safe/useSafe'
import { generatePrettyLinks } from '@/lib/subscription/pretty-links'
import queryTable from '@/lib/tableland/queryTable'
import { useTeamData } from '@/lib/team/useTeamData'
import { getChainSlug } from '@/lib/thirdweb/chain'
import ChainContextV5 from '@/lib/thirdweb/chain-context-v5'
import client, { serverClient } from '@/lib/thirdweb/client'
import { useChainDefault } from '@/lib/thirdweb/hooks/useChainDefault'
import useContract from '@/lib/thirdweb/hooks/useContract'
import useRead from '@/lib/thirdweb/hooks/useRead'
import { TwitterIcon } from '@/components/assets'
import Address from '@/components/layout/Address'
import Container from '@/components/layout/Container'
import ContentLayout from '@/components/layout/ContentLayout'
import Frame from '@/components/layout/Frame'
import Head from '@/components/layout/Head'
import IPFSRenderer from '@/components/layout/IPFSRenderer'
import { NoticeFooter } from '@/components/layout/NoticeFooter'
import SlidingCardMenu from '@/components/layout/SlidingCardMenu'
import SafeModal from '@/components/safe/SafeModal'
import Action from '@/components/subscription/Action'
import GeneralActions from '@/components/subscription/GeneralActions'
import { SubscriptionModal } from '@/components/subscription/SubscriptionModal'
import TeamDonation from '@/components/subscription/TeamDonation'
import TeamJobModal from '@/components/subscription/TeamJobModal'
import TeamJobs from '@/components/subscription/TeamJobs'
import TeamManageMembers from '@/components/subscription/TeamManageMembers'
import TeamMarketplace from '@/components/subscription/TeamMarketplace'
import TeamMarketplaceListingModal from '@/components/subscription/TeamMarketplaceListingModal'
import TeamMembers from '@/components/subscription/TeamMembers'
import TeamMetadataModal from '@/components/subscription/TeamMetadataModal'
import TeamMissions from '@/components/subscription/TeamMissions'
import TeamTreasury from '@/components/subscription/TeamTreasury'

export default function TeamDetailPage({
  tokenId,
  nft,
  imageIpfsLink,
  queriedJob,
  queriedListing,
}: any) {
  const router = useRouter()
  const account = useActiveAccount()
  const address = account?.address
  //privy
  const { selectedChain, setSelectedChain } = useContext(ChainContextV5)
  const chainSlug = getChainSlug(selectedChain)
  const { citizen } = useContext(CitizenContext)
  const [teamMetadataModalEnabled, setTeamMetadataModalEnabled] =
    useState(false)
  const [teamSubscriptionModalEnabled, setTeamSubscriptionModalEnabled] =
    useState(false)
  const [teamJobModalEnabled, setTeamJobModalEnabled] = useState(false)
  const [teamListingModalEnabled, setTeamListingModalEnabled] = useState(false)

  const hatsContract = useContract({
    address: HATS_ADDRESS,
    abi: HatsABI,
    chain: selectedChain,
  })

  const teamContract = useContract({
    address: TEAM_ADDRESSES[chainSlug],
    abi: TeamABI,
    chain: selectedChain,
  })

  const citizenContract = useContract({
    address: CITIZEN_ADDRESSES[chainSlug],
    abi: CitizenABI,
    chain: selectedChain,
  })

  const jobTableContract = useContract({
    address: JOBS_TABLE_ADDRESSES[chainSlug],
    abi: JobTableABI,
    chain: selectedChain,
  })

  const marketplaceTableContract = useContract({
    address: MARKETPLACE_TABLE_ADDRESSES[chainSlug],
    abi: MarketplaceTableABI,
    chain: selectedChain,
  })

  const missionTableContract = useContract({
    address: MISSION_TABLE_ADDRESSES[chainSlug],
    abi: MissionTableABI,
    chain: selectedChain,
  })

  const missionCreatorContract = useContract({
    address: MISSION_CREATOR_ADDRESSES[chainSlug],
    abi: MissionCreatorABI,
    chain: selectedChain,
  })

  const jbControllerContract = useContract({
    address: JBV4_CONTROLLER_ADDRESSES[chainSlug],
    abi: JBV4ControllerABI,
    chain: selectedChain,
  })

  const jbDirectoryContract = useContract({
    address: JBV4_DIRECTORY_ADDRESSES[chainSlug],
    abi: JBV4DirectoryABI,
    chain: selectedChain,
  })

  const jbTokensContract = useContract({
    address: JBV4_TOKENS_ADDRESSES[chainSlug],
    abi: JBV4TokensABI,
    chain: selectedChain,
  })

  const {
    socials,
    isPublic,
    isDeleted,
    hatTreeId,
    adminHatId,
    managerHatId,
    isManager,
    subIsValid,
    isLoading: isLoadingTeamData,
  } = useTeamData(teamContract, hatsContract, nft)

  const hats = useSubHats(selectedChain, adminHatId)

  const safeData = useSafe(nft?.owner)
  const isSigner = safeData?.owners.includes(address || '')

  //Subscription Data
  const { data: expiresAt } = useRead({
    contract: teamContract,
    method: 'expiresAt',
    params: [tokenId],
  })

  const { data: nativeBalance } = useWalletBalance({
    client,
    chain: selectedChain,
    address: nft?.owner,
  })

  const { data: MOONEYBalance } = useWalletBalance({
    client,
    chain: selectedChain,
    address: nft?.owner,
    tokenAddress: MOONEY_ADDRESSES[chainSlug],
  })

  const { data: DAIBalance } = useWalletBalance({
    client,
    chain: selectedChain,
    address: nft?.owner,
    tokenAddress: DAI_ADDRESSES[chainSlug],
  })

  const { data: USDCBalance } = useWalletBalance({
    client,
    chain: selectedChain,
    address: nft?.owner,
    tokenAddress: USDC_ADDRESSES[chainSlug],
  })
  useChainDefault()

  //Profile Header Section
  const ProfileHeader = (
    <div id="orgheader-container">
      <Frame
        noPadding
        bottomRight="0px"
        bottomLeft="0px"
        topLeft="0px"
        topRight="0px"
        className="z-50"
        marginBottom="0px"
      >
        <div id="frame-content-container" className="w-full">
          <div
            id="moon-asset-container"
            className="bg-white rounded-[100%] w-[100px] h-[100px] absolute top-5 lg:top-[40px] left-5 lg:left-[40px]"
          ></div>
          <div
            id="frame-content"
            className="w-full flex flex-col lg:flex-row items-start justify-between"
          >
            <div
              id="profile-description-section"
              className="flex flex-col lg:flex-row items-start lg:items-center gap-4"
            >
              {nft?.metadata.image ? (
                <div
                  id="org-image-container"
                  className="relative w-full max-w-[350px] h-full md:min-w-[300px] md:min-h-[300px] md:max-w-[300px] md:max-h-[300px]"
                >
                  <IPFSRenderer
                    alt="Team Image"
                    className="rounded-full"
                    src={nft.metadata.image}
                    height={300}
                    width={300}
                  />
                  <div
                    id="star-asset-container"
                    className="absolute bottom-0 lg:right-0"
                  >
                    <Image
                      src="/../.././assets/icon-star.svg"
                      alt=""
                      width={80}
                      height={80}
                    ></Image>
                  </div>
                </div>
              ) : (
                <></>
              )}
              <div id="team-name-container">
                <div
                  id="team-name"
                  className="flex flex-col flex-col-reverse justify-center gap-2"
                >
                  <div
                    id="team-name"
                    className="flex flex-row gap-2 items-center justify-start"
                  >
                    {subIsValid && isManager && (
                      <button
                        className={'absolute top-6 right-6'}
                        onClick={() => {
                          if (address === nft?.owner || isManager)
                            setTeamMetadataModalEnabled(true)
                          else
                            return toast.error(
                              'Connect the entity admin wallet or multisig to edit metadata.'
                            )
                        }}
                      >
                        <PencilIcon width={35} height={35} />
                      </button>
                    )}
                    {nft ? (
                      <h1 className="max-w-[450px] text-black opacity-[80%] order-2 lg:order-1 lg:block font-GoodTimes header dark:text-white text-3xl">
                        {nft.metadata.name}
                      </h1>
                    ) : (
                      <></>
                    )}
                  </div>
                </div>
                <div id="profile-container">
                  {nft?.metadata.description ? (
                    <p
                      id="profile-description-container"
                      className="mb-5 w-full lg:w-[80%]"
                    >
                      {nft?.metadata.description || ''}
                    </p>
                  ) : (
                    <></>
                  )}

                  <div className="flex flex-col md:flex-row items-start justify-start lg:pr-10">
                    {socials ? (
                      <div
                        id="socials-container"
                        className="p-1.5 mb-2 mr-2 md:mb-0 px-5 max-w-[160px] gap-5 rounded-bl-[10px] rounded-[2vmax] md:rounded-[vmax] flex text-sm bg-filter"
                      >
                        {socials.communications && (
                          <Link
                            className="flex gap-2"
                            href={socials.communications}
                            target="_blank"
                            passHref
                          >
                            <ChatBubbleLeftIcon height={25} width={25} />
                          </Link>
                        )}
                        {socials.twitter && (
                          <Link
                            className="flex gap-2"
                            href={socials.twitter}
                            target="_blank"
                            passHref
                          >
                            <TwitterIcon />
                          </Link>
                        )}
                        {socials.website && (
                          <Link
                            className="flex gap-2"
                            href={socials.website}
                            target="_blank"
                            passHref
                          >
                            <GlobeAltIcon height={25} width={25} />
                          </Link>
                        )}
                      </div>
                    ) : (
                      <></>
                    )}

                    {isManager || address === nft.owner ? (
                      ''
                    ) : (
                      <div
                        id="donation-container"
                        className="flex items-center max-w-[290px]"
                      >
                        {!isDeleted && subIsValid && (
                          <TeamDonation recipient={nft?.owner} />
                        )}
                      </div>
                    )}

                    {/*Subscription Extension Container*/}
                    {/* {isManager || address === nft.owner ? (
                      <div id="manager-container" className="relative">
                        {expiresAt && (
                          <div id="expires-container" className="">
                            <div
                              id="extend-sub-button-container"
                              className="overflow-hidden text-sm"
                            >
                              <div
                                id="extend-sub-button"
                                className="gradient-2 rounded-[2vmax] rounded-tl-[10px] md:rounded-tl-[2vmax] md:rounded-bl-[10px]"
                              >
                                <Button
                                  onClick={() => {
                                    setTeamSubscriptionModalEnabled(true)
                                  }}
                                >
                                  {'Extend Plan'}
                                </Button>
                              </div>
                            </div>
                          </div>
                        )}
                      </div>
                    ) : (
                      <></>
                    )} */}
                  </div>
                  {/* {isManager || address === nft.owner ? (
                    <p className="opacity-50 mt-2 text-sm">
                      {'Exp: '}
                      {new Date(expiresAt?.toString() * 1000).toLocaleString()}
                    </p>
                  ) : (
                    <></>
                  )} */}
                  <div className="mt-4">
                    <Address address={nft.owner} />
                  </div>
                </div>
              </div>
            </div>
          </div>
        </div>
      </Frame>
    </div>
  )

  const teamIcon = '/./assets/icon-team.svg'

  return (
    <Container>
      <Head
        title={nft.metadata.name}
        secondaryTitle={queriedListing?.title || queriedJob?.title}
        description={
          queriedListing?.description ||
          queriedJob?.description ||
          nft.metadata.description
        }
        image={`https://ipfs.io/ipfs/${
          queriedListing
            ? queriedListing.image.split('ipfs://')[1]
            : imageIpfsLink.split('ipfs://')[1]
        }`}
      />

      {teamSubscriptionModalEnabled && (
        <SubscriptionModal
          selectedChain={selectedChain}
          setEnabled={setTeamSubscriptionModalEnabled}
          nft={nft}
          validPass={subIsValid}
          expiresAt={expiresAt}
          subscriptionContract={teamContract}
          type="team"
        />
      )}
      {teamMetadataModalEnabled && (
        <TeamMetadataModal
          account={account}
          nft={nft}
          selectedChain={selectedChain}
          setEnabled={setTeamMetadataModalEnabled}
        />
      )}
      {teamJobModalEnabled && (
        <TeamJobModal
          teamId={tokenId}
          jobTableContract={jobTableContract}
          setEnabled={setTeamJobModalEnabled}
          refreshJobs={() => router.reload()}
        />
      )}
      {teamListingModalEnabled && (
        <TeamMarketplaceListingModal
          teamId={tokenId}
          marketplaceTableContract={marketplaceTableContract}
          setEnabled={setTeamListingModalEnabled}
          refreshListings={() => router.reload()}
        />
      )}
      <ContentLayout
        description={ProfileHeader}
        mainPadding
        mode="compact"
        popOverEffect={false}
        branded={false}
        isProfile
        preFooter={<NoticeFooter darkBackground={true} />}
      >
        <div
          id="page-container"
          className="animate-fadeIn flex flex-col gap-5 w-full max-w-[1080px]"
        >
          {!isDeleted && (
            <div id="entity-actions-container" className=" z-30">
              {isManager || address === nft.owner ? (
                <div
                  id="team-actions-container"
                  className="px-5 pt-5 md:px-0 md:pt-0"
                >
                  <Frame
                    noPadding
                    marginBottom="0px"
                    bottomRight="2vmax"
                    topRight="2vmax"
                    topLeft="10px"
                    bottomLeft="2vmax"
                  >
                    <div className="mt-2 grid grid-cols-1 lg:grid-cols-3 gap-4 h-full">
                      <Action
                        title="Fund"
                        description="Launch a mission to raise funds."
                        icon={<BanknotesIcon height={30} width={30} />}
                        onClick={() => router.push('/launch')}
                      />
                      <Action
                        title="Hire"
                        description="List job openings or contracts to a global talent pool."
                        icon={
                          <ClipboardDocumentListIcon height={30} width={30} />
                        }
                        onClick={() => setTeamJobModalEnabled(true)}
                      />
                      <Action
                        title="Sell"
                        description="List products, services, or ticketed events for sale."
                        icon={<BuildingStorefrontIcon height={30} width={30} />}
                        onClick={() => setTeamListingModalEnabled(true)}
                      />
                    </div>
                  </Frame>
                </div>
              ) : (
                ''
              )}
            </div>
          )}
          {isManager && (
            <TeamTreasury
              multisigAddress={nft.owner}
              multisigMooneyBalance={MOONEYBalance?.displayValue}
              multisigNativeBalance={nativeBalance?.displayValue}
              multisigDAIBalance={DAIBalance?.displayValue}
              multisigUSDCBalance={USDCBalance?.displayValue}
            />
          )}
          {/* Header and socials */}
          <TeamMissions
            selectedChain={selectedChain}
            isManager={isManager}
            teamId={tokenId}
            missionTableContract={missionTableContract}
            missionCreatorContract={missionCreatorContract}
            jbControllerContract={jbControllerContract}
            jbDirectoryContract={jbDirectoryContract}
            jbTokensContract={jbTokensContract}
            teamContract={teamContract}
          />
          {subIsValid && !isDeleted ? (
            <div className="z-50 flex flex-col gap-5 mb-[50px]">
              {/* Team Actions */}
              {/* Team */}
              <Frame
                noPadding
                bottomLeft="0px"
                bottomRight="0px"
                topRight="0px"
                topLeft="0px"
              >
                <div
                  id="team-container"
                  className="w-full md:rounded-tl-[2vmax] md:p-5 md:pr-0 md:pb-10 overflow-hidden md:rounded-bl-[5vmax] bg-slide-section"
                >
                  <div
                    id="job-title-container"
                    className="p-5 pb-0 md:p-0 flex flex-col lg:flex-row items-start lg:items-center justify-between gap-5 pr-12 "
                  >
                    <div className="flex gap-5 opacity-[50%]">
                      <Image
                        src={teamIcon}
                        alt="Job icon"
                        width={30}
                        height={30}
                      />
                      <h2 className="header font-GoodTimes">Meet the Team</h2>
                    </div>
                    {isManager && (
                      <div
                        id="button-container"
                        className="pr-12 my-2 flex flex-col md:flex-row justify-start items-center gap-2"
                      >
                        {/* <StandardButton
                          className="min-w-[200px] gradient-2 rounded-[5vmax]"
                          onClick={() => {
                            window.open(
                              `https://app.hatsprotocol.xyz/trees/${selectedChain.chainId}/${hatTreeId}`
                            )
                          }}
                        >
                          Manage Members
                        </StandardButton> */}
                        <TeamManageMembers
                          account={account}
                          hats={hats}
                          hatsContract={hatsContract}
                          teamContract={teamContract}
                          teamId={tokenId}
                          selectedChain={selectedChain}
                          multisigAddress={nft.owner}
                          adminHatId={adminHatId}
                          managerHatId={managerHatId}
                        />
                      </div>
                    )}
                  </div>

                  <SlidingCardMenu>
                    <div className="flex gap-4">
                      {hats?.[0].id && (
                        <TeamMembers
                          hats={hats}
                          hatsContract={hatsContract}
                          citizenContract={citizenContract}
                        />
                      )}
                    </div>
                  </SlidingCardMenu>
                </div>
              </Frame>
              <TeamJobs
                teamId={tokenId}
                jobTableContract={jobTableContract}
                isManager={isManager}
                isCitizen={citizen}
              />
              <TeamMarketplace
                selectedChain={selectedChain}
                marketplaceTableContract={marketplaceTableContract}
                teamContract={teamContract}
                isManager={isManager}
                teamId={tokenId}
                isCitizen={citizen}
              />
<<<<<<< HEAD
=======
              {/* Mooney and Voting Power */}
              {isSigner && (
                <TeamTreasury
                  safeData={safeData}
                  multisigAddress={nft.owner}
                  multisigMooneyBalance={MOONEYBalance?.displayValue}
                  multisigNativeBalance={nativeBalance?.displayValue}
                  multisigDAIBalance={DAIBalance?.displayValue}
                  multisigUSDCBalance={USDCBalance?.displayValue}
                />
              )}
              {/* General Actions */}
>>>>>>> 02ca30af
              {isManager && <GeneralActions />}
            </div>
          ) : (
            // Subscription Expired
            <Frame>
              <p className="text-white">
                {isDeleted
                  ? `The profile has been deleted, please connect the owner or admin wallet to submit new data.`
                  : `The profile has expired, please connect the owner or admin wallet to renew.`}
              </p>
              {isSigner && (
                <TeamTreasury
                  safeData={safeData}
                  multisigAddress={nft.owner}
                  multisigMooneyBalance={MOONEYBalance?.displayValue}
                  multisigNativeBalance={nativeBalance?.displayValue}
                  multisigDAIBalance={DAIBalance?.displayValue}
                  multisigUSDCBalance={USDCBalance?.displayValue}
                />
              )}
            </Frame>
          )}
        </div>
      </ContentLayout>
    </Container>
  )
}

export const getServerSideProps: GetServerSideProps = async ({
  params,
  query,
}) => {
  const tokenIdOrName: any = params?.tokenIdOrName

  const chain = DEFAULT_CHAIN_V5
  const chainSlug = getChainSlug(chain)

  const teamTableStatement = `SELECT name, id FROM ${TEAM_TABLE_NAMES[chainSlug]}`
  const allTeams = (await queryTable(chain, teamTableStatement)) as any
  const { prettyLinks } = generatePrettyLinks(allTeams)

  let tokenId
  if (!Number.isNaN(Number(tokenIdOrName))) {
    tokenId = tokenIdOrName
  } else {
    tokenId = prettyLinks[tokenIdOrName]
  }

  if (tokenId === undefined) {
    return {
      notFound: true,
    }
  }

  const teamContract = getContract({
    client: serverClient,
    address: TEAM_ADDRESSES[chainSlug],
    abi: TeamABI as any,
    chain: chain,
  })

  const nft = await getNFT({
    contract: teamContract,
    tokenId: BigInt(tokenId),
    includeOwner: true,
  })

  if (!nft || blockedTeams.includes(Number(nft.metadata.id))) {
    return {
      notFound: true,
    }
  }

  const imageIpfsLink = nft.metadata.image

  //Check for a jobId in the url and get the queried job if it exists
  const jobId = query?.job
  let queriedJob = null
  if (jobId !== undefined) {
    const jobTableContract = getContract({
      client: serverClient,
      address: JOBS_TABLE_ADDRESSES[chainSlug],
      abi: JobBoardTableABI as any,
      chain: chain,
    })
    const jobTableName = await readContract({
      contract: jobTableContract,
      method: 'getTableName' as string,
      params: [],
    })
    const jobTableStatement = `SELECT * FROM ${jobTableName} WHERE id = ${jobId}`

    const jobData = await queryTable(chain, jobTableStatement)
    queriedJob = jobData?.[0] || null
  }

  //Check for a listingId in the url and get the queried listing if it exists
  const listingId = query?.listing
  let queriedListing = null
  if (listingId !== undefined) {
    const marketplaceTableContract = getContract({
      client: serverClient,
      address: MARKETPLACE_TABLE_ADDRESSES[chainSlug],
      abi: MarketplaceTableABI as any,
      chain: chain,
    })
    const marketplaceTableName = await readContract({
      contract: marketplaceTableContract,
      method: 'getTableName' as string,
      params: [],
    })
    const marketplaceTableStatement = `SELECT * FROM ${marketplaceTableName} WHERE id = ${listingId}`

    const marketplaceData = await queryTable(chain, marketplaceTableStatement)
    queriedListing = marketplaceData?.[0] || null
  }

  return {
    props: {
      nft: {
        ...nft,
        id: tokenId,
        metadata: {
          ...nft.metadata,
          id: tokenId,
        },
      },
      tokenId,
      imageIpfsLink,
      queriedJob,
      queriedListing,
    },
  }
}<|MERGE_RESOLUTION|>--- conflicted
+++ resolved
@@ -526,15 +526,17 @@
               )}
             </div>
           )}
-          {isManager && (
-            <TeamTreasury
-              multisigAddress={nft.owner}
-              multisigMooneyBalance={MOONEYBalance?.displayValue}
-              multisigNativeBalance={nativeBalance?.displayValue}
-              multisigDAIBalance={DAIBalance?.displayValue}
-              multisigUSDCBalance={USDCBalance?.displayValue}
-            />
-          )}
+
+          <TeamTreasury
+            isSigner={isSigner}
+            safeData={safeData}
+            multisigAddress={nft.owner}
+            multisigMooneyBalance={MOONEYBalance?.displayValue}
+            multisigNativeBalance={nativeBalance?.displayValue}
+            multisigDAIBalance={DAIBalance?.displayValue}
+            multisigUSDCBalance={USDCBalance?.displayValue}
+          />
+
           {/* Header and socials */}
           <TeamMissions
             selectedChain={selectedChain}
@@ -632,21 +634,7 @@
                 teamId={tokenId}
                 isCitizen={citizen}
               />
-<<<<<<< HEAD
-=======
-              {/* Mooney and Voting Power */}
-              {isSigner && (
-                <TeamTreasury
-                  safeData={safeData}
-                  multisigAddress={nft.owner}
-                  multisigMooneyBalance={MOONEYBalance?.displayValue}
-                  multisigNativeBalance={nativeBalance?.displayValue}
-                  multisigDAIBalance={DAIBalance?.displayValue}
-                  multisigUSDCBalance={USDCBalance?.displayValue}
-                />
-              )}
               {/* General Actions */}
->>>>>>> 02ca30af
               {isManager && <GeneralActions />}
             </div>
           ) : (
@@ -657,16 +645,16 @@
                   ? `The profile has been deleted, please connect the owner or admin wallet to submit new data.`
                   : `The profile has expired, please connect the owner or admin wallet to renew.`}
               </p>
-              {isSigner && (
-                <TeamTreasury
-                  safeData={safeData}
-                  multisigAddress={nft.owner}
-                  multisigMooneyBalance={MOONEYBalance?.displayValue}
-                  multisigNativeBalance={nativeBalance?.displayValue}
-                  multisigDAIBalance={DAIBalance?.displayValue}
-                  multisigUSDCBalance={USDCBalance?.displayValue}
-                />
-              )}
+
+              <TeamTreasury
+                isSigner={isSigner}
+                safeData={safeData}
+                multisigAddress={nft.owner}
+                multisigMooneyBalance={MOONEYBalance?.displayValue}
+                multisigNativeBalance={nativeBalance?.displayValue}
+                multisigDAIBalance={DAIBalance?.displayValue}
+                multisigUSDCBalance={USDCBalance?.displayValue}
+              />
             </Frame>
           )}
         </div>
