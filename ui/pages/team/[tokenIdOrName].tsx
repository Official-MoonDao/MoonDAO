--- conflicted
+++ resolved
@@ -26,14 +26,11 @@
   MARKETPLACE_TABLE_ADDRESSES,
   TEAM_TABLE_NAMES,
   DEFAULT_CHAIN_V5,
-<<<<<<< HEAD
   JBV4_CONTROLLER_ADDRESSES,
   JBV4_TOKENS_ADDRESSES,
   MISSION_TABLE_ADDRESSES,
-=======
   DAI_ADDRESSES,
   USDC_ADDRESSES,
->>>>>>> 3381145f
 } from 'const/config'
 import { blockedTeams } from 'const/whitelist'
 import { GetServerSideProps } from 'next'
