// Team Profile Page
import {
  ArrowUpRightIcon,
  ChatBubbleLeftIcon,
  GlobeAltIcon,
  PencilIcon,
} from '@heroicons/react/24/outline'
import { Arbitrum, Sepolia } from '@thirdweb-dev/chains'
import {
  ThirdwebNftMedia,
  useAddress,
  useContract,
  useContractRead,
  useSDK,
} from '@thirdweb-dev/react'
import {
  CITIZEN_ADDRESSES,
  TEAM_ADDRESSES,
  HATS_ADDRESS,
  JOBS_TABLE_ADDRESSES,
  MOONEY_ADDRESSES,
  MARKETPLACE_TABLE_ADDRESSES,
} from 'const/config'
import { blockedTeams } from 'const/whitelist'
import { GetServerSideProps } from 'next'
import Image from 'next/image'
import Link from 'next/link'
import { useContext, useEffect, useState, useRef } from 'react'
import toast from 'react-hot-toast'
import { useSubHats } from '@/lib/hats/useSubHats'
import { useTeamData } from '@/lib/team/useTeamData'
import useEntitySplit from '@/lib/team/useTeamSplit'
import ChainContext from '@/lib/thirdweb/chain-context'
import { initSDK } from '@/lib/thirdweb/thirdweb'
import { useMOONEYBalance } from '@/lib/tokens/mooney-token'
import { TwitterIcon } from '@/components/assets'
import Container from '@/components/layout/Container'
import ContentLayout from '@/components/layout/ContentLayout'
import Footer from '@/components/layout/Footer'
import Frame from '@/components/layout/Frame'
import Head from '@/components/layout/Head'
import SlidingCardMenu from '@/components/layout/SlidingCardMenu'
import StandardButton from '@/components/layout/StandardButton'
import StandardButtonRight from '@/components/layout/StandardButtonRight'
import Button from '@/components/subscription/Button'
import GeneralActions from '@/components/subscription/GeneralActions'
import { SubscriptionModal } from '@/components/subscription/SubscriptionModal'
import TeamActions from '@/components/subscription/TeamActions'
import TeamDonation from '@/components/subscription/TeamDonation'
import TeamJobs from '@/components/subscription/TeamJobs'
import TeamMarketplace from '@/components/subscription/TeamMarketplace'
import TeamMembers from '@/components/subscription/TeamMembers'
import TeamMetadataModal from '@/components/subscription/TeamMetadataModal'
import TeamTreasury from '@/components/subscription/TeamTreasury'
import JobBoardTableABI from '../../const/abis/JobBoardTable.json'
<<<<<<< HEAD
import StandardButtonRight from '@/components/layout/StandardButtonRight'
import { NoticeFooter } from '@/components/layout/NoticeFooter'

=======
>>>>>>> a3fe7421

export default function TeamDetailPage({ tokenId, nft, imageIpfsLink }: any) {
  const sdk = useSDK()
  const address = useAddress()

  //privy
  const { selectedChain, setSelectedChain } = useContext(ChainContext)
  const [teamMetadataModalEnabled, setTeamMetadataModalEnabled] =
    useState(false)
  const [teamSubscriptionModalEnabled, setTeamSubscriptionModalEnabled] =
    useState(false)
  const { contract: hatsContract } = useContract(HATS_ADDRESS)

  //Entity Data
  const { contract: teamContract } = useContract(
    TEAM_ADDRESSES[selectedChain.slug]
  )

  const { contract: citizenConract } = useContract(
    CITIZEN_ADDRESSES[selectedChain.slug]
  )

  const { contract: jobTableContract } = useContract(
    JOBS_TABLE_ADDRESSES[selectedChain.slug],
    JobBoardTableABI
  )

  const { contract: marketplaceTableContract } = useContract(
    MARKETPLACE_TABLE_ADDRESSES[selectedChain.slug]
  )

  const {
    socials,
    isPublic,
    isDeleted,
    hatTreeId,
    adminHatId,
    isManager,
    subIsValid,
    isLoading: isLoadingTeamData,
  } = useTeamData(teamContract, hatsContract, nft)

  const splitAddress = useEntitySplit(teamContract, tokenId)
  //Hats
  const hats = useSubHats(selectedChain, adminHatId)

  //Entity Balances
  const { contract: mooneyContract } = useContract(
    MOONEY_ADDRESSES[selectedChain.slug]
  )
  const { data: MOONEYBalance } = useMOONEYBalance(mooneyContract, nft?.owner)

  const { data: splitMOONEYBalance } = useMOONEYBalance(
    mooneyContract,
    splitAddress
  )

  const [splitNativeBalance, setSplitNativeBalance] = useState<number>(0)
  const [nativeBalance, setNativeBalance] = useState<number>(0)

  async function getNativeBalance() {
    const provider = sdk?.getProvider()
    const balance: any = await provider?.getBalance(nft?.owner as string)
    setNativeBalance(+(balance.toString() / 10 ** 18).toFixed(5))
  }

  async function getSplitNativeBalance() {
    const provider = sdk?.getProvider()
    const balance: any = await provider?.getBalance(splitAddress as string)
    setSplitNativeBalance(+(balance.toString() / 10 ** 18).toFixed(5))
  }

  //Subscription Data
  const { data: expiresAt } = useContractRead(teamContract, 'expiresAt', [
    nft?.metadata?.id,
  ])

  // get native balance for multisig
  useEffect(() => {
    if (sdk && nft?.owner) {
      getNativeBalance()
    }
    if (splitAddress) {
      getSplitNativeBalance()
    }
  }, [sdk, nft, splitAddress])

  useEffect(() => {
    setSelectedChain(
      process.env.NEXT_PUBLIC_CHAIN === 'mainnet' ? Arbitrum : Sepolia
    )
  }, [])

  //Profile Header Section
  const ProfileHeader = (
    <div id="orgheader-container">
      <Frame
        noPadding
        bottomRight="0px"
        bottomLeft="0px"
        topLeft="0px"
        topRight="0px"
        className="z-50"
        marginBottom="0px"
      >
        <div id="frame-content-container" className="w-full">
          <div
            id="moon-asset-container"
            className="bg-white rounded-[100%] w-[100px] h-[100px] absolute top-5 lg:top-[40px]left-5 lg:left-[40px]"
          ></div>
          <div
            id="frame-content"
            className="w-full flex flex-col lg:flex-row items-start justify-between"
          >
            <div
              id="profile-description-section"
              className="flex flex-col lg:flex-row items-start lg:items-end gap-4"
            >
              {nft?.metadata.image ? (
                <div
                  id="org-image-container"
                  className="relative w-[300px] h-[300px]"
                >
                  <ThirdwebNftMedia
                    className="rounded-full"
                    metadata={nft.metadata}
                    height={'300'}
                    width={'300'}
                  />
                  <div
                    id="star-asset-container"
                    className="absolute bottom-0 lg:right-0"
                  >
                    <Image
                      src="/../.././assets/icon-star.svg"
                      alt=""
                      width={80}
                      height={80}
                    ></Image>
                  </div>
                </div>
              ) : (
                <></>
              )}
              <div id="team-name-container ">
                <div
                  id="team-name"
                  className="flex flex-col flex-col-reverse justify-center gap-2"
                >
                  <div
                    id="team-name-container"
                    className="flex flex-row gap-2 items-center justify-start"
                  >
                    {subIsValid && isManager && (
                      <button
                        className={'absolute top-6 right-6'}
                        onClick={() => {
                          if (address === nft?.owner || isManager)
                            setTeamMetadataModalEnabled(true)
                          else
                            return toast.error(
                              'Connect the entity admin wallet or multisig to edit metadata.'
                            )
                        }}
                      >
                        <PencilIcon width={35} height={35} />
                      </button>
                    )}
                    {nft ? (
                      <h1 className="text-black opacity-[80%] order-2 lg:order-1 lg:block font-GoodTimes header dark:text-white text-3xl">
                        {nft.metadata.name}
                      </h1>
                    ) : (
                      <></>
                    )}
                  </div>

                  {isManager || address === nft.owner ? (
                    ''
                  ) : (
                    <div id="donation-container" className="max-w-[290px]">
                      {!isDeleted && subIsValid && (
                        <TeamDonation splitAddress={splitAddress} />
                      )}
                    </div>
                  )}

                  {socials ? (
                    <div
                      id="socials-container"
                      className="pl-5 max-w-[160px] gap-5 rounded-bl-[10px] rounded-[2vmax] md:rounded-[vmax] flex text-sm bg-filter p-2"
                    >
                      {socials.communications && (
                        <Link
                          className="flex gap-2"
                          href={socials.communications}
                          target="_blank"
                          passHref
                        >
                          <ChatBubbleLeftIcon height={25} width={25} />
                        </Link>
                      )}
                      {socials.twitter && (
                        <Link
                          className="flex gap-2"
                          href={socials.twitter}
                          target="_blank"
                          passHref
                        >
                          <TwitterIcon />
                        </Link>
                      )}
                      {socials.website && (
                        <Link
                          className="flex gap-2"
                          href={socials.website}
                          target="_blank"
                          passHref
                        >
                          <GlobeAltIcon height={25} width={25} />
                        </Link>
                      )}
                    </div>
                  ) : (
                    <></>
                  )}
                </div>
              </div>
            </div>
          </div>
          <div id="profile-container">
            {nft?.metadata.description ? (
              <p
                id="profile-description-container"
                className="mt-4 w-full lg:w-[80%]"
              >
                {nft?.metadata.description || ''}
              </p>
            ) : (
              <></>
            )}
          </div>
        </div>
        {isManager || address === nft.owner ? (
          <div
            id="manager-container"
            className="mt-8 xl:mt-0 absolute top-[80px] right-0 px-5 pt-5 bg-dark-cool rounded-tl-[20px] rounded-bl-[2vmax] rounded-[20px]"
          >
            {expiresAt && (
              <div
                id="expires-container"
                className="flex flex-col gap-4 items-start"
              >
                <p className="opacity-50">
                  {'Exp: '}
                  {new Date(expiresAt?.toString() * 1000).toLocaleString()}
                </p>
                <Frame noPadding>
                  <div id="extend-sub-button" className="gradient-2">
                    <Button
                      onClick={() => {
                        if (address === nft?.owner || isManager)
                          setTeamSubscriptionModalEnabled(true)
                        else
                          return toast.error(
                            `Connect the entity admin wallet or multisig to extend the subscription.`
                          )
                      }}
                    >
                      {'Extend Subscription'}
                    </Button>
                  </div>
                </Frame>
              </div>
            )}
          </div>
        ) : (
          <></>
        )}
      </Frame>
    </div>
  )

  const teamIcon = '/./assets/icon-team.svg'

  return (
    <Container>
      <Head
        title={nft.metadata.name}
        description={nft.metadata.description}
        image={`https://ipfs.io/ipfs/${imageIpfsLink.split('ipfs://')[1]}`}
      />
      {teamSubscriptionModalEnabled && (
        <SubscriptionModal
          setEnabled={setTeamSubscriptionModalEnabled}
          nft={nft}
          validPass={subIsValid}
          expiresAt={expiresAt}
          subscriptionContract={teamContract}
        />
      )}
      {teamMetadataModalEnabled && (
        <TeamMetadataModal
          nft={nft}
          selectedChain={selectedChain}
          setEnabled={setTeamMetadataModalEnabled}
        />
      )}
      <ContentLayout
        description={ProfileHeader}
        mainPadding
        mode="compact"
        popOverEffect={false}
        branded={false}
        isProfile
        preFooter={
<<<<<<< HEAD
          <NoticeFooter
            isManager={isManager}
            isCitizen={!!address && !isManager && subIsValid}
          />
=======
          <div className="p-5 ">
            <div className="custom-break-padding lg:ml-[240px] max-w-[970px] gradient-15 md:ml-7 p-5 md:mr-5 pb-10 rounded-[5vmax] rounded-tl-[20px]">
              <div className="flex items-center">
                <div className="font-GoodTimes min-w-[40px] min-h-[40px] items-center header justify-center flex rounded-[100px] bg-light-warm m-2">
                  !
                </div>
                <div className="">
                  <h3 className="header opacity-80 font-GoodTimes">
                    Get started with MoonDAO
                  </h3>
                </div>
              </div>
              <p className="pl-5 opacity-60">
                <Link className="underline" href="/join">
                  Become a citizen
                </Link>{' '}
                of the MoonDAO Network State
              </p>
            </div>
            <Footer />
          </div>
>>>>>>> a3fe7421
        }
      >
        <div
          id="page-container"
          className="animate-fadeIn flex flex-col gap-5 w-full max-w-[1080px]"
        >
          {!isDeleted && (
            <div id="entity-actions-container" className=" z-30">
              {isManager || address === nft.owner ? (
                <TeamActions
                  teamId={tokenId}
                  jobTableContract={jobTableContract}
                  marketplaceTableContract={marketplaceTableContract}
                />
              ) : (
                ''
              )}
            </div>
          )}
          {/* Header and socials */}
          {subIsValid && !isDeleted ? (
            <div className="z-50 flex flex-col gap-5 mb-[50px]">
              {/* Team Actions */}
              {/* Team */}
              <Frame
                noPadding
                bottomLeft="0px"
                bottomRight="0px"
                topRight="0px"
                topLeft="0px"
              >
                <div
                  id="team-container"
                  className="w-full md:rounded-tl-[2vmax] md:p-5 md:pr-0 md:pb-10 overflow-hidden md:rounded-bl-[5vmax] bg-slide-section"
                >
                  <div
                    id="job-title-container"
                    className="p-5 pb-0 md:p-0 flex flex-col lg:flex-row items-start lg:items-center justify-between gap-5 pr-12"
                  >
                    <div className="flex gap-5 opacity-[50%]">
                      <Image
                        src={teamIcon}
                        alt="Job icon"
                        width={30}
                        height={30}
                      />
                      <h2 className="header font-GoodTimes">Meet Our Team</h2>
                    </div>
                    {isManager && (
                      <div
                        id="button-container"
                        className="pr-5 my-2 flex flex-col md:flex-row justify-start items-center gap-2"
                      >
                        <StandardButtonRight
                          className="w-full gradient-2 rounded-[5vmax]"
                          onClick={() => {
                            window.open(
                              `https://app.hatsprotocol.xyz/trees/${selectedChain.chainId}/${hatTreeId}`
                            )
                          }}
                        >
                          Manage Members
                        </StandardButtonRight>
                      </div>
                    )}
                  </div>

                  <SlidingCardMenu>
                    <div className="flex gap-4">
                      {hats?.map((hat: any, i: number) => (
                        <TeamMembers
                          key={'hat-' + i}
                          selectedChain={selectedChain}
                          hatId={hat.id}
                          hatsContract={hatsContract}
                          citizenConract={citizenConract}
                          wearers={hat.wearers}
                        />
                      ))}
                    </div>
                  </SlidingCardMenu>
                </div>
              </Frame>
              {/* Jobs */}
              <TeamJobs
                teamId={tokenId}
                jobTableContract={jobTableContract}
                isManager={isManager}
              />
              <TeamMarketplace
                selectedChain={selectedChain}
                marketplaceTableContract={marketplaceTableContract}
                teamContract={teamContract}
                isManager={isManager}
                teamId={tokenId}
              />
              {/* Mooney and Voting Power */}
              {isManager && (
                <TeamTreasury
                  multisigAddress={nft.owner}
                  splitAddress={splitAddress}
                  mutlisigMooneyBalance={MOONEYBalance}
                  multisigNativeBalance={nativeBalance}
                  splitMooneyBalance={splitMOONEYBalance}
                  splitNativeBalance={splitNativeBalance}
                />
              )}
              {/* General Actions */}
              {isManager && <GeneralActions />}
            </div>
          ) : (
            // Subscription Expired
            <Frame>
              <p className="text-white">
                {isDeleted
                  ? `The profile has been deleted, please connect the owner or admin wallet to submit new data.`
                  : `The profile has expired, please connect the owner or admin wallet to renew.`}
              </p>
              {isManager && (
                <TeamTreasury
                  multisigAddress={nft.owner}
                  splitAddress={splitAddress}
                  mutlisigMooneyBalance={MOONEYBalance}
                  multisigNativeBalance={nativeBalance}
                  splitMooneyBalance={splitMOONEYBalance}
                  splitNativeBalance={splitNativeBalance}
                />
              )}
            </Frame>
          )}
        </div>
      </ContentLayout>
    </Container>
  )
}

export const getServerSideProps: GetServerSideProps = async ({ params }) => {
  const tokenId: any = params?.tokenId

  const chain = process.env.NEXT_PUBLIC_CHAIN === 'mainnet' ? Arbitrum : Sepolia
  const sdk = initSDK(chain)
  const teamContract = await sdk.getContract(TEAM_ADDRESSES[chain.slug])
  const nft = await teamContract.erc721.get(tokenId)

  if (!nft || !nft.metadata.uri || blockedTeams.includes(nft.metadata.id)) {
    return {
      notFound: true,
    }
  }

  const rawMetadataRes = await fetch(nft.metadata.uri)
  const rawMetadata = await rawMetadataRes.json()
  const imageIpfsLink = rawMetadata.image

  return {
    props: {
      nft,
      tokenId,
      imageIpfsLink,
    },
  }
}<|MERGE_RESOLUTION|>--- conflicted
+++ resolved
@@ -53,12 +53,9 @@
 import TeamMetadataModal from '@/components/subscription/TeamMetadataModal'
 import TeamTreasury from '@/components/subscription/TeamTreasury'
 import JobBoardTableABI from '../../const/abis/JobBoardTable.json'
-<<<<<<< HEAD
 import StandardButtonRight from '@/components/layout/StandardButtonRight'
 import { NoticeFooter } from '@/components/layout/NoticeFooter'
 
-=======
->>>>>>> a3fe7421
 
 export default function TeamDetailPage({ tokenId, nft, imageIpfsLink }: any) {
   const sdk = useSDK()
@@ -375,34 +372,10 @@
         branded={false}
         isProfile
         preFooter={
-<<<<<<< HEAD
           <NoticeFooter
             isManager={isManager}
             isCitizen={!!address && !isManager && subIsValid}
           />
-=======
-          <div className="p-5 ">
-            <div className="custom-break-padding lg:ml-[240px] max-w-[970px] gradient-15 md:ml-7 p-5 md:mr-5 pb-10 rounded-[5vmax] rounded-tl-[20px]">
-              <div className="flex items-center">
-                <div className="font-GoodTimes min-w-[40px] min-h-[40px] items-center header justify-center flex rounded-[100px] bg-light-warm m-2">
-                  !
-                </div>
-                <div className="">
-                  <h3 className="header opacity-80 font-GoodTimes">
-                    Get started with MoonDAO
-                  </h3>
-                </div>
-              </div>
-              <p className="pl-5 opacity-60">
-                <Link className="underline" href="/join">
-                  Become a citizen
-                </Link>{' '}
-                of the MoonDAO Network State
-              </p>
-            </div>
-            <Footer />
-          </div>
->>>>>>> a3fe7421
         }
       >
         <div
