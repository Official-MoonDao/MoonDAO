import Safe from '@safe-global/protocol-kit'
import CitizenABI from 'const/abis/Citizen.json'
import HatsABI from 'const/abis/Hats.json'
import ProjectABI from 'const/abis/Project.json'
import ProjectTableABI from 'const/abis/ProjectTable.json'
import ProposalsABI from 'const/abis/Proposals.json'
import {
  CITIZEN_ADDRESSES,
  DEFAULT_CHAIN_V5,
  HATS_ADDRESS,
  PROJECT_ADDRESSES,
  PROJECT_CREATOR_ADDRESSES,
  PROJECT_TABLE_ADDRESSES,
  PROPOSALS_ADDRESSES,
  PROPOSALS_TABLE_NAMES,
} from 'const/config'
import { BLOCKED_PROJECTS } from 'const/whitelist'
import { GetServerSideProps } from 'next'
import Image from 'next/image'
import Link from 'next/link'
import { useContext, useEffect, useState } from 'react'
import { getContract, readContract } from 'thirdweb'
import { getRpcUrlForChain } from 'thirdweb/chains'
import { useActiveAccount } from 'thirdweb/react'
import { useSubHats } from '@/lib/hats/useSubHats'
import { PROJECT_PENDING, PROJECT_ACTIVE, PROJECT_ENDED } from '@/lib/nance/types'
import { getProposalStatus } from '@/lib/nance/useProposalStatus'
import useProjectData, { Project } from '@/lib/project/useProjectData'
import useSafe from '@/lib/safe/useSafe'
import queryTable from '@/lib/tableland/queryTable'
import { DistributionVote } from '@/lib/tableland/types'
import { getChainSlug } from '@/lib/thirdweb/chain'
import ChainContextV5 from '@/lib/thirdweb/chain-context-v5'
import client, { serverClient } from '@/lib/thirdweb/client'
import { useChainDefault } from '@/lib/thirdweb/hooks/useChainDefault'
import useContract from '@/lib/thirdweb/hooks/useContract'
import { fetchTotalVMOONEYs } from '@/lib/tokens/hooks/useTotalVMOONEY'
import { runQuadraticVoting } from '@/lib/utils/rewards'
import CollapsibleContainer from '@/components/layout/CollapsibleContainer'
import Container from '@/components/layout/Container'
import ContentLayout from '@/components/layout/ContentLayout'
import Frame from '@/components/layout/Frame'
import Head from '@/components/layout/Head'
import { NoticeFooter } from '@/components/layout/NoticeFooter'
import SectionCard from '@/components/layout/SectionCard'
import SlidingCardMenu from '@/components/layout/SlidingCardMenu'
import StandardButton from '@/components/layout/StandardButton'
import DropDownMenu from '@/components/nance/DropDownMenu'
import MarkdownWithTOC from '@/components/nance/MarkdownWithTOC'
import ProposalInfo from '@/components/nance/ProposalInfo'
import TempCheck from '@/components/project/TempCheck'
import TeamManageMembers from '@/components/subscription/TeamManageMembers'
import TeamMembers from '@/components/subscription/TeamMembers'
import TeamTreasury from '@/components/subscription/TeamTreasury'

type ProjectProfileProps = {
  tokenId: string
  project: Project
  safeOwners: string[]
  proposalJSON: any
  proposalStatus: any
}

<<<<<<< HEAD
export default function ProjectProfile({
  tokenId,
  project,
  safeOwners,
  proposalJSON,
  proposalStatus,
}: ProjectProfileProps) {
=======
export default function ProjectProfile({ tokenId, project, safeOwners }: ProjectProfileProps) {
>>>>>>> 701c9a3f
  const account = useActiveAccount()
  const address = account?.address

  const { selectedChain } = useContext(ChainContextV5)
  const chainSlug = getChainSlug(selectedChain)

  //Contracts
  const hatsContract = useContract({
    address: HATS_ADDRESS,
    abi: HatsABI as any,
    chain: selectedChain,
  })
  const projectContract = useContract({
    address: PROJECT_ADDRESSES[chainSlug],
    abi: ProjectABI as any,
    chain: selectedChain,
  })
  const citizenContract = useContract({
    address: CITIZEN_ADDRESSES[chainSlug],
    abi: CitizenABI as any,
    chain: selectedChain,
  })

  const [owner, setOwner] = useState('')
  const [isExpanded, setIsExpanded] = useState(false)

  useEffect(() => {
    async function getOwner() {
      const owner: any = await readContract({
        contract: projectContract,
        method: 'ownerOf' as string,
        params: [tokenId],
      })
      setOwner(owner)
    }
    if (projectContract) getOwner()
  }, [tokenId, projectContract])

  const {
    adminHatId,
    managerHatId,
    isManager,
    isActive,
    finalReportMarkdown,
    totalBudget,
    MDP,
    isLoading: isLoadingProjectData,
  } = useProjectData(projectContract, hatsContract, project)

  const safeData = useSafe(owner)
  const isSigner = safeOwners.includes(address || '')
  //Hats
  const hats = useSubHats(selectedChain, adminHatId, true)

  useChainDefault()

  const toggleExpand = () => {
    setIsExpanded(!isExpanded)
  }
  //Profile Header Section
  const ProfileHeader = (
    <div id="orgheader-container">
      <Frame
        noPadding
        bottomRight="0px"
        bottomLeft="0px"
        topLeft="0px"
        topRight="0px"
        className="z-50"
        marginBottom="0px"
      >
        <div id="frame-content-container" className="w-full">
          <div id="frame-content" className="w-full flex flex-col items-start justify-between">
            <div
              id="profile-description-section"
              className="flex flex-col lg:flex-row items-start lg:items-center gap-4"
            >
              <div id="team-name-container">
                <div id="profile-container">
                  {project?.description ? (
                    <p id="profile-description-container" className="mb-5 w-full lg:w-[80%]">
                      {project.description || ''}
                    </p>
                  ) : (
                    <></>
                  )}
                </div>
              </div>
            </div>
          </div>
        </div>
      </Frame>
    </div>
  )
  const gridCols =
    proposalStatus !== PROJECT_PENDING ? 'grid-cols-1 lg:grid-cols-3' : 'grid-cols-1 lg:grid-cols-2'

  return (
    <Container>
      <Head title={project.name} description={project.description} />
      <ContentLayout
        header={project.name}
        headerSize="max(20px, 3vw)"
        description={
          <ProposalInfo
            proposalJSON={proposalJSON}
            proposalStatus={proposalStatus}
            project={project}
            linkDisabled
            showTitle={false}
            showStatus={true}
          />
          //'prop'
        }
        mainPadding
        mode="compact"
        popOverEffect={false}
        isProfile
        preFooter={
          <NoticeFooter
            defaultImage="../assets/MoonDAO-Logo-White.svg"
            defaultTitle="Need Help?"
            defaultDescription="Submit a ticket in the support channel on MoonDAO's Discord!"
            defaultButtonText="Submit a Ticket"
            defaultButtonLink="https://discord.com/channels/914720248140279868/1212113005836247050"
            imageWidth={200}
            imageHeight={200}
          />
        }
      >
        <div
          id="page-container"
          className="animate-fadeIn flex flex-col gap-6 w-full max-w-[1080px]"
        >
          {/* Project Overview */}
<<<<<<< HEAD
          <SectionCard header="Proposal" iconSrc="/assets/icon-star.svg">
            <div className="mt-10 mb-10">
              <div className={`grid ${gridCols} gap-8`}>
                <div className="lg:col-span-2 relative">
                  <div className="absolute top-2 right-[20px]">
                    <DropDownMenu project={project} proposalStatus={proposalStatus} />
                  </div>
                  <div>
                    <MarkdownWithTOC body={proposalJSON.body || ''} />
                  </div>
                </div>
                <div className="mt-[-40px] md:mt-0 bg-dark-cool lg:bg-darkest-cool rounded-[20px] flex flex-col h-fit">
                  <div className="px-[10px] p-5">
                    {project.active == PROJECT_PENDING &&
                      proposalStatus === 'Temperature Check' && <TempCheck mdp={project.MDP} />}
                  </div>
                </div>
              </div>
=======
          <SectionCard
            header="Proposal"
            iconSrc="/assets/icon-star.svg"
            action={
              <Link
                className="flex gap-2 items-center px-4 py-2 bg-gradient-to-r from-blue-600 to-purple-600 hover:from-blue-700 hover:to-purple-700 text-white rounded-lg transition-all duration-200 shadow-md hover:shadow-lg text-sm"
                href={`/proposal/${MDP}`}
                passHref
              >
                <Image src="/assets/report.png" alt="Report Icon" width={16} height={16} />
                <span>Review Original Proposal</span>
              </Link>
            }
          >
            <div className="prose prose-invert max-w-none">
              <MarkdownWithTOC body={nanceProposal?.body || ''} />
>>>>>>> 701c9a3f
            </div>
          </SectionCard>
          {finalReportMarkdown && (
            <SectionCard header="Final Report" iconSrc="/assets/icon-star.svg">
              <div className="prose prose-invert max-w-none">
                <MarkdownWithTOC body={finalReportMarkdown} />
              </div>
            </SectionCard>
          )}

          <div className="z-50 flex flex-col gap-6 mb-[50px]">
            <SectionCard
              header="Meet the Team"
              iconSrc="/assets/icon-team.svg"
              action={
                isManager && (
                  <div className="flex flex-col md:flex-row justify-start items-center gap-2">
                    <TeamManageMembers
                      account={account}
                      hats={hats}
                      hatsContract={hatsContract}
                      teamContract={projectContract}
                      teamId={tokenId}
                      selectedChain={selectedChain}
                      multisigAddress={owner}
                      adminHatId={adminHatId}
                      managerHatId={managerHatId}
                    />
                  </div>
                )
              }
            >
              <SlidingCardMenu>
                <div className="flex gap-4">
                  {hats?.[0].id && (
                    <TeamMembers
                      hats={hats}
                      hatsContract={hatsContract}
                      citizenContract={citizenContract}
                    />
                  )}
                </div>
              </SlidingCardMenu>
            </SectionCard>
            {/* Mooney and Voting Power */}
            <TeamTreasury
              isSigner={isSigner}
              safeData={safeData}
              multisigAddress={owner}
              safeOwners={safeOwners}
            />
          </div>
        </div>
      </ContentLayout>
    </Container>
  )
}

export const getServerSideProps: GetServerSideProps = async ({ params }) => {
  const tokenId: any = params?.tokenId

  const chain = DEFAULT_CHAIN_V5
  const chainSlug = getChainSlug(chain)

  if (tokenId === undefined) {
    return {
      notFound: true,
    }
  }

  const projectTableContract = getContract({
    client: serverClient,
    address: PROJECT_TABLE_ADDRESSES[chainSlug],
    abi: ProjectTableABI as any,
    chain: chain,
  })

  const projectTableName = await readContract({
    contract: projectTableContract,
    method: 'getTableName' as string,
    params: [],
  })
  const proposalContract = getContract({
    client: serverClient,
    address: PROPOSALS_ADDRESSES[chainSlug],
    abi: ProposalsABI.abi as any,
    chain: chain,
  })

  const statement = `SELECT * FROM ${projectTableName} WHERE id = ${tokenId}`

  const projects = await queryTable(chain, statement)
  const project = projects[0]

  if (!project || BLOCKED_PROJECTS.has(Number(tokenId))) {
    return {
      notFound: true,
    }
  }

  const mdp = project.MDP
  const tempCheckApproved = await readContract({
    contract: proposalContract,
    method: 'tempCheckApproved' as string,
    params: [mdp],
  })
  const tempCheckFailed = await readContract({
    contract: proposalContract,
    method: 'tempCheckFailed' as string,
    params: [mdp],
  })
  const tempCheckApprovedTimestamp = await readContract({
    contract: proposalContract,
    method: 'tempCheckApprovedTimestamp' as string,
    params: [mdp],
  })
  const proposalStatus = getProposalStatus(project.active, tempCheckApproved, tempCheckFailed)

  const projectContract = getContract({
    client: serverClient,
    address: PROJECT_ADDRESSES[chainSlug],
    abi: ProjectABI as any,
    chain: chain,
  })

  const safeAddress = await readContract({
    contract: projectContract,
    method: 'ownerOf' as string,
    params: [tokenId],
  })

  const rpcUrl = getRpcUrlForChain({
    client: serverClient,
    chain: chain,
  })

  const safe = await Safe.init({
    provider: rpcUrl,
    safeAddress: safeAddress,
  })

  const safeOwners = await safe.getOwners()
  const proposalResponse = await fetch(project.proposalIPFS)
  const proposalJSON = await proposalResponse.json()

  return {
    props: {
      project,
      tokenId,
      safeOwners,
      proposalStatus,
      proposalJSON,
    },
  }
}<|MERGE_RESOLUTION|>--- conflicted
+++ resolved
@@ -61,7 +61,6 @@
   proposalStatus: any
 }
 
-<<<<<<< HEAD
 export default function ProjectProfile({
   tokenId,
   project,
@@ -69,9 +68,6 @@
   proposalJSON,
   proposalStatus,
 }: ProjectProfileProps) {
-=======
-export default function ProjectProfile({ tokenId, project, safeOwners }: ProjectProfileProps) {
->>>>>>> 701c9a3f
   const account = useActiveAccount()
   const address = account?.address
 
@@ -207,8 +203,19 @@
           className="animate-fadeIn flex flex-col gap-6 w-full max-w-[1080px]"
         >
           {/* Project Overview */}
-<<<<<<< HEAD
-          <SectionCard header="Proposal" iconSrc="/assets/icon-star.svg">
+          <SectionCard header="Proposal" iconSrc="/assets/icon-star.svg"
+            action={
+              <Link
+                className="flex gap-2 items-center px-4 py-2 bg-gradient-to-r from-blue-600 to-purple-600 hover:from-blue-700 hover:to-purple-700 text-white rounded-lg transition-all duration-200 shadow-md hover:shadow-lg text-sm"
+                href={`/project/${project.jDP}`}
+                passHref
+              >
+                <Image src="/assets/report.png" alt="Report Icon" width={16} height={16} />
+                <span>Review Original Proposal</span>
+              </Link>
+            }
+
+          >
             <div className="mt-10 mb-10">
               <div className={`grid ${gridCols} gap-8`}>
                 <div className="lg:col-span-2 relative">
@@ -226,24 +233,6 @@
                   </div>
                 </div>
               </div>
-=======
-          <SectionCard
-            header="Proposal"
-            iconSrc="/assets/icon-star.svg"
-            action={
-              <Link
-                className="flex gap-2 items-center px-4 py-2 bg-gradient-to-r from-blue-600 to-purple-600 hover:from-blue-700 hover:to-purple-700 text-white rounded-lg transition-all duration-200 shadow-md hover:shadow-lg text-sm"
-                href={`/proposal/${MDP}`}
-                passHref
-              >
-                <Image src="/assets/report.png" alt="Report Icon" width={16} height={16} />
-                <span>Review Original Proposal</span>
-              </Link>
-            }
-          >
-            <div className="prose prose-invert max-w-none">
-              <MarkdownWithTOC body={nanceProposal?.body || ''} />
->>>>>>> 701c9a3f
             </div>
           </SectionCard>
           {finalReportMarkdown && (
