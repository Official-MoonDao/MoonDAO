import {
  CITIZEN_TABLE_ADDRESSES,
  DEFAULT_CHAIN_V5,
  JOBS_TABLE_ADDRESSES,
  MARKETPLACE_TABLE_ADDRESSES,
  PROJECT_TABLE_ADDRESSES,
  TEAM_TABLE_ADDRESSES,
} from 'const/config'
import { blockedProjects } from 'const/whitelist'
import { useRouter } from 'next/router'
<<<<<<< HEAD
import { useContext, useEffect, useState } from 'react'
=======
import { useContext, useEffect } from 'react'
import Head from 'next/head'
>>>>>>> 8409d933
import CitizenContext from '@/lib/citizen/citizen-context'
import { getAUMHistory, getMooneyPrice } from '@/lib/coinstats'
import { getAllNetworkTransfers } from '@/lib/network/networkSubgraph'
import { Project } from '@/lib/project/useProjectData'
import queryTable from '@/lib/tableland/queryTable'
import { getChainSlug } from '@/lib/thirdweb/chain'
import { serverClient } from '@/lib/thirdweb/client'
import { calculateARRFromTransfers } from '@/lib/treasury/arr'
import Callout1 from '../components/home/Callout1'
import Callout2 from '../components/home/Callout2'
import Callout3 from '../components/home/Callout3'
import Feature from '../components/home/Feature'
import GovernanceSection from '../components/home/GovernanceSection'
import Hero from '../components/home/Hero'
import LaunchpadSection from '../components/home/LaunchpadSection'
import NetworkSection from '../components/home/NetworkSection'
import PartnerSection from '../components/home/PartnerSection'
import ProjectsSection from '../components/home/ProjectsSection'
import SpeakerSection from '../components/home/SpeakerSection'
import Timeline from '../components/home/Timeline'
import Container from '../components/layout/Container'
import { ExpandedFooter } from '../components/layout/ExpandedFooter'
import WebsiteHead from '../components/layout/Head'
import PageEnder from '../components/layout/PreFooter'
import SignedInDashboard from '@/components/home/SignedInDashboard'

export default function Home({
  newestNewsletters,
  newestCitizens,
  newestListings,
  newestJobs,
  citizenSubgraphData,
  aumData,
  arrData,
  mooneyPrice,
  filteredTeams,
  citizensLocationData,
  currentProjects,
}: any) {
  const router = useRouter()
  const { citizen } = useContext(CitizenContext)

  if (citizen) {
    return (
      <SignedInDashboard
        newestNewsletters={newestNewsletters}
        newestCitizens={newestCitizens}
        newestListings={newestListings}
        newestJobs={newestJobs}
        citizenSubgraphData={citizenSubgraphData}
        aumData={aumData}
        arrData={arrData}
        mooneyPrice={mooneyPrice}
        filteredTeams={filteredTeams}
        citizensLocationData={citizensLocationData}
        currentProjects={currentProjects}
      />
    )
  }

  return (
    <Container>
      <Head>
        {/* Preload critical background images */}
        <link rel="preload" as="image" href="/assets/Lunar-Colony-Dark.webp" />
        <link rel="preload" as="image" href="/assets/mission-hero-bg.webp" />
      </Head>
      <WebsiteHead
        title="Welcome"
        description="MoonDAO is accelerating our multiplanetary future with an open platform to fund, collaborate, and compete on challenges that get us closer to a lunar settlement."
      />
      <div>
        <Hero />
        <Callout1 />
        <Callout2 />
        <Feature />
        <LaunchpadSection />
        <GovernanceSection />
        <ProjectsSection />
        <NetworkSection />
        <Timeline />
        <SpeakerSection />
        <Callout3 />
        <PartnerSection />
        <PageEnder />
        <ExpandedFooter
          hasCallToAction={false}
          darkBackground={true}
          isFullwidth={true}
        />
      </div>
    </Container>
  )
}

export async function getStaticProps() {
  const chain = DEFAULT_CHAIN_V5
  const chainSlug = getChainSlug(chain)

  // Initialize all data structures with proper types
  let transferData: any = { citizenTransfers: [], teamTransfers: [] }
  let arrData: any = {
    arrHistory: [],
    currentARR: 0,
    citizenARR: 0,
    teamARR: 0,
  }
  let citizenSubgraphData: any = { transfers: [], createdAt: Date.now() }
  let aumData = null
  let newestCitizens: any = []
  let newestListings: any = []
  let newestJobs: any = []
  let mooneyPrice = 0.0003605 // Default fallback price

  // Get MOONEY price data
  const getMooneyPriceData = async () => {
    try {
      const priceData = await getMooneyPrice()
      console.log('PRICE DATA', priceData)
      return priceData?.price || 0
    } catch (error) {
      console.error('MOONEY price fetch failed:', error)
      return 0
    }
  }
  let newestTeams: any = []
  let filteredTeams: any = []
  let currentProjects: Project[] = []
  let citizensLocationData: any = []

  // Batch all contract operations to reduce API calls
  const contractOperations = async () => {
    try {
      const citizenTableContract = getContract({
        client: serverClient,
        address: CITIZEN_TABLE_ADDRESSES[chainSlug],
        chain: chain,
        abi: CitizenTableABI as any,
      })

      const marketplaceTableContract = getContract({
        client: serverClient,
        address: MARKETPLACE_TABLE_ADDRESSES[chainSlug],
        chain: chain,
        abi: MarketplaceTableABI as any,
      })

      const jobTableContract = getContract({
        client: serverClient,
        address: JOBS_TABLE_ADDRESSES[chainSlug],
        chain: chain,
        abi: JobTableABI as any,
      })

      const teamTableContract = getContract({
        client: serverClient,
        address: TEAM_TABLE_ADDRESSES[chainSlug],
        chain: chain,
        abi: TeamTableABI as any,
      })

      const projectTableContract = getContract({
        client: serverClient,
        address: PROJECT_TABLE_ADDRESSES[chainSlug],
        chain: chain,
        abi: ProjectTableABI as any,
      })

      // Batch all table name reads
      const [
        citizenTableName,
        marketplaceTableName,
        jobTableName,
        teamTableName,
        projectTableName,
      ] = await Promise.all([
        readContract({
          contract: citizenTableContract,
          method: 'getTableName',
        }),
        readContract({
          contract: marketplaceTableContract,
          method: 'getTableName',
        }),
        readContract({ contract: jobTableContract, method: 'getTableName' }),
        readContract({ contract: teamTableContract, method: 'getTableName' }),
        readContract({
          contract: projectTableContract,
          method: 'getTableName',
        }),
      ])

      // Batch all table queries
      const [citizens, listings, jobs, teams, projects] = await Promise.all([
        queryTable(
          chain,
          `SELECT * FROM ${citizenTableName} ORDER BY id DESC LIMIT 10`
        ),
        queryTable(
          chain,
          `SELECT * FROM ${marketplaceTableName} ORDER BY id DESC LIMIT 10`
        ),
        queryTable(
          chain,
          `SELECT * FROM ${jobTableName} WHERE (endTime = 0 OR endTime >= ${Math.floor(
            Date.now() / 1000
          )}) ORDER BY id DESC LIMIT 10`
        ),
        queryTable(
          chain,
          `SELECT * FROM ${teamTableName} ORDER BY id DESC LIMIT 10`
        ),
        queryTable(chain, `SELECT * FROM ${projectTableName} ORDER BY id DESC`),
      ])

      return { citizens, listings, jobs, teams, projects }
    } catch (error) {
      console.error('Contract operations failed:', error)
      return { citizens: [], listings: [], jobs: [], teams: [], projects: [] }
    }
  }

  // Get all transfer data as requested
  const allTransferData = async () => {
    try {
      console.log('Fetching all network transfers...')
      const transfers = await getAllNetworkTransfers()
      console.log(
        `Fetched ${transfers.citizenTransfers.length} citizen transfers and ${transfers.teamTransfers.length} team transfers`
      )
      return transfers
    } catch (error) {
      console.error('Transfer data fetch failed:', error)
      return { citizenTransfers: [], teamTransfers: [] }
    }
  }

  // Get AUM data with proper error handling
  const getAUMData = async () => {
    try {
      const aum = await getAUMHistory(365)
      return aum
    } catch (error) {
      console.error('AUM data fetch failed:', error)
      return null
    }
  }

  // Use Promise.allSettled to run all operations in parallel with individual error handling
  const [transferResult, contractResult, aumResult, mooneyPriceResult] =
    await Promise.allSettled([
      allTransferData(),
      contractOperations(),
      getAUMData(),
      getMooneyPriceData(),
    ])

  // Extract results with fallbacks and proper type handling
  if (transferResult.status === 'fulfilled') {
    transferData = transferResult.value

    // Calculate ARR from all transfer data
    try {
      arrData = await calculateARRFromTransfers(
        transferData.citizenTransfers,
        transferData.teamTransfers,
        365
      )
    } catch (error) {
      console.error('ARR calculation failed:', error)
    }

    citizenSubgraphData = {
      transfers: transferData.citizenTransfers.map((transfer: any) => ({
        id: transfer.id,
        from: transfer.transactionHash,
        blockTimestamp: transfer.blockTimestamp,
      })),
      createdAt: Date.now(),
    }
  }

  if (contractResult.status === 'fulfilled') {
    const { citizens, listings, jobs, teams, projects } = contractResult.value
    newestCitizens = citizens
    newestListings = listings
    newestJobs = jobs
    newestTeams = teams

    // Process projects data for home page display - match projects-overview.tsx logic
    if (projects && projects.length > 0) {
      const activeProjects = []
      for (let i = 0; i < projects.length; i++) {
        if (projects[i]) {
          const project = projects[i] as any
          // Use the 'active' field to determine current projects, excluding blocked ones
          if (project.active && !blockedProjects.includes(project.id)) {
            activeProjects.push(project)
          }
        }
      }

      // Sort projects by eligible status (same as projects-overview.tsx)
      activeProjects.sort((a, b) => {
        if (a.eligible === b.eligible) {
          return 0
        }
        return a.eligible ? 1 : -1
      })

      currentProjects = activeProjects.reverse() as Project[]
    }

    // Process teams data for home page display
    filteredTeams = teams.filter((team: any) => team.id && team.name)

    // Process citizens data for map display
    citizensLocationData = citizens
      .filter((citizen: any) => citizen.location)
      .map((citizen: any) => ({
        name: citizen.name || 'Anonymous',
        location: citizen.location,
        bio: citizen.bio || '',
      }))
  }

  if (aumResult.status === 'fulfilled') {
    aumData = aumResult.value
  }

  if (mooneyPriceResult.status === 'fulfilled') {
    mooneyPrice = mooneyPriceResult.value
  }

  // Get newsletter data (will be fetched client-side)
  const newestNewsletters: any = []

  return {
    props: {
      newestNewsletters,
      newestCitizens,
      newestListings,
      newestJobs,
      citizenSubgraphData,
      aumData,
      arrData,
      mooneyPrice,
      filteredTeams,
      citizensLocationData,
      currentProjects,
    },
    revalidate: 300,
  }
}<|MERGE_RESOLUTION|>--- conflicted
+++ resolved
@@ -8,12 +8,8 @@
 } from 'const/config'
 import { blockedProjects } from 'const/whitelist'
 import { useRouter } from 'next/router'
-<<<<<<< HEAD
 import { useContext, useEffect, useState } from 'react'
-=======
-import { useContext, useEffect } from 'react'
 import Head from 'next/head'
->>>>>>> 8409d933
 import CitizenContext from '@/lib/citizen/citizen-context'
 import { getAUMHistory, getMooneyPrice } from '@/lib/coinstats'
 import { getAllNetworkTransfers } from '@/lib/network/networkSubgraph'
