--- conflicted
+++ resolved
@@ -1,37 +1,7 @@
-<<<<<<< HEAD
-import CitizenTableABI from 'const/abis/CitizenTable.json'
-import JBV5Controller from 'const/abis/JBV5Controller.json'
-import JBV5Directory from 'const/abis/JBV5Directory.json'
-import JBV5Token from 'const/abis/JBV5Token.json'
-import JBV5Tokens from 'const/abis/JBV5Tokens.json'
-import JobTableABI from 'const/abis/JobBoardTable.json'
-import LaunchPadPayHookABI from 'const/abis/LaunchPadPayHook.json'
-import MarketplaceTableABI from 'const/abis/MarketplaceTable.json'
-import MissionCreator from 'const/abis/MissionCreator.json'
-import MissionTableABI from 'const/abis/MissionTable.json'
-import ProjectTableABI from 'const/abis/ProjectTable.json'
-import TeamTableABI from 'const/abis/TeamTable.json'
-import {
-  CITIZEN_TABLE_ADDRESSES,
-  DEFAULT_CHAIN_V5,
-  JBV5_CONTROLLER_ADDRESS,
-  JBV5_DIRECTORY_ADDRESS,
-  JBV5_TOKENS_ADDRESS,
-  JB_NATIVE_TOKEN_ADDRESS,
-  JOBS_TABLE_ADDRESSES,
-  MARKETPLACE_TABLE_ADDRESSES,
-  MISSION_CREATOR_ADDRESSES,
-  MISSION_TABLE_ADDRESSES,
-  PROJECT_TABLE_ADDRESSES,
-  TEAM_TABLE_ADDRESSES,
-  ZERO_ADDRESS,
-} from 'const/config'
-import { BLOCKED_MISSIONS } from 'const/whitelist'
-=======
-import { DEFAULT_CHAIN_V5, JBV5_CONTROLLER_ADDRESS, MISSION_TABLE_ADDRESSES } from 'const/config'
+import { DEFAULT_CHAIN_V5, JBV5_CONTROLLER_ADDRESS, MISSION_TABLE_ADDRESSES, PROJECT_TABLE_ADDRESSES } from 'const/config'
 import { BLOCKED_MISSIONS } from 'const/whitelist'
 import dynamic from 'next/dynamic'
->>>>>>> 6f302970
+import ProjectTableABI from 'const/abis/ProjectTable.json'
 import Head from 'next/head'
 import { useRouter } from 'next/router'
 import { useContext, useEffect } from 'react'
@@ -52,24 +22,6 @@
 import PageEnder from '../components/layout/PreFooter'
 import { MissionSkeleton, SectionSkeleton } from '../components/layout/SkeletonLoader'
 
-<<<<<<< HEAD
-export default function Home({
-  newestNewsletters,
-  newestCitizens,
-  newestListings,
-  newestJobs,
-  citizenSubgraphData,
-  aumData,
-  revenueData,
-  mooneyPrice,
-  filteredTeams,
-  citizensLocationData,
-  allProjects,
-  missions,
-  featuredMissionData,
-}: any) {
-  console.log('home proj', allProjects)
-=======
 const FeaturedMissionSection = dynamic(() => import('@/components/home/FeaturedMissionSection'), {
   loading: () => <MissionSkeleton />,
 })
@@ -91,7 +43,6 @@
 })
 
 export default function Home({ missions, featuredMissionData }: any) {
->>>>>>> 6f302970
   const router = useRouter()
   const { citizen, isLoading } = useContext(CitizenContext)
 
@@ -104,33 +55,7 @@
 
   // Show nothing while checking/redirecting
   if (citizen) {
-<<<<<<< HEAD
-    return (
-      <>
-        <WebsiteHead
-          title="Welcome"
-          description="MoonDAO is accelerating our multiplanetary future with an open platform to fund, collaborate, and compete on challenges that get us closer to a lunar settlement."
-        />
-        <SignedInDashboard
-          newestNewsletters={newestNewsletters}
-          newestCitizens={newestCitizens}
-          newestListings={newestListings}
-          newestJobs={newestJobs}
-          citizenSubgraphData={citizenSubgraphData}
-          aumData={aumData}
-          revenueData={revenueData}
-          mooneyPrice={mooneyPrice}
-          filteredTeams={filteredTeams}
-          citizensLocationData={citizensLocationData}
-          projects={allProjects}
-          missions={missions}
-          featuredMissionData={featuredMissionData}
-        />
-      </>
-    )
-=======
     return null
->>>>>>> 6f302970
   }
 
   return (
@@ -168,204 +93,6 @@
   const JBV5Controller = (await import('const/abis/JBV5Controller.json')).default
   const MissionTableABI = (await import('const/abis/MissionTable.json')).default
 
-<<<<<<< HEAD
-  const getMooneyPriceData = async () => {
-    try {
-      const priceData = await getMooneyPrice()
-      return priceData?.price || 0
-    } catch (error) {
-      console.error('MOONEY price fetch failed:', error)
-      return 0
-    }
-  }
-  let newestTeams: any = []
-  let filteredTeams: any = []
-  let allProjects: Project[] = []
-  let citizensLocationData: any = []
-  let missions: any = []
-  let featuredMissionData: any = null
-
-  const contractOperations = async () => {
-    try {
-      const chain = DEFAULT_CHAIN_V5
-      const chainSlug = getChainSlug(chain)
-
-      const citizenTableContract = getContract({
-        client: serverClient,
-        address: CITIZEN_TABLE_ADDRESSES[chainSlug],
-        chain: chain,
-        abi: CitizenTableABI as any,
-      })
-
-      const marketplaceTableContract = getContract({
-        client: serverClient,
-        address: MARKETPLACE_TABLE_ADDRESSES[chainSlug],
-        chain: chain,
-        abi: MarketplaceTableABI as any,
-      })
-
-      const jobTableContract = getContract({
-        client: serverClient,
-        address: JOBS_TABLE_ADDRESSES[chainSlug],
-        chain: chain,
-        abi: JobTableABI as any,
-      })
-
-      const teamTableContract = getContract({
-        client: serverClient,
-        address: TEAM_TABLE_ADDRESSES[chainSlug],
-        chain: chain,
-        abi: TeamTableABI as any,
-      })
-
-      const projectTableContract = getContract({
-        client: serverClient,
-        address: PROJECT_TABLE_ADDRESSES[chainSlug],
-        chain: chain,
-        abi: ProjectTableABI as any,
-      })
-
-      const missionTableContract = getContract({
-        client: serverClient,
-        address: MISSION_TABLE_ADDRESSES[chainSlug],
-        chain: chain,
-        abi: MissionTableABI as any,
-      })
-
-      // Table queries
-      const [
-        citizenTableName,
-        marketplaceTableName,
-        jobTableName,
-        teamTableName,
-        projectTableName,
-        missionTableName,
-      ] = await Promise.all([
-        readContract({
-          contract: citizenTableContract,
-          method: 'getTableName',
-        }),
-        readContract({
-          contract: marketplaceTableContract,
-          method: 'getTableName',
-        }),
-        readContract({ contract: jobTableContract, method: 'getTableName' }),
-        readContract({ contract: teamTableContract, method: 'getTableName' }),
-        readContract({
-          contract: projectTableContract,
-          method: 'getTableName',
-        }),
-        readContract({
-          contract: missionTableContract,
-          method: 'getTableName',
-        }),
-      ])
-
-      const [citizens, listings, jobs] = await Promise.all([
-        queryTable(chain, `SELECT * FROM ${citizenTableName} ORDER BY id DESC LIMIT 10`),
-        queryTable(
-          chain,
-          `SELECT * FROM ${marketplaceTableName} WHERE (startTime = 0 OR startTime <= ${Math.floor(
-            Date.now() / 1000
-          )}) AND (endTime = 0 OR endTime >= ${Math.floor(
-            Date.now() / 1000
-          )}) ORDER BY id DESC LIMIT 10`
-        ),
-        queryTable(
-          chain,
-          `SELECT * FROM ${jobTableName} WHERE (endTime = 0 OR endTime >= ${Math.floor(
-            Date.now() / 1000
-          )}) ORDER BY id DESC LIMIT 10`
-        ),
-      ])
-
-      await new Promise((resolve) => setTimeout(resolve, 200))
-
-      const [teams, projects, missionRows] = await Promise.all([
-        queryTable(chain, `SELECT * FROM ${teamTableName} ORDER BY id DESC`),
-        queryTable(chain, `SELECT * FROM ${projectTableName} ORDER BY id DESC`),
-        queryTable(chain, `SELECT * FROM ${missionTableName} ORDER BY id DESC LIMIT 10`),
-      ])
-
-      return { citizens, listings, jobs, teams, projects, missionRows }
-    } catch (error) {
-      console.error('Contract operations failed:', error)
-      return {
-        citizens: [],
-        listings: [],
-        jobs: [],
-        teams: [],
-        projects: [],
-        missionRows: [],
-      }
-    }
-  }
-
-  const allTransferData = async () => {
-    try {
-      const transfers = await getAllNetworkTransfers()
-      return transfers
-    } catch (error) {
-      console.error('Transfer data fetch failed:', error)
-      return { citizenTransfers: [], teamTransfers: [] }
-    }
-  }
-
-  const getAUMData = async () => {
-    try {
-      const aum = await getAUMHistory(365)
-      return aum
-    } catch (error) {
-      console.error('AUM data fetch failed:', error)
-      return null
-    }
-  }
-
-  const [transferResult, contractResult, aumResult, mooneyPriceResult, citizensLocationResult] =
-    await Promise.allSettled([
-      allTransferData(),
-      contractOperations(),
-      getAUMData(),
-      getMooneyPriceData(),
-      getCitizensLocationData(),
-    ])
-  console.log('contractResult', contractResult)
-
-  transferData =
-    transferResult.status === 'fulfilled'
-      ? transferResult.value
-      : { citizenTransfers: [], teamTransfers: [] }
-  aumData = aumResult.status === 'fulfilled' ? aumResult.value : null
-
-  // Historical Revenue
-  if (aumData?.defiData) {
-    try {
-      revenueData = await getHistoricalRevenue(aumData.defiData, 365)
-    } catch (error) {
-      console.error('Error getting historical revenue:', error)
-    }
-  }
-
-  if (transferResult.status === 'fulfilled') {
-    citizenSubgraphData = {
-      transfers: transferData.citizenTransfers.map((transfer: any) => ({
-        id: transfer.id,
-        from: transfer.transactionHash,
-        blockTimestamp: transfer.blockTimestamp,
-      })),
-      createdAt: Date.now(),
-    }
-  }
-
-  if (contractResult.status === 'fulfilled') {
-    const { citizens, listings, jobs, teams, projects, missionRows } = contractResult.value
-    newestCitizens = citizens
-    newestListings = listings
-    newestJobs = jobs
-    newestTeams = teams
-    allProjects = projects
-    console.log('projects res', projects)
-=======
   let missions: any = []
   let featuredMissionData: any = null
 
@@ -389,7 +116,6 @@
       chain,
       `SELECT * FROM ${missionTableName} ORDER BY id DESC LIMIT 1`
     )
->>>>>>> 6f302970
 
     // Process missions data
     if (missionRows && missionRows.length > 0) {
@@ -397,257 +123,6 @@
         return !BLOCKED_MISSIONS.has(mission.id) && mission && mission.id
       })
 
-<<<<<<< HEAD
-      const chain = DEFAULT_CHAIN_V5
-      const jbV5ControllerContract = getContract({
-        client: serverClient,
-        address: JBV5_CONTROLLER_ADDRESS,
-        abi: JBV5Controller.abi as any,
-        chain: chain,
-      })
-
-      // Process missions with proper metadata fetching (limit to 3 for performance)
-      try {
-        const processedMissions = await Promise.all(
-          filteredMissionRows.slice(0, 3).map(async (missionRow: any, index: number) => {
-            try {
-              // Add delay between requests to avoid rate limiting
-              if (index > 0) {
-                await new Promise((resolve) => setTimeout(resolve, 100))
-              }
-
-              if (!missionRow?.projectId) {
-                return {
-                  id: missionRow?.id || `fallback-${index}`,
-                  teamId: missionRow?.teamId || null,
-                  projectId: null,
-                  metadata: {
-                    name: 'Mission Loading...',
-                    description: 'Mission data is being loaded.',
-                    image: '/assets/placeholder-mission.png',
-                  },
-                }
-              }
-
-              const metadataURI = await readContract({
-                contract: jbV5ControllerContract,
-                method: 'uriOf' as string,
-                params: [missionRow.projectId],
-              })
-
-              const metadataRes = await fetch(getIPFSGateway(metadataURI))
-              const metadata = await metadataRes.json()
-
-              return {
-                id: missionRow.id,
-                teamId: missionRow.teamId,
-                projectId: missionRow.projectId,
-                fundingGoal: missionRow.fundingGoal || 0,
-                deadline: missionRow.deadline || null,
-                stage: missionRow.stage || 1,
-                metadata: metadata,
-              }
-            } catch (error) {
-              console.warn(`Failed to fetch mission ${missionRow?.id}:`, error)
-              return {
-                id: missionRow?.id || `fallback-${index}`,
-                teamId: missionRow?.teamId || null,
-                projectId: missionRow?.projectId || null,
-                fundingGoal: missionRow?.fundingGoal || 0,
-                deadline: missionRow?.deadline || null,
-                stage: missionRow?.stage || 1,
-                metadata: {
-                  name: 'Mission Unavailable',
-                  description: 'This mission is temporarily unavailable.',
-                  image: '/assets/placeholder-mission.png',
-                },
-              }
-            }
-          })
-        )
-        missions = processedMissions.filter((mission) => mission !== null)
-
-        // Fetch featured mission data (first mission with active funding, or first mission)
-        const featuredMission =
-          missions.find(
-            (mission: any) =>
-              mission.projectId &&
-              mission.projectId > 0 &&
-              mission.fundingGoal &&
-              mission.fundingGoal > 0
-          ) || (missions.length > 0 ? missions[0] : null)
-
-        if (featuredMission && featuredMission.projectId) {
-          try {
-            const chain = DEFAULT_CHAIN_V5
-            const chainSlug = getChainSlug(chain)
-
-            const jbControllerContract = getContract({
-              client: serverClient,
-              address: JBV5_CONTROLLER_ADDRESS,
-              abi: JBV5Controller.abi as any,
-              chain: chain,
-            })
-
-            const jbDirectoryContract = getContract({
-              client: serverClient,
-              address: JBV5_DIRECTORY_ADDRESS,
-              abi: JBV5Directory.abi as any,
-              chain: chain,
-            })
-
-            const missionCreatorContract = getContract({
-              client: serverClient,
-              address: MISSION_CREATOR_ADDRESSES[chainSlug],
-              abi: MissionCreator.abi as any,
-              chain: chain,
-            })
-
-            const jbTokensContract = getContract({
-              client: serverClient,
-              address: JBV5_TOKENS_ADDRESS,
-              abi: JBV5Tokens.abi as any,
-              chain: chain,
-            })
-
-            const [stage, payHookAddress, tokenAddress, primaryTerminalAddress, ruleset] =
-              await Promise.all([
-                readContract({
-                  contract: missionCreatorContract,
-                  method: 'stage' as string,
-                  params: [featuredMission.id],
-                }).catch(() => null),
-                readContract({
-                  contract: missionCreatorContract,
-                  method: 'missionIdToPayHook' as string,
-                  params: [featuredMission.id],
-                }).catch(() => null),
-                readContract({
-                  contract: jbTokensContract,
-                  method: 'tokenOf' as string,
-                  params: [featuredMission.projectId],
-                }).catch(() => null),
-                readContract({
-                  contract: jbDirectoryContract,
-                  method: 'primaryTerminalOf' as string,
-                  params: [featuredMission.projectId, JB_NATIVE_TOKEN_ADDRESS],
-                }).catch(() => ZERO_ADDRESS),
-                readContract({
-                  contract: jbControllerContract,
-                  method: 'currentRulesetOf' as string,
-                  params: [featuredMission.projectId],
-                }).catch(() => null),
-              ])
-
-            let deadline: number | undefined = undefined
-            let refundPeriod: number | undefined = undefined
-
-            if (payHookAddress && payHookAddress !== ZERO_ADDRESS) {
-              try {
-                const payHookContract = getContract({
-                  client: serverClient,
-                  address: payHookAddress,
-                  chain: chain,
-                  abi: LaunchPadPayHookABI.abi as any,
-                })
-
-                const [dl, rp] = await Promise.all([
-                  readContract({
-                    contract: payHookContract,
-                    method: 'deadline' as string,
-                    params: [],
-                  }).catch(() => null),
-                  readContract({
-                    contract: payHookContract,
-                    method: 'refundPeriod' as string,
-                    params: [],
-                  }).catch(() => null),
-                ])
-
-                if (dl) deadline = +dl.toString() * 1000
-                if (rp) refundPeriod = +rp.toString() * 1000
-              } catch (error) {
-                console.warn('Failed to fetch deadline/refundPeriod:', error)
-              }
-            }
-
-            let tokenData: any = {
-              tokenAddress: tokenAddress || '',
-              tokenName: '',
-              tokenSymbol: '',
-              tokenSupply: '',
-            }
-
-            if (tokenAddress && tokenAddress !== ZERO_ADDRESS) {
-              try {
-                const tokenContract = getContract({
-                  client: serverClient,
-                  address: tokenAddress,
-                  abi: JBV5Token as any,
-                  chain: chain,
-                })
-
-                const [nameResult, symbolResult, supplyResult] = await Promise.allSettled([
-                  readContract({
-                    contract: tokenContract,
-                    method: 'name' as string,
-                    params: [],
-                  }),
-                  readContract({
-                    contract: tokenContract,
-                    method: 'symbol' as string,
-                    params: [],
-                  }),
-                  readContract({
-                    contract: tokenContract,
-                    method: 'totalSupply' as string,
-                    params: [],
-                  }),
-                ])
-
-                if (nameResult.status === 'fulfilled' && nameResult.value) {
-                  tokenData.tokenName = nameResult.value
-                }
-                if (symbolResult.status === 'fulfilled' && symbolResult.value) {
-                  tokenData.tokenSymbol = symbolResult.value
-                }
-                if (supplyResult.status === 'fulfilled' && supplyResult.value) {
-                  tokenData.tokenSupply = supplyResult.value.toString()
-                }
-              } catch (error) {
-                console.warn('Failed to fetch token data:', error)
-              }
-            }
-
-            const _ruleset = ruleset
-              ? [
-                  { weight: +ruleset[0].weight.toString() },
-                  { reservedPercent: +ruleset[1].reservedPercent.toString() },
-                ]
-              : null
-
-            let _backers: any[] = []
-            try {
-              _backers = await getBackers(featuredMission.projectId, featuredMission.id)
-            } catch (err) {
-              console.warn('Failed to fetch backers:', err)
-            }
-
-            featuredMissionData = {
-              mission: featuredMission,
-              _stage: stage ? +stage.toString() : 1,
-              _deadline: deadline,
-              _refundPeriod: refundPeriod,
-              _primaryTerminalAddress: primaryTerminalAddress,
-              _token: tokenData,
-              _fundingGoal: featuredMission.fundingGoal || 0,
-              _ruleset: _ruleset,
-              _backers: _backers,
-              projectMetadata: featuredMission.metadata,
-            }
-          } catch (error) {
-            console.warn('Failed to fetch featured mission data:', error)
-=======
       // Only fetch metadata for the first mission
       if (filteredMissionRows.length > 0 && filteredMissionRows[0]?.projectId) {
         try {
@@ -683,7 +158,6 @@
           featuredMissionData = {
             mission: missions[0],
             projectMetadata: metadata,
->>>>>>> 6f302970
           }
         } catch (error) {
           console.warn('Failed to fetch featured mission metadata:', error)
@@ -712,20 +186,6 @@
 
   return {
     props: {
-<<<<<<< HEAD
-      newestNewsletters,
-      newestCitizens,
-      newestListings,
-      newestJobs,
-      citizenSubgraphData,
-      aumData,
-      revenueData,
-      mooneyPrice,
-      filteredTeams,
-      citizensLocationData,
-      allProjects,
-=======
->>>>>>> 6f302970
       missions,
       featuredMissionData,
     },
