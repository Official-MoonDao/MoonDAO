--- conflicted
+++ resolved
@@ -17,14 +17,11 @@
 import MarkdownWithTOC from '@/components/nance/MarkdownWithTOC'
 import ProposalInfo from '@/components/nance/ProposalInfo'
 import ProposalVotes from '@/components/nance/ProposalVotes'
-<<<<<<< HEAD
 import VotingResults from '@/components/nance/VotingResults'
 import WebsiteHead from '@/components/layout/Head'
 import Container from '@/components/layout/Container'
 import ContentLayout from '@/components/layout/ContentLayout'
 import { NoticeFooter } from '@/components/layout/NoticeFooter'
-=======
->>>>>>> e6589fe9
 
 function Proposal({ proposalPacket }: { proposalPacket: ProposalPacket }) {
   const [query, setQuery] = useQueryParams({
@@ -98,7 +95,6 @@
             </div>
 
             {proposalPacket.voteURL && votes && (
-<<<<<<< HEAD
               <div className="mt-[-40px] md:mt-0 bg-dark-cool lg:bg-darkest-cool rounded-[20px] overflow-hidden max-h-[calc(100vh-200px)] flex flex-col">
                 {/* Show voting results if proposal voting is closed */}
                 {votes.proposal.state === 'closed' ? (
@@ -130,14 +126,6 @@
                   </div>
                 )}
               </div>
-=======
-              <ProposalVotes
-                votesOfProposal={votes}
-                refetch={() => mutate()}
-                showContainer={true}
-                title="Votes"
-              />
->>>>>>> e6589fe9
             )}
 
             <div className="lg:col-span-2 rounded-[20px]">
