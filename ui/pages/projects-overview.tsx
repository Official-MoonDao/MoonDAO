import { ARBITRUM_ASSETS_URL, POLYGON_ASSETS_URL, BASE_ASSETS_URL } from 'const/config'
import useStakedEth from 'lib/utils/hooks/useStakedEth'
import { GetServerSideProps } from 'next'
import Image from 'next/image'
import React, { useMemo, useEffect, useState } from 'react'
import { useAssets } from '@/lib/dashboard/hooks'
import { Project } from '@/lib/project/useProjectData'
import { ethereum } from '@/lib/rpc/chains'
import queryTable from '@/lib/tableland/queryTable'
import { getRelativeQuarter } from '@/lib/utils/dates'
import { getBudget } from '@/lib/utils/rewards'
import Container from '../components/layout/Container'
import WebsiteHead from '../components/layout/Head'
import StandardButton from '../components/layout/StandardButton'
import { NoticeFooter } from '@/components/layout/NoticeFooter'
import DashboardActiveProjects from '@/components/project/DashboardActiveProjects'
import ProjectCard from '@/components/project/ProjectCard'

// Project System Explainer Card Component
const ProjectExplainerCard = ({
  icon,
  title,
  description,
}: {
  icon: React.ReactNode
  title: string
  description: string
}) => {
  return (
    <div className="bg-gradient-to-b from-slate-700/20 to-slate-800/30 rounded-2xl border border-slate-600/30 hover:border-slate-500/50 transition-all duration-200 hover:scale-[1.02] p-6">
      <div className="w-16 h-16 mx-auto mb-6 bg-gradient-to-br from-blue-400 to-purple-600 rounded-full flex items-center justify-center">
        {icon}
      </div>
      <h3 className="text-xl font-GoodTimes text-white mb-4 text-center">{title}</h3>
      <p className="text-gray-300 leading-relaxed text-center">{description}</p>
    </div>
  )
}

const ProjectsOverview: React.FC<{
  currentProjects: Project[]
  pastProjects: Project[]
  distributions: any[]
}> = ({ currentProjects, pastProjects, distributions }) => {
  const title = 'Project System Overview'
  const description =
    "Learn about MoonDAO's decentralized project system. From proposal submission to retroactive rewards, discover how we fund and support space-related initiatives that advance our mission to establish a permanent settlement on the Moon."

  // Get current quarter info
  const { quarter, year } = getRelativeQuarter(0)

  // Hook to get token data for budget calculations
  const { tokens: mainnetTokens } = useAssets()
  const { tokens: arbitrumTokens } = useAssets(ARBITRUM_ASSETS_URL)
  const { tokens: polygonTokens } = useAssets(POLYGON_ASSETS_URL)
  const { tokens: baseTokens } = useAssets(BASE_ASSETS_URL)
  const { stakedEth } = useStakedEth()

  const [mooneyBudgetUSD, setMooneyBudgetUSD] = useState<number | null>(null)
  const [isLoadingMooneyUSD, setIsLoadingMooneyUSD] = useState(true)

  // Combine all tokens
  const tokens = useMemo(() => {
    return mainnetTokens
      .concat(arbitrumTokens)
      .concat(polygonTokens)
      .concat(baseTokens)
      .filter((token: any) => token.usd > 1)
      .concat([{ symbol: 'stETH', balance: stakedEth }])
  }, [mainnetTokens, arbitrumTokens, polygonTokens, baseTokens, stakedEth])

  // Calculate budget
  const {
    ethBudget: ethBudgetCalculated,
    mooneyBudget,
    ethPrice,
  } = useMemo(() => getBudget(tokens, year, quarter), [tokens, year, quarter])

  // Use hardcoded value like in RetroactiveRewards for current quarter
  const ethBudget = 14.15
  const usdBudget = ethBudget * ethPrice

  // Calculate MOONEY USD value
  useEffect(() => {
    let isCancelled = false

    async function getMooneyBudgetUSD() {
      try {
        if (!mooneyBudget || mooneyBudget < 0.01) {
          setMooneyBudgetUSD(0)
          setIsLoadingMooneyUSD(false)
          return
        }

        const response = await fetch('/api/mooney/price')
        if (!response.ok) {
          throw new Error('Failed to fetch MOONEY price')
        }

        const data = await response.json()
        const mooneyPriceUSD = data.result?.price || 0

        if (!isCancelled && mooneyPriceUSD > 0) {
          const usd = mooneyBudget * mooneyPriceUSD
          setMooneyBudgetUSD(usd)
          setIsLoadingMooneyUSD(false)
        } else {
          setIsLoadingMooneyUSD(false)
        }
      } catch (error) {
        console.error('Error fetching Mooney budget USD:', error)
        if (!isCancelled) {
          setMooneyBudgetUSD(0)
          setIsLoadingMooneyUSD(false)
        }
      }
    }

    if (mooneyBudget) {
      getMooneyBudgetUSD()
    } else if (mooneyBudget === 0) {
      setIsLoadingMooneyUSD(false)
    }

    return () => {
      isCancelled = true
    }
  }, [mooneyBudget])

  return (
    <>
      <WebsiteHead title={title} description={description} image="/assets/moondao-og.jpg" />

      {/* Hero Section */}
      <Container>
        <div className="relative w-full h-screen rounded-3xl overflow-hidden">
          <Image
            src="/assets/projects-hero.png"
            alt="MoonDAO Projects"
            fill
            className="object-cover"
            priority
          />
          <div className="absolute inset-0 bg-gradient-to-t from-black/60 via-transparent to-transparent" />
          <div className="absolute inset-0 flex items-center justify-center">
            <div className="text-center max-w-4xl px-8">
              <h1 className="header font-GoodTimes text-white drop-shadow-lg mb-4">
                Project System
              </h1>
              <p className="sub-header text-white/90 drop-shadow-lg">
                MoonDAO's decentralized project system funds mission-aligned initiatives that
                advance our goal of establishing a permanent settlement on the Moon.
              </p>
              <StandardButton
                className="gradient-2 hover:opacity-90 transition-opacity"
                textColor="text-white"
                borderRadius="rounded-xl"
                hoverEffect={false}
                link="/proposals"
              >
                Submit Proposal
              </StandardButton>
            </div>
          </div>
        </div>
      </Container>

      {/* Project System Explainer Section */}
      <section className="relative py-16 md:py-24 px-4 sm:px-6 lg:px-8">
        <Container>
          <div className="max-w-6xl mx-auto">
            {/* Section Header */}
            <div className="text-center mb-16 px-4">
              <h2 className="text-3xl md:text-4xl lg:text-5xl font-GoodTimes text-white mb-6">
                How Our Project System Works
              </h2>
              <p className="text-lg md:text-xl text-gray-300 max-w-4xl mx-auto">
                MoonDAO Projects are goal-oriented teams working on mission-aligned objectives. Our
                comprehensive framework supports project funding, progress tracking, and provides
                retroactive incentives for successful contributions.
              </p>
            </div>

            {/* Project Process Steps */}
            <div className="grid grid-cols-1 md:grid-cols-2 lg:grid-cols-4 gap-6 mb-16 mx-4">
              <ProjectExplainerCard
                icon={
                  <svg
                    className="w-8 h-8 text-white"
                    fill="none"
                    stroke="currentColor"
                    viewBox="0 0 24 24"
                  >
                    <path
                      strokeLinecap="round"
                      strokeLinejoin="round"
                      strokeWidth={2}
                      d="M7 8h10M7 12h4m1 8l-4-4H5a2 2 0 01-2-2V6a2 2 0 012-2h14a2 2 0 012 2v8a2 2 0 01-2 2h-3l-4 4z"
                    />
                  </svg>
                }
                title="1. Ideation"
                description="Share your space-related ideas in our Discord ideation channel. Get feedback from the community and refine your concept."
              />

              <ProjectExplainerCard
                icon={
                  <svg
                    className="w-8 h-8 text-white"
                    fill="none"
                    stroke="currentColor"
                    viewBox="0 0 24 24"
                  >
                    <path
                      strokeLinecap="round"
                      strokeLinejoin="round"
                      strokeWidth={2}
                      d="M9 12h6m-6 4h6m2 5H7a2 2 0 01-2-2V5a2 2 0 012-2h5.586a1 1 0 01.707.293l5.414 5.414a1 1 0 01.293.707V19a2 2 0 01-2 2z"
                    />
                  </svg>
                }
                title="2. Proposal"
                description="Submit a detailed project proposal using our template. Include objectives, timeline, budget, and team structure."
              />

              <ProjectExplainerCard
                icon={
                  <svg
                    className="w-8 h-8 text-white"
                    fill="none"
                    stroke="currentColor"
                    viewBox="0 0 24 24"
                  >
                    <path
                      strokeLinecap="round"
                      strokeLinejoin="round"
                      strokeWidth={2}
                      d="M13 10V3L4 14h7v7l9-11h-7z"
                    />
                  </svg>
                }
                title="3. Execution"
                description="Once approved, project leads join the Senate and receive funding. Teams provide weekly updates and progress reports."
              />

              <ProjectExplainerCard
                icon={
                  <svg
                    className="w-12 h-12 text-white"
                    fill="none"
                    stroke="currentColor"
                    viewBox="0 0 24 24"
                  >
                    <path
                      strokeLinecap="round"
                      strokeLinejoin="round"
                      strokeWidth={1.5}
                      d="M12 8c-1.657 0-3 .895-3 2s1.343 2 3 2 3 .895 3 2-1.343 2-3 2m0-8c1.11 0 2.08.402 2.599 1M12 8V7m0 1v8m0 0v1m0-1c-1.11 0-2.08-.402-2.599-1"
                    />
                  </svg>
                }
                title="4. Rewards"
                description="Completed projects receive quarterly retroactive rewards based on community evaluation and impact assessment."
              />
            </div>

            {/* Quarterly Rewards System */}
            <div className="relative mx-4 mb-16">
              <div className="absolute inset-0 bg-gradient-to-br from-blue-900/10 via-purple-900/10 to-teal-900/10 rounded-3xl" />
              <div className="relative p-6 md:p-12 bg-gradient-to-br from-white/5 via-white/10 to-white/5 backdrop-blur-xl border border-white/20 rounded-3xl shadow-2xl">
                <div className="text-center mb-8">
                  <h3 className="text-2xl md:text-3xl font-GoodTimes text-white mb-4">
                    Quarterly Rewards System
                  </h3>
                  <p className="text-gray-300 max-w-3xl mx-auto">
                    MoonDAO incentivizes innovation through our quarterly rewards program,
                    distributing both ETH and vMOONEY to successful project contributors.
                  </p>
                </div>

                <div className="grid md:grid-cols-2 gap-8">
                  {/* ETH Rewards */}
                  <div className="bg-gradient-to-br from-orange-900/20 to-yellow-900/20 rounded-2xl p-6 border border-orange-500/20">
                    <div className="w-12 h-12 bg-gradient-to-br from-orange-400 to-yellow-500 rounded-lg flex items-center justify-center mb-4">
                      <svg className="w-6 h-6 text-white" fill="currentColor" viewBox="0 0 24 24">
                        <path d="M11.944 17.97L4.58 13.62 11.943 24l7.37-10.38-7.372 4.35h.003zM12.056 0L4.69 12.223l7.365 4.354 7.365-4.35L12.056 0z" />
                      </svg>
                    </div>
                    <h4 className="text-xl font-bold text-white mb-3">ETH Rewards</h4>
                    <div className="bg-gradient-to-r from-orange-500/10 to-yellow-500/10 rounded-lg p-3 mb-3 border border-orange-400/20">
                      <div className="text-2xl font-bold text-orange-400">
                        {ethBudget.toFixed(2)} ETH{' '}
                        <span className="text-lg text-orange-300">
                          ($
                          {usdBudget.toLocaleString(undefined, {
                            maximumFractionDigits: 0,
                          })}
                          )
                        </span>
                      </div>
                      <div className="text-sm text-orange-300">
                        Available Q{quarter} {year}
                      </div>
                    </div>
                    <p className="text-gray-300 mb-3">
                      5% of liquid non-MOONEY assets distributed quarterly to completed projects
                      based on community evaluation.
                    </p>
                    <p className="text-sm text-orange-400">
                      Paid as lump-sum within a month of quarter end
                    </p>
                  </div>

                  {/* vMOONEY Rewards */}
                  <div className="bg-gradient-to-br from-blue-900/20 to-purple-900/20 rounded-2xl p-6 border border-blue-500/20">
                    <div className="w-12 h-12 bg-gradient-to-br from-blue-400 to-purple-500 rounded-lg flex items-center justify-center mb-4">
                      <svg
                        className="w-6 h-6 text-white"
                        fill="none"
                        stroke="currentColor"
                        viewBox="0 0 24 24"
                      >
                        <path
                          strokeLinecap="round"
                          strokeLinejoin="round"
                          strokeWidth={2}
                          d="M20.354 15.354A9 9 0 018.646 3.646 9.003 9.003 0 0012 21a9.003 9.003 0 008.354-5.646z"
                        />
                      </svg>
                    </div>
                    <h4 className="text-xl font-bold text-white mb-3">vMOONEY Rewards</h4>
                    <div className="bg-gradient-to-r from-blue-500/10 to-purple-500/10 rounded-lg p-3 mb-3 border border-blue-400/20">
                      <div className="text-2xl font-bold text-blue-400">
                        {Number(mooneyBudget.toPrecision(3)).toLocaleString()}
                        <span className="text-lg text-blue-300">
                          {isLoadingMooneyUSD ? (
                            <span className="ml-2 opacity-70">(...)</span>
                          ) : mooneyBudgetUSD !== null && mooneyBudgetUSD > 0 ? (
                            ` (${mooneyBudgetUSD.toLocaleString(undefined, {
                              maximumFractionDigits: 0,
                              style: 'currency',
                              currency: 'USD',
                            })})`
                          ) : null}
                        </span>
                      </div>
                      <div className="text-sm text-blue-300">
                        vMOONEY Available Q{quarter} {year}
                      </div>
                    </div>
                    <p className="text-gray-300 mb-3">
                      Geometric series of MOONEY tokens decreasing by 5% each quarter, distributed
                      based on project impact and community evaluation.
                    </p>
                    <p className="text-sm text-blue-400">Locked for 4 years as delegated vMOONEY</p>
                  </div>
                </div>
              </div>
            </div>

            {/* Active Projects Section */}
            <div className="relative mx-4 mb-16">
<<<<<<< HEAD
              <DashboardActiveProjects
                currentProjects={currentProjects}
                ethBudget={ethBudget}
                showBudget={true}
                maxProjects={6}
              />
=======
              <div className="bg-gradient-to-br from-white/5 via-white/10 to-white/5 backdrop-blur-xl border border-white/20 rounded-3xl p-6 md:p-8 shadow-2xl">
                <div className="text-center mb-8">
                  <h3 className="text-2xl md:text-3xl font-GoodTimes text-white mb-4">
                    Active Projects
                  </h3>
                  <p className="text-gray-300 max-w-3xl mx-auto">
                    Explore the exciting space-focused projects currently in development by our
                    community. Each project represents a step toward our mission of establishing a
                    permanent settlement on the Moon.
                  </p>
                </div>

                <div className="flex flex-col gap-6">
                  {currentProjects && currentProjects.length > 0 ? (
                    currentProjects.slice(0, 3).map((project: any, i) => (
                      <div
                        key={`active-project-${i}`}
                        className="bg-black/20 rounded-xl border border-white/10 overflow-hidden"
                      >
                        <ProjectCard
                          key={`active-project-${i}`}
                          project={project}
                          projectContract={null}
                          hatsContract={null}
                          distribute={false}
                          distribution={undefined}
                          handleDistributionChange={undefined}
                          userHasVotingPower={false}
                          isVotingPeriod={false}
                        />
                      </div>
                    ))
                  ) : (
                    <div className="text-center py-8 text-gray-400">
                      <p>There are no active projects at the moment.</p>
                      <p className="text-sm mt-2">
                        Check back soon or submit your own project proposal!
                      </p>
                    </div>
                  )}
                </div>

                {currentProjects && currentProjects.length > 3 && (
                  <div className="text-center mt-8">
                    <StandardButton
                      backgroundColor="bg-gradient-to-r from-purple-600 to-pink-600"
                      textColor="text-white"
                      borderRadius="rounded-full"
                      hoverEffect={false}
                      link="/projects"
                    >
                      View All {currentProjects.length} Active Projects
                    </StandardButton>
                  </div>
                )}
              </div>
>>>>>>> bcbe2eb0
            </div>

            {/* Call to Action */}
            <div className="text-center px-4">
              <h3 className="text-2xl md:text-3xl font-GoodTimes text-white mb-6">
                Ready to Build the Future?
              </h3>
              <p className="text-lg text-gray-300 max-w-2xl mx-auto mb-8">
                Join our community of space entrepreneurs and contribute to humanity's
                multiplanetary future. Whether you're a developer, engineer, researcher, or
                creative, there's a place for you in the MoonDAO ecosystem.
              </p>
              <div className="flex flex-col sm:flex-row gap-4 justify-center">
                <StandardButton
                  backgroundColor="bg-gradient-to-r from-blue-600 to-purple-600"
                  textColor="text-white"
                  borderRadius="rounded-full"
                  hoverEffect={false}
                  link="/projects"
                >
                  Explore Active Projects
                </StandardButton>
                <StandardButton
                  backgroundColor="bg-gradient-to-r from-green-600 to-teal-600"
                  textColor="text-white"
                  borderRadius="rounded-full"
                  hoverEffect={false}
                  link="/proposals"
                >
                  Submit Your Proposal
                </StandardButton>
                <StandardButton
                  backgroundColor="bg-gradient-to-r from-purple-600 to-pink-600"
                  textColor="text-white"
                  borderRadius="rounded-full"
                  hoverEffect={false}
                  link="/project-system-docs"
                >
                  Read Full Documentation
                </StandardButton>
              </div>
            </div>

            {/* Notice Footer */}
            <div className="mt-16">
              <NoticeFooter
                defaultImage="../assets/MoonDAO-Logo-White.svg"
                defaultTitle="Questions About Projects?"
                defaultDescription="Join our Discord community to discuss project ideas and get support from fellow space entrepreneurs!"
                defaultButtonText="Join Discord"
                defaultButtonLink="https://discord.gg/moondao"
                imageWidth={200}
                imageHeight={200}
              />
            </div>
          </div>
        </Container>
      </section>
    </>
  )
}

export default ProjectsOverview

export const getServerSideProps: GetServerSideProps = async () => {
  try {
    // Import the same constants and functions used in the projects page
    const { DEFAULT_CHAIN_V5, DISTRIBUTION_TABLE_NAMES, PROJECT_TABLE_NAMES } = await import(
      'const/config'
    )
    const { getChainSlug } = await import('@/lib/thirdweb/chain')

    const chain = DEFAULT_CHAIN_V5
    const chainSlug = getChainSlug(chain)
    const { quarter, year } = getRelativeQuarter(0)

    // Get current and past projects
    const statement = `SELECT * FROM ${PROJECT_TABLE_NAMES[chainSlug]}`
    const projects = await queryTable(chain, statement)

    const currentProjects = []
    const pastProjects = []

    if (projects && projects.length > 0) {
      for (let i = 0; i < projects.length; i++) {
        if (projects[i]) {
          const project = projects[i] as any
          // Use the 'active' field to determine current vs past projects
          if (project.active) {
            currentProjects.push(project)
          } else {
            pastProjects.push(project)
          }
        }
      }
    }

    currentProjects.sort((a, b) => {
      if (a.eligible === b.eligible) {
        return 0
      }
      return a.eligible ? 1 : -1
    })

    // Get distributions for budget calculations
    const distributionStatement = `SELECT * FROM ${DISTRIBUTION_TABLE_NAMES[chainSlug]} WHERE year = ${year} AND quarter = ${quarter}`
    const distributions = await queryTable(chain, distributionStatement)

    return {
      props: {
        currentProjects: currentProjects.reverse(),
        pastProjects: pastProjects.reverse(),
        distributions,
      },
    }
  } catch (error) {
    console.error('Error fetching projects or distributions:', error)
    return {
      props: {
        currentProjects: [],
        pastProjects: [],
        distributions: [],
      },
    }
  }
}<|MERGE_RESOLUTION|>--- conflicted
+++ resolved
@@ -360,71 +360,12 @@
 
             {/* Active Projects Section */}
             <div className="relative mx-4 mb-16">
-<<<<<<< HEAD
               <DashboardActiveProjects
                 currentProjects={currentProjects}
                 ethBudget={ethBudget}
                 showBudget={true}
                 maxProjects={6}
               />
-=======
-              <div className="bg-gradient-to-br from-white/5 via-white/10 to-white/5 backdrop-blur-xl border border-white/20 rounded-3xl p-6 md:p-8 shadow-2xl">
-                <div className="text-center mb-8">
-                  <h3 className="text-2xl md:text-3xl font-GoodTimes text-white mb-4">
-                    Active Projects
-                  </h3>
-                  <p className="text-gray-300 max-w-3xl mx-auto">
-                    Explore the exciting space-focused projects currently in development by our
-                    community. Each project represents a step toward our mission of establishing a
-                    permanent settlement on the Moon.
-                  </p>
-                </div>
-
-                <div className="flex flex-col gap-6">
-                  {currentProjects && currentProjects.length > 0 ? (
-                    currentProjects.slice(0, 3).map((project: any, i) => (
-                      <div
-                        key={`active-project-${i}`}
-                        className="bg-black/20 rounded-xl border border-white/10 overflow-hidden"
-                      >
-                        <ProjectCard
-                          key={`active-project-${i}`}
-                          project={project}
-                          projectContract={null}
-                          hatsContract={null}
-                          distribute={false}
-                          distribution={undefined}
-                          handleDistributionChange={undefined}
-                          userHasVotingPower={false}
-                          isVotingPeriod={false}
-                        />
-                      </div>
-                    ))
-                  ) : (
-                    <div className="text-center py-8 text-gray-400">
-                      <p>There are no active projects at the moment.</p>
-                      <p className="text-sm mt-2">
-                        Check back soon or submit your own project proposal!
-                      </p>
-                    </div>
-                  )}
-                </div>
-
-                {currentProjects && currentProjects.length > 3 && (
-                  <div className="text-center mt-8">
-                    <StandardButton
-                      backgroundColor="bg-gradient-to-r from-purple-600 to-pink-600"
-                      textColor="text-white"
-                      borderRadius="rounded-full"
-                      hoverEffect={false}
-                      link="/projects"
-                    >
-                      View All {currentProjects.length} Active Projects
-                    </StandardButton>
-                  </div>
-                )}
-              </div>
->>>>>>> bcbe2eb0
             </div>
 
             {/* Call to Action */}
