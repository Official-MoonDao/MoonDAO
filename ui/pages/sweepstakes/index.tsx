--- conflicted
+++ resolved
@@ -117,19 +117,15 @@
         </p>
 
         <p className="mt-5 bg-[#CBE4F7] text-[#1F212B] dark:bg-[#D7594F36] dark:text-white  px-2 py-2 xl:py-3 xl:px-4 2xl:max-w-[750px] text-center xl:text-left text-sm xl:text-base">
-<<<<<<< HEAD
           {`The Ticket to Space Sweepstakes is on Polygon. Check out this guide and bridge your $MOONEY here.`}
-=======
-          The Ticket to Space Sweepstakes is on Polygon. Check out this 
->>>>>>> 658e540e
           <a
             className="text-moon-gold"
             href="https://youtu.be/oQtHjbcbAio?feature=shared"
           >
             {' '}
             guide
-          </a>
-          {' '}and bridge your $MOONEY
+          </a>{' '}
+          and bridge your $MOONEY
           <a
             className="text-moon-gold"
             href="https://wallet.polygon.technology/polygon/bridge/deposit"
@@ -142,13 +138,8 @@
 
         <div className="">
           <p className="mt-5 text-sm lg:mt-6 opacity-70 max-w-2xl lg:max-w-3xl font-RobotoMono text-center lg:text-left lg:text-base xl:text-lg">
-<<<<<<< HEAD
             {`
             We will randomly select an individual to win an opportunity to fly to space on a future Blue Origin rocket launch! Every individual may mint up to 50 entries.`}
-=======
-            We will randomly select an individual to win a trip to space on a future
-            Blue Origin rocket! Every individual may mint up to 50 entries.
->>>>>>> 658e540e
           </p>
         </div>
 
