--- conflicted
+++ resolved
@@ -19,13 +19,9 @@
   const title = 'New Proposal';
   const description = (
     <span>
-<<<<<<< HEAD
-      <p>Submit a proposal to receive financing or support from the MoonDAO community. Please refer to <u><a href="https://docs.moondao.com/Projects/Project-System">our documentation</a></u> for more details on the project system and governance processes before getting started. You may want to start the process by using the <u><a href="https://docs.google.com/document/d/1p8rV9RlvFk6nAJzWh-tvroyPvasjjrvgKpyX8ibGX3I/edit?usp=sharing">Google doc template</a></u>.</p>
-=======
         <p>
         Submit a proposal to receive financing or support from the MoonDAO community. Please refer to <u><Link href="https://docs.moondao.com/Projects/Project-System">our documentation</Link></u> for more details on the project system and governance processes before getting started. We recommend starting your draft with the <u><Link href="https://docs.google.com/document/d/1p8rV9RlvFk6nAJzWh-tvroyPvasjjrvgKpyX8ibGX3I/edit?usp=sharing">Google doc template</Link></u>.
       </p>
->>>>>>> d2e01703
     </span>
   );
 
