--- conflicted
+++ resolved
@@ -67,12 +67,9 @@
   citizenSubgraphData,
   aumData,
   arrData,
-<<<<<<< HEAD
   mooneyPrice, // Add this new prop
-=======
   citizensLocationData,
   filteredTeams,
->>>>>>> d894b88a
 }: any) {
   const selectedChain = DEFAULT_CHAIN_V5
   const chainSlug = getChainSlug(selectedChain)
@@ -430,11 +427,13 @@
         <div className="bg-gradient-to-br from-gray-50 to-gray-100 py-20 px-12 rounded-2xl shadow-lg border border-gray-200 mx-5">
           <div className="flex items-center justify-between mb-10">
             <div className="flex-1 pr-8">
-              <h2 className="text-5xl font-GoodTimes text-gray-900 mb-4">LAUNCHPAD</h2>
+              <h2 className="text-5xl font-GoodTimes text-gray-900 mb-4">
+                LAUNCHPAD
+              </h2>
               <p className="text-gray-700 max-w-4xl text-lg leading-relaxed">
-                Fund your next mission with MoonDAO. Simple enough for a student project, 
-                robust enough to handle billion dollar moonshots. Built on a proven framework 
-                with built-in liquidity mining.
+                Fund your next mission with MoonDAO. Simple enough for a student
+                project, robust enough to handle billion dollar moonshots. Built
+                on a proven framework with built-in liquidity mining.
               </p>
             </div>
             <div className="flex gap-4 flex-shrink-0">
@@ -460,18 +459,24 @@
                   </h3>
                   <div className="flex items-center gap-3 text-sm">
                     <div className="w-3 h-3 bg-green-500 rounded-full shadow-sm"></div>
-                    <span className="text-gray-700 font-medium">Active Campaign</span>
+                    <span className="text-gray-700 font-medium">
+                      Active Campaign
+                    </span>
                   </div>
                 </div>
                 <div className="text-right">
-                  <p className="text-xl font-bold text-gray-900 mb-2">1.2 / 31 ETH</p>
+                  <p className="text-xl font-bold text-gray-900 mb-2">
+                    1.2 / 31 ETH
+                  </p>
                   <div className="w-28 bg-gray-200 rounded-full h-3 shadow-inner">
                     <div
                       className="bg-gradient-to-r from-blue-500 to-purple-600 h-3 rounded-full shadow-sm"
                       style={{ width: `${(1.2 / 31) * 100}%` }}
                     />
                   </div>
-                  <p className="text-sm text-gray-600 mt-1">{Math.round((1.2 / 31) * 100)}% funded</p>
+                  <p className="text-sm text-gray-600 mt-1">
+                    {Math.round((1.2 / 31) * 100)}% funded
+                  </p>
                 </div>
               </div>
               <button className="w-full py-4 rounded-xl bg-gradient-to-r from-blue-500 to-purple-600 hover:from-blue-600 hover:to-purple-700 text-white font-semibold transition-all duration-200 shadow-lg hover:shadow-xl transform hover:-translate-y-0.5">
@@ -491,18 +496,24 @@
                   </h3>
                   <div className="flex items-center gap-3 text-sm">
                     <div className="w-3 h-3 bg-orange-500 rounded-full shadow-sm"></div>
-                    <span className="text-gray-700 font-medium">Refunds Available</span>
+                    <span className="text-gray-700 font-medium">
+                      Refunds Available
+                    </span>
                   </div>
                 </div>
                 <div className="text-right">
-                  <p className="text-xl font-bold text-gray-900 mb-2">1.2 / 31 ETH</p>
+                  <p className="text-xl font-bold text-gray-900 mb-2">
+                    1.2 / 31 ETH
+                  </p>
                   <div className="w-28 bg-gray-200 rounded-full h-3 shadow-inner">
                     <div
                       className="bg-gradient-to-r from-orange-500 to-red-600 h-3 rounded-full shadow-sm"
                       style={{ width: `${(1.2 / 31) * 100}%` }}
                     />
                   </div>
-                  <p className="text-sm text-gray-600 mt-1">{Math.round((1.2 / 31) * 100)}% funded</p>
+                  <p className="text-sm text-gray-600 mt-1">
+                    {Math.round((1.2 / 31) * 100)}% funded
+                  </p>
                 </div>
               </div>
               <button className="w-full py-4 rounded-xl bg-gradient-to-r from-gray-600 to-gray-700 hover:from-gray-700 hover:to-gray-800 text-white font-semibold transition-all duration-200 shadow-lg hover:shadow-xl transform hover:-translate-y-0.5">
@@ -519,15 +530,18 @@
             <div className="absolute top-10 right-10 w-32 h-32 bg-purple-500 rounded-full opacity-10 blur-xl"></div>
             <div className="absolute bottom-10 left-10 w-40 h-40 bg-blue-500 rounded-full opacity-10 blur-xl"></div>
           </div>
-          
+
           <div className="relative z-10">
             <div className="mb-10">
               <div className="flex items-center justify-between mb-8">
                 <div className="flex-1 pr-8">
-                  <h2 className="text-5xl font-GoodTimes text-white mb-4">CONTRIBUTE</h2>
+                  <h2 className="text-5xl font-GoodTimes text-white mb-4">
+                    CONTRIBUTE
+                  </h2>
                   <p className="text-white/90 max-w-4xl text-lg leading-relaxed">
-                    Every week we vote on projects supported by the community. Approved projects are eligible 
-                    to receive a share from this pool. Each contributor's project may also accommodate 
+                    Every week we vote on projects supported by the community.
+                    Approved projects are eligible to receive a share from this
+                    pool. Each contributor's project may also accommodate
                     contributions to support their mission.
                   </p>
                 </div>
@@ -538,14 +552,18 @@
 
               {/* Quarterly Reward Pool */}
               <div className="bg-white/10 backdrop-blur-sm rounded-2xl p-8 mb-10 border border-white/20 shadow-xl">
-                <h3 className="text-2xl font-GoodTimes text-white mb-6 text-center">QUARTERLY REWARD POOL</h3>
+                <h3 className="text-2xl font-GoodTimes text-white mb-6 text-center">
+                  QUARTERLY REWARD POOL
+                </h3>
                 <div className="flex justify-center items-center gap-12">
                   <div className="flex items-center gap-4">
                     <div className="w-14 h-14 bg-gradient-to-br from-blue-500 to-blue-600 rounded-2xl flex items-center justify-center shadow-lg">
                       <span className="text-white font-bold text-xl">Ξ</span>
                     </div>
                     <div>
-                      <span className="text-3xl font-bold text-white">12.32 ETH</span>
+                      <span className="text-3xl font-bold text-white">
+                        12.32 ETH
+                      </span>
                       <p className="text-white/70 text-sm">≈ $41,890 USD</p>
                     </div>
                   </div>
@@ -554,7 +572,9 @@
                       <span className="text-white font-bold text-xl">M</span>
                     </div>
                     <div>
-                      <span className="text-3xl font-bold text-white">8.9m vMOONEY</span>
+                      <span className="text-3xl font-bold text-white">
+                        8.9m vMOONEY
+                      </span>
                       <p className="text-white/70 text-sm">Community Staked</p>
                     </div>
                   </div>
@@ -567,33 +587,45 @@
               {/* Left Column - Proposals */}
               <div>
                 <div className="flex items-center justify-between mb-6">
-                  <h3 className="text-2xl font-GoodTimes text-white">PROPOSALS</h3>
+                  <h3 className="text-2xl font-GoodTimes text-white">
+                    PROPOSALS
+                  </h3>
                   <button className="px-6 py-2 bg-blue-600 hover:bg-blue-700 text-white text-sm rounded-xl font-semibold transition-all duration-200 shadow-lg hover:shadow-xl transform hover:-translate-y-0.5">
                     See All Proposals
                   </button>
                 </div>
-                
+
                 <div className="space-y-4">
                   {proposals &&
-                    proposals
-                      .slice(0, 3)
-                      .map((proposal: any, i: number) => (
-                        <div key={proposal.proposalId || i} className="bg-white/10 border border-white/20 rounded-xl p-6 hover:bg-white/15 transition-all duration-200 backdrop-blur-sm shadow-lg">
-                          <div className="flex justify-between items-start mb-3">
-                            <span className="text-white font-semibold text-lg">{proposal.title || `MDP-${179 - i}: Study on Lunar Surface Selection For Settlement`}</span>
+                    proposals.slice(0, 3).map((proposal: any, i: number) => (
+                      <div
+                        key={proposal.proposalId || i}
+                        className="bg-white/10 border border-white/20 rounded-xl p-6 hover:bg-white/15 transition-all duration-200 backdrop-blur-sm shadow-lg"
+                      >
+                        <div className="flex justify-between items-start mb-3">
+                          <span className="text-white font-semibold text-lg">
+                            {proposal.title ||
+                              `MDP-${
+                                179 - i
+                              }: Study on Lunar Surface Selection For Settlement`}
+                          </span>
+                        </div>
+                        <div className="flex justify-between items-center mb-3">
+                          <div className="text-white/80">💰 2.2 ETH</div>
+                          <div className="text-white/80">
+                            ⏰ {3 + i} days left
                           </div>
-                          <div className="flex justify-between items-center mb-3">
-                            <div className="text-white/80">💰 2.2 ETH</div>
-                            <div className="text-white/80">⏰ {3 + i} days left</div>
+                        </div>
+                        {i === 0 && (
+                          <div className="flex items-center gap-2">
+                            <div className="w-3 h-3 bg-green-400 rounded-full shadow-sm"></div>
+                            <span className="text-sm text-green-300 font-medium">
+                              Active Proposal
+                            </span>
                           </div>
-                          {i === 0 && (
-                            <div className="flex items-center gap-2">
-                              <div className="w-3 h-3 bg-green-400 rounded-full shadow-sm"></div>
-                              <span className="text-sm text-green-300 font-medium">Active Proposal</span>
-                            </div>
-                          )}
-                        </div>
-                      ))}
+                        )}
+                      </div>
+                    ))}
                 </div>
 
                 <div className="mt-6">
@@ -606,9 +638,11 @@
               {/* Right Column - Quarterly Reward Pool Details */}
               <div>
                 <div className="flex items-center justify-between mb-6">
-                  <h3 className="text-2xl font-GoodTimes text-white">REWARD BREAKDOWN</h3>
-                </div>
-                
+                  <h3 className="text-2xl font-GoodTimes text-white">
+                    REWARD BREAKDOWN
+                  </h3>
+                </div>
+
                 <div className="bg-white/10 border border-white/20 rounded-xl p-8 backdrop-blur-sm shadow-lg">
                   <div className="space-y-6">
                     <div className="flex items-center justify-between p-4 bg-black/20 border border-white/10 rounded-xl">
@@ -619,7 +653,9 @@
                           width={24}
                           height={24}
                         />
-                        <span className="text-white font-semibold text-lg">32.3 ETH</span>
+                        <span className="text-white font-semibold text-lg">
+                          32.3 ETH
+                        </span>
                       </div>
                       <span className="text-white/70">~$123,456</span>
                     </div>
@@ -631,17 +667,22 @@
                           width={24}
                           height={24}
                         />
-                        <span className="text-white font-semibold text-lg">8.8m vMOONEY</span>
+                        <span className="text-white font-semibold text-lg">
+                          8.8m vMOONEY
+                        </span>
                       </div>
                       <span className="text-white/70">~$1.1m</span>
                     </div>
                   </div>
-                  
+
                   <div className="mt-8 p-4 bg-purple-500/20 border border-purple-400/30 rounded-xl">
-                    <h4 className="text-white font-semibold mb-2">💡 How it works</h4>
+                    <h4 className="text-white font-semibold mb-2">
+                      💡 How it works
+                    </h4>
                     <p className="text-white/80 text-sm">
-                      Community members propose projects, vote on submissions, and approved projects 
-                      receive funding from the quarterly pool based on their impact and completion.
+                      Community members propose projects, vote on submissions,
+                      and approved projects receive funding from the quarterly
+                      pool based on their impact and completion.
                     </p>
                   </div>
                 </div>
@@ -653,9 +694,12 @@
         {/* Space Acceleration Network Section */}
         <div className="bg-gradient-to-br from-gray-50 to-gray-100 py-20 px-12 rounded-2xl shadow-lg border border-gray-200 mx-5">
           <div className="mb-12">
-            <h2 className="text-5xl font-GoodTimes text-gray-900 text-center mb-4">SPACE ACCELERATION NETWORK</h2>
+            <h2 className="text-5xl font-GoodTimes text-gray-900 text-center mb-4">
+              SPACE ACCELERATION NETWORK
+            </h2>
             <p className="text-gray-700 text-center max-w-5xl mx-auto text-lg leading-relaxed">
-              Connect with leading organizations and projects accelerating humanity's journey to becoming a multiplanetary species.
+              Connect with leading organizations and projects accelerating
+              humanity's journey to becoming a multiplanetary species.
             </p>
           </div>
 
@@ -677,7 +721,9 @@
               <div className="w-16 h-16 bg-gradient-to-br from-green-500 to-green-600 rounded-2xl flex items-center justify-center mx-auto mb-4 shadow-lg">
                 <span className="text-white font-bold text-2xl">🌱</span>
               </div>
-              <h3 className="font-bold text-gray-900 mb-2 text-lg">Blue Origin</h3>
+              <h3 className="font-bold text-gray-900 mb-2 text-lg">
+                Blue Origin
+              </h3>
               <p className="text-gray-600 text-sm">Space Tourism</p>
               <div className="mt-4 w-full h-1 bg-gray-200 rounded-full">
                 <div className="w-3/5 h-1 bg-green-500 rounded-full"></div>
@@ -699,7 +745,9 @@
               <div className="w-16 h-16 bg-gradient-to-br from-orange-500 to-orange-600 rounded-2xl flex items-center justify-center mx-auto mb-4 shadow-lg">
                 <span className="text-white font-bold text-2xl">🌙</span>
               </div>
-              <h3 className="font-bold text-gray-900 mb-2 text-lg">Lunar Outpost</h3>
+              <h3 className="font-bold text-gray-900 mb-2 text-lg">
+                Lunar Outpost
+              </h3>
               <p className="text-gray-600 text-sm">Lunar Infrastructure</p>
               <div className="mt-4 w-full h-1 bg-gray-200 rounded-full">
                 <div className="w-2/3 h-1 bg-orange-500 rounded-full"></div>
@@ -715,11 +763,17 @@
                   <span className="text-white font-bold text-2xl">🎯</span>
                 </div>
                 <div className="flex-1">
-                  <h3 className="text-2xl font-GoodTimes text-gray-900 mb-1">1kg to the Moon</h3>
-                  <p className="text-gray-600 text-lg">Payload delivery mission</p>
+                  <h3 className="text-2xl font-GoodTimes text-gray-900 mb-1">
+                    1kg to the Moon
+                  </h3>
+                  <p className="text-gray-600 text-lg">
+                    Payload delivery mission
+                  </p>
                   <div className="flex items-center gap-2 mt-2">
                     <div className="w-3 h-3 bg-red-500 rounded-full"></div>
-                    <span className="text-sm text-gray-700 font-medium">Mission Active</span>
+                    <span className="text-sm text-gray-700 font-medium">
+                      Mission Active
+                    </span>
                   </div>
                 </div>
               </div>
@@ -734,11 +788,17 @@
                   <span className="text-white font-bold text-2xl">📋</span>
                 </div>
                 <div className="flex-1">
-                  <h3 className="text-2xl font-GoodTimes text-gray-900 mb-1">MDP Project</h3>
-                  <p className="text-gray-600 text-lg">Moonbeam Development Program</p>
+                  <h3 className="text-2xl font-GoodTimes text-gray-900 mb-1">
+                    MDP Project
+                  </h3>
+                  <p className="text-gray-600 text-lg">
+                    Moonbeam Development Program
+                  </p>
                   <div className="flex items-center gap-2 mt-2">
                     <div className="w-3 h-3 bg-indigo-500 rounded-full"></div>
-                    <span className="text-sm text-gray-700 font-medium">In Development</span>
+                    <span className="text-sm text-gray-700 font-medium">
+                      In Development
+                    </span>
                   </div>
                 </div>
               </div>
@@ -768,9 +828,13 @@
         {/* Citizens and Teams Section */}
         <div className="bg-gradient-to-br from-gray-50 to-gray-100 py-20 px-12 rounded-2xl shadow-lg border border-gray-200 mx-5">
           <div className="mb-12">
-            <h2 className="text-5xl font-GoodTimes text-gray-900 text-center mb-4">COMMUNITY</h2>
+            <h2 className="text-5xl font-GoodTimes text-gray-900 text-center mb-4">
+              COMMUNITY
+            </h2>
             <p className="text-gray-700 text-center max-w-4xl mx-auto text-lg leading-relaxed">
-              Meet the citizens and teams driving MoonDAO's mission forward. Join our growing community of space enthusiasts, builders, and visionaries.
+              Meet the citizens and teams driving MoonDAO's mission forward.
+              Join our growing community of space enthusiasts, builders, and
+              visionaries.
             </p>
           </div>
 
@@ -785,21 +849,33 @@
                 See All
               </Link>
             </div>
-            
+
             <div className="relative">
               <div className="flex gap-6 overflow-x-auto pb-4 scrollbar-hide">
                 {filteredTeams && filteredTeams.length > 0 ? (
                   filteredTeams.slice(0, 6).map((team: any, index: number) => (
-                    <div key={team.id || index} className="flex-shrink-0 w-72 bg-white rounded-2xl p-6 shadow-lg border border-gray-200 hover:shadow-xl transition-all duration-300 transform hover:-translate-y-1">
+                    <div
+                      key={team.id || index}
+                      className="flex-shrink-0 w-72 bg-white rounded-2xl p-6 shadow-lg border border-gray-200 hover:shadow-xl transition-all duration-300 transform hover:-translate-y-1"
+                    >
                       <Link href={`/teams/${team.id}`} className="block">
                         <div className="w-full h-32 bg-gradient-to-br from-blue-500 to-purple-600 rounded-xl flex items-center justify-center mb-4 shadow-lg">
-                          <span className="text-white font-bold text-2xl">🚀</span>
+                          <span className="text-white font-bold text-2xl">
+                            🚀
+                          </span>
                         </div>
-                        <h4 className="font-bold text-gray-900 mb-2 text-lg">{team.name || 'Unnamed Team'}</h4>
-                        <p className="text-gray-600 text-sm mb-3">{team.metadata?.description || 'No description available'}</p>
+                        <h4 className="font-bold text-gray-900 mb-2 text-lg">
+                          {team.name || 'Unnamed Team'}
+                        </h4>
+                        <p className="text-gray-600 text-sm mb-3">
+                          {team.metadata?.description ||
+                            'No description available'}
+                        </p>
                         <div className="flex items-center gap-2">
                           <div className="w-3 h-3 bg-green-500 rounded-full"></div>
-                          <span className="text-sm text-gray-700 font-medium">Team #{team.id}</span>
+                          <span className="text-sm text-gray-700 font-medium">
+                            Team #{team.id}
+                          </span>
                         </div>
                       </Link>
                     </div>
@@ -810,20 +886,28 @@
                     {/* Team Card 1 */}
                     <div className="flex-shrink-0 w-72 bg-white rounded-2xl p-6 shadow-lg border border-gray-200 hover:shadow-xl transition-all duration-300 transform hover:-translate-y-1">
                       <div className="w-full h-32 bg-gradient-to-br from-blue-500 to-purple-600 rounded-xl flex items-center justify-center mb-4 shadow-lg">
-                        <span className="text-white font-bold text-2xl">🚀</span>
+                        <span className="text-white font-bold text-2xl">
+                          🚀
+                        </span>
                       </div>
-                      <h4 className="font-bold text-gray-900 mb-2 text-lg">Mission Control</h4>
-                      <p className="text-gray-600 text-sm mb-3">Strategic planning and operations</p>
+                      <h4 className="font-bold text-gray-900 mb-2 text-lg">
+                        Mission Control
+                      </h4>
+                      <p className="text-gray-600 text-sm mb-3">
+                        Strategic planning and operations
+                      </p>
                       <div className="flex items-center gap-2">
                         <div className="w-3 h-3 bg-green-500 rounded-full"></div>
-                        <span className="text-sm text-gray-700 font-medium">12 Members</span>
+                        <span className="text-sm text-gray-700 font-medium">
+                          12 Members
+                        </span>
                       </div>
                     </div>
                   </>
                 )}
               </div>
             </div>
-              
+
             {/* Scroll indicators */}
             <div className="absolute right-0 top-1/2 transform -translate-y-1/2 bg-white/80 rounded-full p-2 shadow-lg">
               <span className="text-gray-400">→</span>
@@ -833,7 +917,9 @@
           {/* Citizens Section */}
           <div className="mb-12">
             <div className="flex items-center justify-between mb-6">
-              <h3 className="text-2xl font-GoodTimes text-gray-900">CITIZENS</h3>
+              <h3 className="text-2xl font-GoodTimes text-gray-900">
+                CITIZENS
+              </h3>
               <Link
                 href="/network?tab=citizens"
                 className="px-6 py-2 bg-blue-600 hover:bg-blue-700 text-white text-sm rounded-xl font-semibold transition-all duration-200 shadow-lg hover:shadow-xl transform hover:-translate-y-0.5"
@@ -841,62 +927,70 @@
                 See All
               </Link>
             </div>
-            
+
             <div className="relative">
               <div className="flex gap-6 overflow-x-auto pb-4 scrollbar-hide">
-                {newestCitizens && newestCitizens.length > 0 ? (
-                  newestCitizens?.slice(0, 8).map((citizen: any) => {
-                    const link = `/citizen/${generatePrettyLinkWithId(
-                      citizen.name,
-                      citizen.id
-                    )}`
-
-                    return (
-                      <div key={citizen.id} className="flex-shrink-0 w-60 bg-white rounded-2xl p-6 shadow-lg border border-gray-200 hover:shadow-xl transition-all duration-300 transform hover:-translate-y-1">
-                        <div className="w-full h-40 bg-gradient-to-br from-blue-500 to-purple-600 rounded-xl flex items-center justify-center mb-4 shadow-lg overflow-hidden">
-                          {citizen.image ? (
-                            <img 
-                              src={citizen.image} 
-                              alt={citizen.name} 
-                              className="w-full h-full object-cover"
-                            />
-                          ) : (
-                            <span className="text-white font-bold text-3xl">
-                              {citizen.name?.[0] || 'C'}
-                            </span>
-                          )}
+                {newestCitizens && newestCitizens.length > 0
+                  ? newestCitizens?.slice(0, 8).map((citizen: any) => {
+                      const link = `/citizen/${generatePrettyLinkWithId(
+                        citizen.name,
+                        citizen.id
+                      )}`
+
+                      return (
+                        <div
+                          key={citizen.id}
+                          className="flex-shrink-0 w-60 bg-white rounded-2xl p-6 shadow-lg border border-gray-200 hover:shadow-xl transition-all duration-300 transform hover:-translate-y-1"
+                        >
+                          <div className="w-full h-40 bg-gradient-to-br from-blue-500 to-purple-600 rounded-xl flex items-center justify-center mb-4 shadow-lg overflow-hidden">
+                            {citizen.image ? (
+                              <img
+                                src={citizen.image}
+                                alt={citizen.name}
+                                className="w-full h-full object-cover"
+                              />
+                            ) : (
+                              <span className="text-white font-bold text-3xl">
+                                {citizen.name?.[0] || 'C'}
+                              </span>
+                            )}
+                          </div>
+                          <h4 className="font-bold text-gray-900 mb-2 text-lg">
+                            {citizen.name || 'Anonymous Citizen'}
+                          </h4>
+                          <p className="text-gray-600 text-sm mb-4">
+                            {citizen.description || 'MoonDAO Citizen'}
+                          </p>
+                          <Link
+                            href={link}
+                            className="w-full py-2 bg-gray-100 hover:bg-gray-200 text-gray-700 text-sm rounded-lg font-medium transition-all duration-200 text-center block"
+                          >
+                            View Profile
+                          </Link>
+                        </div>
+                      )
+                    })
+                  : Array.from({ length: 4 }).map((_, i) => (
+                      <div
+                        key={i}
+                        className="flex-shrink-0 w-60 bg-white rounded-2xl p-6 shadow-lg border border-gray-200"
+                      >
+                        <div className="w-full h-40 bg-gradient-to-br from-gray-200 to-gray-300 rounded-xl flex items-center justify-center mb-4">
+                          <span className="text-gray-400 text-2xl">👤</span>
                         </div>
                         <h4 className="font-bold text-gray-900 mb-2 text-lg">
-                          {citizen.name || 'Anonymous Citizen'}
+                          Citizen Profile
                         </h4>
                         <p className="text-gray-600 text-sm mb-4">
-                          {citizen.description || 'MoonDAO Citizen'}
+                          Loading citizen data...
                         </p>
-                        <Link
-                          href={link}
-                          className="w-full py-2 bg-gray-100 hover:bg-gray-200 text-gray-700 text-sm rounded-lg font-medium transition-all duration-200 text-center block"
-                        >
-                          View Profile
-                        </Link>
+                        <div className="w-full py-2 bg-gray-100 text-gray-400 text-sm rounded-lg text-center">
+                          Loading...
+                        </div>
                       </div>
-                    )
-                  })
-                ) : (
-                  Array.from({ length: 4 }).map((_, i) => (
-                    <div key={i} className="flex-shrink-0 w-60 bg-white rounded-2xl p-6 shadow-lg border border-gray-200">
-                      <div className="w-full h-40 bg-gradient-to-br from-gray-200 to-gray-300 rounded-xl flex items-center justify-center mb-4">
-                        <span className="text-gray-400 text-2xl">👤</span>
-                      </div>
-                      <h4 className="font-bold text-gray-900 mb-2 text-lg">Citizen Profile</h4>
-                      <p className="text-gray-600 text-sm mb-4">Loading citizen data...</p>
-                      <div className="w-full py-2 bg-gray-100 text-gray-400 text-sm rounded-lg text-center">
-                        Loading...
-                      </div>
-                    </div>
-                  ))
-                )}
-              </div>
-              
+                    ))}
+              </div>
+
               {/* Scroll indicators */}
               <div className="absolute right-0 top-1/2 transform -translate-y-1/2 bg-white/80 rounded-full p-2 shadow-lg">
                 <span className="text-gray-400">→</span>
@@ -907,76 +1001,81 @@
 
         {/* Interactive Map Section */}
         <div className="bg-gray-900 rounded-2xl p-8 shadow-xl border border-gray-700 mx-5">
-            <div className="flex items-center justify-between mb-6">
-              <h3 className="text-2xl font-GoodTimes text-white">GLOBAL COMMUNITY MAP</h3>
-              <Link
-                href="/map"
-                className="px-6 py-2 bg-blue-600 hover:bg-blue-700 text-white text-sm rounded-xl font-semibold transition-all duration-200 shadow-lg hover:shadow-xl transform hover:-translate-y-0.5"
-              >
-                View Full Map
-              </Link>
-            </div>
-            
-            <div className="relative w-full h-[700px] bg-gradient-to-br from-blue-900 to-purple-900 rounded-xl overflow-hidden">
-              {/* Earth Globe Component */}
-              <div className="absolute inset-0 flex items-center justify-center p-12">
-                <div className="w-[500px] h-[500px] max-w-full max-h-full flex items-center justify-center">
-                  <Earth pointsData={citizensLocationData || []} />
-                </div>
-              </div>
-
-              {/* Stats overlay */}
-              <div className="absolute top-4 left-4 bg-black/50 backdrop-blur-sm rounded-xl p-4">
-                <div className="text-white">
-                  <div className="text-2xl font-bold">{citizenSubgraphData?.transfers?.length || '2,341'}</div>
-                  <div className="text-sm opacity-80">Global Citizens</div>
-                </div>
-              </div>
-
-              <div className="absolute top-4 right-4 bg-black/50 backdrop-blur-sm rounded-xl p-4">
-                <div className="text-white">
-                  <div className="text-2xl font-bold">47</div>
-                  <div className="text-sm opacity-80">Countries</div>
-                </div>
-              </div>
-
-              <div className="absolute bottom-4 left-4 bg-black/50 backdrop-blur-sm rounded-xl p-4">
-                <div className="text-white">
-                  <div className="text-2xl font-bold">24/7</div>
-                  <div className="text-sm opacity-80">Activity</div>
-                </div>
-              </div>
-
-              <div className="absolute bottom-4 right-4 bg-black/50 backdrop-blur-sm rounded-xl p-4">
-                <div className="text-white">
-                  <div className="text-2xl font-bold">{filteredTeams?.length || teamHats?.length || '12'}</div>
-                  <div className="text-sm opacity-80">Active Teams</div>
-                </div>
-              </div>
-            </div>
-
-            <div className="mt-6 text-center">
-              <p className="text-gray-300 mb-4">Connected with our global network of space enthusiasts and contributors</p>
-            </div>
+          <div className="flex items-center justify-between mb-6">
+            <h3 className="text-2xl font-GoodTimes text-white">
+              GLOBAL COMMUNITY MAP
+            </h3>
+            <Link
+              href="/map"
+              className="px-6 py-2 bg-blue-600 hover:bg-blue-700 text-white text-sm rounded-xl font-semibold transition-all duration-200 shadow-lg hover:shadow-xl transform hover:-translate-y-0.5"
+            >
+              View Full Map
+            </Link>
+          </div>
+
+          <div className="relative w-full h-[700px] bg-gradient-to-br from-blue-900 to-purple-900 rounded-xl overflow-hidden">
+            {/* Earth Globe Component */}
+            <div className="absolute inset-0 flex items-center justify-center p-12">
+              <div className="w-[500px] h-[500px] max-w-full max-h-full flex items-center justify-center">
+                <Earth pointsData={citizensLocationData || []} />
+              </div>
+            </div>
+
+            {/* Stats overlay */}
+            <div className="absolute top-4 left-4 bg-black/50 backdrop-blur-sm rounded-xl p-4">
+              <div className="text-white">
+                <div className="text-2xl font-bold">
+                  {citizenSubgraphData?.transfers?.length || '2,341'}
+                </div>
+                <div className="text-sm opacity-80">Global Citizens</div>
+              </div>
+            </div>
+
+            <div className="absolute top-4 right-4 bg-black/50 backdrop-blur-sm rounded-xl p-4">
+              <div className="text-white">
+                <div className="text-2xl font-bold">47</div>
+                <div className="text-sm opacity-80">Countries</div>
+              </div>
+            </div>
+
+            <div className="absolute bottom-4 left-4 bg-black/50 backdrop-blur-sm rounded-xl p-4">
+              <div className="text-white">
+                <div className="text-2xl font-bold">24/7</div>
+                <div className="text-sm opacity-80">Activity</div>
+              </div>
+            </div>
+
+            <div className="absolute bottom-4 right-4 bg-black/50 backdrop-blur-sm rounded-xl p-4">
+              <div className="text-white">
+                <div className="text-2xl font-bold">
+                  {filteredTeams?.length || teamHats?.length || '12'}
+                </div>
+                <div className="text-sm opacity-80">Active Teams</div>
+              </div>
+            </div>
+          </div>
+
+          <div className="mt-6 text-center">
+            <p className="text-gray-300 mb-4">
+              Connected with our global network of space enthusiasts and
+              contributors
+            </p>
           </div>
         </div>
-
-        {/* Chart Modal */}
-        <ChartModal
-          isOpen={chartModalOpen}
-          setIsOpen={setChartModalOpen}
-          chartComponent={chartModalComponent}
-          chartTitle={chartModalTitle}
-        />
-<<<<<<< HEAD
-
-        {/* Newsletter Modal */}
-        {newsletterModalOpen && (
-          <NewsletterSubModal setEnabled={setNewsletterModalOpen} />
-        )}
       </div>
-=======
->>>>>>> d894b88a
+
+      {/* Chart Modal */}
+      <ChartModal
+        isOpen={chartModalOpen}
+        setIsOpen={setChartModalOpen}
+        chartComponent={chartModalComponent}
+        chartTitle={chartModalTitle}
+      />
+
+      {/* Newsletter Modal */}
+      {newsletterModalOpen && (
+        <NewsletterSubModal setEnabled={setNewsletterModalOpen} />
+      )}
     </Container>
   )
 }
@@ -998,7 +1097,6 @@
   let newestCitizens: any = []
   let newestListings: any = []
   let newestJobs: any = []
-<<<<<<< HEAD
   let mooneyPrice = 0.0003605 // Default fallback price
 
   // Get MOONEY price data
@@ -1012,11 +1110,9 @@
       return 0
     }
   }
-=======
   let newestTeams: any = []
   let filteredTeams: any = []
   let citizensLocationData: any = []
->>>>>>> d894b88a
 
   // Batch all contract operations to reduce API calls
   const contractOperations = async () => {
@@ -1050,19 +1146,23 @@
       })
 
       // Batch all table name reads
-      const [citizenTableName, marketplaceTableName, jobTableName, teamTableName] =
-        await Promise.all([
-          readContract({
-            contract: citizenTableContract,
-            method: 'getTableName',
-          }),
-          readContract({
-            contract: marketplaceTableContract,
-            method: 'getTableName',
-          }),
-          readContract({ contract: jobTableContract, method: 'getTableName' }),
-          readContract({ contract: teamTableContract, method: 'getTableName' }),
-        ])
+      const [
+        citizenTableName,
+        marketplaceTableName,
+        jobTableName,
+        teamTableName,
+      ] = await Promise.all([
+        readContract({
+          contract: citizenTableContract,
+          method: 'getTableName',
+        }),
+        readContract({
+          contract: marketplaceTableContract,
+          method: 'getTableName',
+        }),
+        readContract({ contract: jobTableContract, method: 'getTableName' }),
+        readContract({ contract: teamTableContract, method: 'getTableName' }),
+      ])
 
       // Batch all table queries
       const [citizens, listings, jobs, teams] = await Promise.all([
@@ -1190,12 +1290,9 @@
       citizenSubgraphData,
       aumData,
       arrData,
-<<<<<<< HEAD
       mooneyPrice,
-=======
       filteredTeams,
       citizensLocationData,
->>>>>>> d894b88a
     },
     revalidate: 300,
   }
