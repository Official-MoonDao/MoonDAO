--- conflicted
+++ resolved
@@ -786,12 +786,7 @@
 
     // Process missions with rate limiting protection
     const missions = await Promise.all(
-<<<<<<< HEAD
-      filteredMissionRows.map(async (missionRow) => {
-        console.log(`Fetching metadata for mission ${missionRow.id}...`)
-=======
       filteredMissionRows.map(async (missionRow, index) => {
->>>>>>> 8fe6baf9
         try {
           // Add delay between requests to avoid rate limiting
           if (index > 0) {
