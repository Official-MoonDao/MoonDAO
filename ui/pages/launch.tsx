--- conflicted
+++ resolved
@@ -358,10 +358,7 @@
                 } as any
               }
               stage={featuredMissionStage}
-<<<<<<< HEAD
-=======
               deadline={featuredMissionDeadline}
->>>>>>> 8fe6baf9
               backers={featuredMissionBackers}
               token={featuredMissionToken}
               ruleset={featuredMissionRuleset}
