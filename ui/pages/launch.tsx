import { useLogin, usePrivy } from '@privy-io/react-auth'
import HatsABI from 'const/abis/Hats.json'
import JBV4ControllerABI from 'const/abis/JBV4Controller.json'
import JBV4DirectoryABI from 'const/abis/JBV4Directory.json'
import JBV4TokensABI from 'const/abis/JBV4Tokens.json'
import MissionCreatorABI from 'const/abis/MissionCreator.json'
import MissionTableABI from 'const/abis/MissionTable.json'
import TeamABI from 'const/abis/Team.json'
import {
  DEFAULT_CHAIN_V5,
  HATS_ADDRESS,
  JBV4_CONTROLLER_ADDRESSES,
  JBV4_DIRECTORY_ADDRESSES,
  JBV4_TOKENS_ADDRESSES,
  MISSION_CREATOR_ADDRESSES,
  MISSION_TABLE_ADDRESSES,
  TEAM_ADDRESSES,
} from 'const/config'
import { blockedMissions } from 'const/whitelist'
import { GetStaticProps } from 'next'
import Image from 'next/image'
import React, { useContext, useEffect, useState } from 'react'
import { getContract, readContract } from 'thirdweb'
import { useActiveAccount } from 'thirdweb/react'
import { useTeamWearer } from '@/lib/hats/useTeamWearer'
import useMissionData from '@/lib/mission/useMissionData'
import queryTable from '@/lib/tableland/queryTable'
import { getChainSlug } from '@/lib/thirdweb/chain'
import ChainContextV5 from '@/lib/thirdweb/chain-context-v5'
import { serverClient } from '@/lib/thirdweb/client'
import useContract from '@/lib/thirdweb/hooks/useContract'
import ExplainerIcon from '@/components/launchpad/ExplainerIcon'
import FeatureIcon from '@/components/launchpad/FeatureIcon'
import LaunchpadBenefit from '@/components/launchpad/LaunchpadBenefit'
import LaunchpadFAQs from '@/components/launchpad/LaunchpadFAQs'
import Footer from '@/components/layout/Footer'
import StandardButton from '@/components/layout/StandardButton'
import VerticalProgressScrollBar from '@/components/layout/VerticalProgressScrollBar'
import CreateMission from '@/components/mission/CreateMission'
import MissionWideCard from '@/components/mission/MissionWideCard'

export default function Launch({ missions }: any) {
  const [status, setStatus] = useState<
    'idle' | 'loggingIn' | 'apply' | 'create'
  >('idle')

  const account = useActiveAccount()
  const address = account?.address
  const { user } = usePrivy()
  const { login } = useLogin({
    onComplete: (user, isNewUser, wasAlreadyAuthenticated) => {
      if (!wasAlreadyAuthenticated && status === 'loggingIn') {
        handleCreateMission()
      }
    },
  })
  const { selectedChain } = useContext(ChainContextV5)
  const chainSlug = getChainSlug(selectedChain)

  const teamContract = useContract({
    address: TEAM_ADDRESSES[chainSlug],
    chain: selectedChain,
    abi: TeamABI as any,
  })

  const missionCreatorContract = useContract({
    address: MISSION_CREATOR_ADDRESSES[chainSlug],
    chain: selectedChain,
    abi: MissionCreatorABI as any,
  })

  const missionTableContract = useContract({
    address: MISSION_TABLE_ADDRESSES[chainSlug],
    chain: selectedChain,
    abi: MissionTableABI as any,
  })

  const jbControllerContract = useContract({
    address: JBV4_CONTROLLER_ADDRESSES[chainSlug],
    chain: selectedChain,
    abi: JBV4ControllerABI as any,
  })

  const jbDirectoryContract = useContract({
    address: JBV4_DIRECTORY_ADDRESSES[chainSlug],
    chain: selectedChain,
    abi: JBV4DirectoryABI as any,
  })

  const jbTokensContract = useContract({
    address: JBV4_TOKENS_ADDRESSES[chainSlug],
    chain: selectedChain,
    abi: JBV4TokensABI as any,
  })

  const hatsContract = useContract({
    address: HATS_ADDRESS,
    chain: selectedChain,
    abi: HatsABI as any,
  })

  const userTeams = useTeamWearer(teamContract, selectedChain, address)
  const [userTeamsAsManager, setUserTeamsAsManager] = useState<any>()

  const {
    token: featuredMissionToken,
    subgraphData: featuredMissionSubgraphData,
    fundingGoal: featuredMissionFundingGoal,
    primaryTerminalAddress: featuredMissionPrimaryTerminalAddress,
    ruleset: featuredMissionRuleset,
    stage: featuredMissionStage,
  } = useMissionData({
    mission: missions?.[0],
    missionTableContract,
    missionCreatorContract,
    jbControllerContract,
    jbDirectoryContract,
    jbTokensContract,
  })

  useEffect(() => {
    async function getUserTeamsAsManager() {
      setUserTeamsAsManager(undefined)
      const teamsAsManager = userTeams?.filter(async (team: any) => {
        if (!team?.teamId) return false
        const isManager = await readContract({
          contract: teamContract,
          method: 'isManager' as string,
          params: [team.teamId, address],
        })
        return isManager
      })
      setUserTeamsAsManager(teamsAsManager)
    }
    if (teamContract && userTeams && address) getUserTeamsAsManager()
    else setUserTeamsAsManager(undefined)
  }, [teamContract, userTeams, address])

  async function handleCreateMission() {
    if (!user) {
      setStatus('loggingIn')
      return login()
    }
    //Check if wallet is whitelisted or is a manager of a team
    const isWhitelisted = true
    if (
      (userTeamsAsManager && userTeamsAsManager.length > 0) ||
      isWhitelisted
    ) {
      setStatus('create')
    } else {
      setStatus('apply')
    }
  }

  if (status === 'create') {
    return (
      <CreateMission
        selectedChain={selectedChain}
        missionCreatorContract={missionCreatorContract}
        teamContract={teamContract}
        hatsContract={hatsContract}
        setStatus={setStatus}
        userTeams={userTeams}
        userTeamsAsManager={userTeamsAsManager}
      />
    )
  }

  return (
    <>
      <section id="hero-section">
        <div id="hero-content-container" className="">
          <div
            id="hero-content"
            className="relative md:pt-0 md:pb-0 h-[80vw] md:h-[max(45vh,600px)] 2xl:h-[max(45vh,550px)] flex justify-between items-center overflow-hidden"
          >
            <div className="relative h-full w-full 2xl:hidden">
              <video
                id="video-background-mobile"
                className="min-w-[100vw] h-full w-full object-cover md:h-[max(45vh,600px)]"
                autoPlay
                loop
                muted
                playsInline
              >
                <source src="/assets/moondao-video-hero.mp4" type="video/mp4" />
              </video>
              <div className="absolute inset-0 bg-gradient-to-tr md:bg-gradient-to-r  from-[10%] from-[#010618] to-transparent"></div>
            </div>
            <div className="relative hidden 2xl:block">
              <video
                id="video-background-desktop"
                className="min-w-[100vw] md:w-full object-cover 2xl:h-[max(45vh,550px)]"
                autoPlay
                loop
                muted
                playsInline
              >
                <source
                  src="/assets/moondao-video-hero_wide.mp4"
                  type="video/mp4"
                />
              </video>
              <div className="absolute inset-0 bg-gradient-to-t md:bg-gradient-to-r from-[#010618] to-transparent opacity-80"></div>
            </div>
            <div
              id="content-container"
              className="flex items-center overflow-hidden"
            >
              <Image
                id="hero-divider-bottom-right"
                className="absolute right-[-2px] bottom-[-2px] z-0 w-[50vw] md:w-[30vw]"
                src="/assets/launchpad/blue-divider-rl.svg"
                alt="Divider"
                width={250}
                height={250}
              />
              <div
                id="logo-and-graphics-container"
<<<<<<< HEAD
                className="absolute w-full h-full md:h-auto left-[0] md:pl-[2vw] justify-center flex-col md:flex-row flex items-center md:justify-center z-[1]"
                >
=======
                className="absolute w-full h-full md:h-auto left-[0] md:pl-[2vw] justify-center flex-col md:flex-row flex items-center md:justify-start 2xl:justify-center z-[1]"
              >
>>>>>>> 461b4aac
                <div id="logo-container">
                  <Image
                    id="desktop-logo"
                    className="hidden md:flex w-[min(30vw,350px)] h-[min(30vw,350px)] 2xl:ml-[-1.5vw]"
                    src="/assets/MoonDAO Animated Logo - Original.svg"
                    alt="Logo"
                    width={250}
                    height={250}
                  />
                  <Image
                    id="mobile-logo"
                    className="md:hidden w-[30vw] sm:w-[min(35vw,450px)] sm:h-[min(35vw,450px)] md:w-auto"
                    src="/assets/MoonDAO Animated Logo - White.svg"
                    alt="Logo"
                    width={550}
                    height={550}
                  />
                </div>
                <div
                  id="graphics-container"
                  className="md:h-full flex flex-col items-center lg:items-start md:items-left justify-center md:pb-0"
                >
                  <div
                    id="desktop-title-container"
                    className="hidden md:flex items-start justify-start"
                  >
                    <Image
                      id="desktop-title"
                      src="/assets/MoonDAOLaunchpad.svg"
                      alt="MoonDAO Launchpad"
                      width={500}
                      height={150}
                      className="w-[min(40vw,450px)]"
                    />
                  </div>
                  <div id="mobile-title-container" className="md:hidden">
                    <Image
                      id="mobile-title"
                      src="/assets/MoonDAOLaunchpadCentered.svg"
                      alt="MoonDAO Launchpad"
                      width={500}
                      height={150}
                      className="w-[40vw]"
                    />
                  </div>
                  <div
                    id="desktop-tagline-container"
                    className="hidden w-full md:flex justify-center items-center"
                  >
                    <Image
                      id="desktop-tagline"
                      className="w-[90vw] h-auto md:w-[min(40vw,450px)]"
                      src="/assets/Launchpad-Tagline-Desktop.svg"
                      alt="Org"
                      width={450}
                      height={450}
                    />
                  </div>
                  <div
                    id="mobile-tagline-container"
                    className="ml-[5vw] mb-[5vw] w-full md:hidden justify-center items-center"
                  >
                    <Image
                      id="mobile-tagline"
                      className="w-[min(100vw,450px)] sm:h-[min(17vw,450px)] md:w-[40vw] md:h-[6.86vw]"
                      src="/assets/Tagline Animation - Mobile.svg"
                      alt="Org"
                      width={450}
                      height={450}
                    />
                  </div>
                </div>
              </div>
            </div>
          </div>
        </div>
      </section>

      <section
        id="initial-callout-section"
        className="z-10 overflow-visible relative px-[5vw] flex flex-row items-center justify-center text-center pt-[5vw] md:pt-[2vw] lg:pt-[0px] pb-[2vw] lg:pb-[0px] md:pb-[2vw] gap-4 md:gap-4 bg-gradient-to-b md:bg-gradient-to-l from-[#010618] from-[0%] md:from-[20%] to-[#1B1C4B] to-[100%] md:to-[60%]"
      >
        <div className="flex flex-row items-center gap-4">
          <Image
            id="spotlight-icon"
            src="/assets/spotlight.svg"
            alt="Spotlight Icon"
            width={100}
            height={100}
            className="z-20 w-[10vw] md:w-[min(3vw,80px)]"
          />
          <p
            id="callout"
            className="z-20 text-white font-GoodTimes text-[5vw] md:text-[max(2vw,35px)] leading-[6vw]"
          >
            {'Mission Spotlight'}
          </p>
        </div>
        <div className="absolute overflow-visible top-0 left-0">
          <Image
            src="/assets/blue-divider-tl.svg"
            alt="divider-element"
            width={100}
            height={100}
            className="w-[100vw] md:w-[15vw] 2xl:w-[20vw]"
          />
        </div>
      </section>

      <section
        id="featured-project-section"
        className="relative px-[5vw] overflow-visible flex flex-col gap-12 bg-gradient-to-b from-[#010618] to-[#1B1C4B]"
      >
        <Image
          id="white-divider-bottom-right"
          className="absolute bottom-[-2px] right-[-2px] -scale-x-100 w-[80vw] md:w-[20vw]"
          src="/assets/launchpad/white-divider-lr.svg"
          alt="divider"
          width={500}
          height={500}
        />
        <Image
          id="blue-divider-top-left"
          className="absolute top-[-2px] left-[-2px] w-[90vw] md:w-[35vw]"
          src="/assets/launchpad/divider-13.svg"
          alt="divider"
          width={500}
          height={500}
        />
        <div
          id="featured-missions-container"
          className="mt-[2vw] md:mt-[1vw] pb-[5vw] mb-[2vw] md:mb-[-5vw] md:pb-0 md:pt-0 relative flex flex-col justify-center items-center md:flex-row z-20 mb-[-5vw] w-full md:max-w-[1000px] mx-auto"
        >
          <MissionWideCard
            mission={
              {
                ...missions?.[0],
                metadata: {
                  ...missions?.[0]?.metadata,
                  description: '',
                },
              } as any
            }
            stage={featuredMissionStage}
            token={featuredMissionToken}
            ruleset={featuredMissionRuleset}
            subgraphData={featuredMissionSubgraphData}
            fundingGoal={featuredMissionFundingGoal}
            teamContract={teamContract}
            jbDirectoryContract={jbDirectoryContract}
            primaryTerminalAddress={featuredMissionPrimaryTerminalAddress}
            selectedChain={selectedChain}
            contribute
            showMore
            compact
            linkToMission
          />
        </div>
      </section>

      <section
        id="launchpad-features-section"
        className="relative px-[5vw] 2xl:px-[10vw] pt-[2vw] md:pt-[2vw] pb-[5vw] md:pb-[2vw] md:pb-[5vw] flex flex-col bg-gradient-to-b from-[#FFFFFF] to-[#F1F1F1] text-black"
<<<<<<< HEAD
        >
        <div className="absolute top-0 left-0 hidden md:block"> 
            <Image
              className="w-[20vw] 2xl:w-[30vw]"
              src="/assets/navy-blue-divider-tl.svg"
              alt="Divider"
              width={200}
              height={200}
            />
        </div>  
        <div className="absolute bottom-[-2px] left-0"> 
            <Image
              className="w-[30vw] md:w-[10vw] 2xl:w-[10vw] -scale-y-100"
              src="/assets/navy-blue-divider-tl.svg"
              alt="Divider"
              width={200}
              height={200}
            />
        </div>         
        <div className="flex flex-col pb-[5vw] md:pb-[2vw] md:items-center">
          <h2 className="mt-[5vw] pb-[2vw] md:pb-0 md:mt-[5vw] font-GoodTimes text-[6vw] md:text-[max(2vw,25px)] 2xl:text-[35px] md:text-center leading-[7vw]">
=======
      >
        <div className="absolute top-0 left-0 hidden md:block">
          <Image
            className="w-[20vw] 2xl:w-[30vw]"
            src="/assets/navy-blue-divider-tl.svg"
            alt="Divider"
            width={200}
            height={200}
          />
        </div>
        <div className="absolute bottom-[-2px] left-0">
          <Image
            className="w-[30vw] md:w-[10vw] 2xl:w-[10vw] -scale-y-100"
            src="/assets/navy-blue-divider-tl.svg"
            alt="Divider"
            width={200}
            height={200}
          />
        </div>
        <div className="flex flex-col pb-[5vw] md:pb-[2vw] items-center">
          <h2 className="mt-[5vw] pb-[2vw] md:mt-[5vw] font-GoodTimes text-[6vw] md:text-[max(2vw,25px)] 2xl:text-[35px] text-center leading-[7vw]">
>>>>>>> 461b4aac
            {'New Funding Tools for New Space'}
          </h2>
          <p className="md:text-center md:max-w-[500px] lg:max-w-[650px] 2xl:max-w-[800px] md:text-[max(1.2vw,16px)] 2xl:text-[18px] pb-[5vw] md:pb-[2vw]">
            {
              'Join a revolution in space funding. Unlike traditional fundraising, where contributions disappear into a black hole, we ensure your support is secure, transparent, and impactful.'
            }
          </p>
          <StandardButton
            className="md:text-[1.2vw] gradient-2 rounded-full"
            onClick={handleCreateMission}
          >
            {'Launch Your Mission'}
          </StandardButton>
        </div>
        <div className="w-full flex flex-col md:flex-row items-start justify-between">
          <FeatureIcon
            title="Contribute Confidently"
            description="If a mission doesn't reach at least 20% of its goal within 28 days, you automatically get refunded."
            icon="/assets/icon-crowdfunding.svg"
            gradient="bg-gradient-to-b md:bg-gradient-to-r from-[#6C407D] to-[#5F4BA2]"
          />
          <FeatureIcon
            title="Coordinate Effectively"
            description="Mission tokens give you a stake in the journey, allowing you to help shape and govern the treasury."
            icon="/assets/icon-fasttrack.svg"
            gradient="bg-gradient-to-b md:bg-gradient-to-r from-[#5F4BA2] to-[#5159CC]"
          />
          <FeatureIcon
            title="Collaborate Transparently"
            description="100% transparent funding, managed by smart contracts, so your contribution is secure."
            icon="/assets/icon-lightbulb.svg"
            gradient="bg-gradient-to-b md:bg-gradient-to-r from-[#5159CC] to-[#4660E7]"
          />
        </div>
      </section>

      <section
        id="moondao-success-section"
        className="relative px-[5vw] 2xl:px-[10vw] pb-[4vw] flex flex-col gap-12 bg-gradient-to-t from-[#010618] to-[#1B1C4B]"
      >
        <Image
          className="w-[35vw] max-w-[800px] hidden md:block absolute top-[-1px] right-0"
          src="/assets/launchpad/offwhite-divider-rl-inverted.svg"
          alt="Divider"
          width={500}
          height={500}
        />
        <div className="flex relative flex-col md:flex-row justify-between items-center">
          <div className="flex flex-col pt-[5vw] md:pt-[5vw] mr-[5vw] md:mr-0 ">
            <h2 className="text-[5vw] md:text-[2vw] font-GoodTimes">
              {'Success Stories'}
            </h2>
            <p className="md:text-[max(1.2vw,16px)] 2xl:text-[18px] pr-0 md:pr-[5vw] pb-[2vw] md:pb-0">
              {
                "MoonDAO is no stranger to launching bold ideas. With over Ξ2,623 (+$8,000,000) crowdraised, we sent two people to space and supported 80+ projects with our funding model. We're proving that the future of space funding is decentralized and onchain."
              }
            </p>

            <div
              id="video-container"
              className="z-10 relative w-full aspect-video mt-[2vw]"
            >
              <iframe
                className="absolute top-0 left-0 w-full h-full rounded-[20px]"
                src="https://www.youtube.com/embed/mKEsUq1qxDs?si=2HQxnPsCMpT_Gpx9&amp;start=46&rel=0"
                title="YouTube video player"
                allow="accelerometer; autoplay; clipboard-write; encrypted-media; gyroscope; picture-in-picture; web-share"
                referrerPolicy="strict-origin-when-cross-origin"
                allowFullScreen
              />
            </div>
          </div>
          <div
            id="astronauts-container"
            className="min-w-[30vw] h-auto z-10 md:z-0"
          >
            <div className="md:absolute z-20 top-0 right-0 md:w-[36vw]">
              <Image
                id="astronauts"
                className="h-full w-full top-0 p-2 md:p-5"
                src="/assets/astronauts.png"
                alt="MoonDAO Astronauts, Dr.Eiman Jahangir and Coby"
                width={500}
                height={500}
              />
            </div>
          </div>
        </div>
        <Image
          className="absolute w-[100vw] md:w-[50vw] max-w-[800px] bottom-[-2px] left-[-2px] z-0"
          src="/assets/launchpad/white-divider-lr.svg"
          alt="Divider"
          width={850}
          height={850}
        />
      </section>

      <section
        id="how-launchpad-works"
<<<<<<< HEAD
        className="relative px-[5vw] pb-24 flex flex-col items-center gap-12 bg-gradient-to-b from-[#FFFFFF] to-[#F1F1F1] text-black"
        >
        <div className="absolute top-0 right-0 hidden md:block"> 
=======
        className="relative px-[2vw] pb-24 flex flex-col items-center gap-12 bg-gradient-to-b from-[#FFFFFF] to-[#F1F1F1] text-black"
      >
        <div className="absolute top-0 right-0 hidden md:block">
>>>>>>> 461b4aac
          <Image
            className="w-[10vw] 2xl:w-[10vw]"
            src="/assets/blue-divider-tr.svg"
            alt="Divider"
            width={200}
            height={200}
          />
        </div>
        <div className="w-full mt-8 flex flex-col gap-2 items-center">
          <h1 className="mt-8 text-[5vw] md:text-[max(3vw,35px)] font-GoodTimes">
            {'Mission Trajectory'}
          </h1>
        </div>

        <div className="w-full md:max-w-[70vw] ">
          <div className="absolute hidden md:block h-full max-h-[60%] md:left-1/2 md:transform md:-translate-x-1/2 mt-[2vw] pb-[0vw]">
            <VerticalProgressScrollBar sectionId="how-launchpad-works" />
          </div>
          <div className="w-full flex flex-col items-end md:items-start">
            <ExplainerIcon
              title="Ignition"
              subtext="2,000 Tokens <br/>per 1 ETH (4x)"
              description="If the mission doesn't reach 20% of its goal in 28 days, all contributions are refunded—maximizing reward while minimizing risk."
              icon={<p>1</p>}
              numberBackground="bg-gradient-to-br from-[#6C407D] to-[#5F4BA2]"
            />
            <div className="relative md:-top-[50px] w-full flex justify-end">
              <ExplainerIcon
                title="Ascent"
                subtext="1,000 Tokens <br/>per 1 ETH (2x)"
                description="With minimum funding secured, the mission has launched and is ascending toward its goal. Contributors now join with confidence, knowing the mission will proceed."
                icon={<p>2</p>}
                numberBackground="bg-gradient-to-br from-[#5F4BA2] to-[#5159CC]"
              />
            </div>
            <div className="relative md:-top-[100px] w-full">
              <ExplainerIcon
                title="Orbit"
                subtext="500 Tokens <br/>per 1 ETH (1x)"
                description="With full funding achieved, rewards adjust to reflect lower risk. Contributions now fuel expansion, stretch goals, and long-term impact."
                icon={<p>3</p>}
                numberBackground="bg-gradient-to-br from-[#5159CC] to-[#4660E7]"
              />
            </div>
          </div>
          <div className=" w-full flex flex-col text-center items-center justify-center gap-4">
            <h3 className="font-GoodTimes text-[4vw] md:text-[max(1.5vw,25px)] md:pb-[1vw]">
              Your tools, your team, your mission
            </h3>
            <StandardButton
              className="gradient-2 rounded-full md:text-[min(1.2vw,25px)]"
              hoverEffect={false}
            >
              {'Launch Your Mission'}
            </StandardButton>
          </div>
        </div>

        <Image
          className="absolute bottom-[-1px] left-0 -scale-x-100"
          src="/assets/launchpad/blue-divider-rl.svg"
          alt="Divider"
          width={250}
          height={250}
        />
      </section>

      <section id="benefits-section" className="relative">
        <div className="pt-[10vw] md:pt-0 pb-[5vw] md:pb-0 justify-center relative flex flex-col items-center bg-gradient-to-b from-[#010618] from-[0%] md:from-[5%] to-[#1B1C4B] to-[100%] md:to-[60%]">
          <div className="absolute top-0 right-0 hidden md:block">
            <Image
              className="w-[10vw] 2xl:w-[10vw]"
              src="/assets/white-divider-tr.svg"
              alt="Divider"
              width={200}
              height={200}
            />
          </div>
          <div className="relative z-10">
            <LaunchpadBenefit
              title="Global Access"
              description="Move at the speed of the internet tapping into a global crypto network with trillions of dollars at your fingertips."
              icon="/assets/icon-globe.svg"
              align="left"
              slideDirection="left"
            />
          </div>
          <Image
            className="absolute bottom-0 left-0 -scale-x-100 z-[1]"
            src="/assets/launchpad/blue-divider-rl.svg"
            alt="Divider"
            width={500}
            height={500}
          />
        </div>
        <div
          id="featured-project-section"
          className="relative px-[5vw] 2xl:px-[10vw] overflow-hidden flex flex-col gap-12 bg-gradient-to-b from-[#010618] from-[0%] md:from-[40%] to-[#0C0F28] to-[100%] md:to-[60%]"
        >
          <div className="relative z-10">
            <LaunchpadBenefit
              title="Trustless"
              description="All transactions are onchain, ensuring that everyone can see how funds are spent."
              icon="/assets/icon-signature.svg"
              align="right"
              slideDirection="right"
            />
          </div>
        </div>
        <div className="pt-[10vw] md:pt-0 pb-[5vw] md:pb-0 justify-center relative flex flex-col items-center bg-gradient-to-t from-[#010618] from-[0%] md:from-[5%] to-[#1B1C4B] to-[100%] md:to-[60%]">
          <Image
            className="absolute top-0 left-0 z-[1]"
            src="/assets/launchpad/blue-divider-lr-inverted.svg"
            alt="Divider"
            width={500}
            height={500}
          />
          <div className="relative z-10">
            <LaunchpadBenefit
              title="Battle Tested"
              description="Powered by Juicebox, a proven and audited platform with over 1,000+ projects and over $200,000,000+ raised."
              icon="/assets/icon-checkmark.svg"
              align="left"
              slideDirection="left"
            />
          </div>
          <div className="relative z-10">
            <LaunchpadBenefit
              title="Scalable"
              description="Adapt your fundraising strategy as your mission evolves with our quick launch guidelines and templates."
              icon="/assets/icon-scalable.svg"
              align="right"
              slideDirection="right"
            />
          </div>
          <Image
            className="absolute bottom-0 right-0 z-[1]"
            src="/assets/launchpad/blue-divider-rl.svg"
            alt="Divider"
            width={500}
            height={500}
          />
        </div>
        <div
          id="featured-project-section"
          className="relative px-[5vw] 2xl:px-[10vw] pb-[5vw] overflow-hidden flex flex-col gap-12 bg-gradient-to-b from-[#010618] from-[0%] md:from-[40%] to-[#0C0F28] to-[100%] md:to-[60%]"
        >
          <div className="relative z-10">
            <LaunchpadBenefit
              title="Power of the Network"
              description="The Space Acceleration Network brings leading space companies, enthusiasts, and professionals onchain from around the globe."
              icon="/assets/icon-powerful.svg"
              align="left"
              slideDirection="left"
            />
          </div>
        </div>

        <Image
          className="absolute bottom-0 right-0 w-[40vw] md:w-[25vw] z-[1]"
          src="/assets/launchpad/gradient-divider-rl.png"
          alt="Divider"
          width={300}
          height={300}
        />
      </section>

      <section
        id="final-callout-section"
        className="relative px-[5vw] 2xl:px-[10vw] py-[5vw] md:py-[2vw] flex flex-col start bg-gradient-to-bl from-[#6D3F79] to-[#435EEB] from-20% to-[80%]"
      >
        <div className="flex flex-col md:flex-row items-center justify-center">
          <Image
            src="/assets/MoonDAO-Logo-White.svg"
            alt="MoonDAO Logo"
            width={550}
            height={550}
            className="w-[60vw] md:w-[min(20vw,250px)] md:pb-0 pb-[5vw] self-center"
          />
          <div className="flex flex-col justify-center pb-[5vw] md:pb-0 md:ml-[2vw]">
            <h3 className="text-white text-[5vw] md:text-[2vw] font-GoodTimes">
              {'Get Started Today'}
            </h3>
            <p className="text-white pb-[2vw] text-[max(1.2vw,16px)] 2xl:text-[18px] md:max-w-[500px]">
              {
                'The next great space mission starts here. Join the decentralized space race and fund your mission with the MoonDAO Launchpad. The Launchpad is available permissionlessly to teams in the Space Acceleration Network.'
              }
            </p>
            <StandardButton
              className="md:text-[1.2vw] bg-[#FFFFFF] rounded-full w-[60vw] md:w-[20vw]"
              textColor="text-black"
              onClick={handleCreateMission}
            >
              {'Launch Your Mission'}
            </StandardButton>
          </div>
        </div>
      </section>

      <section
        id="faq-section-content"
        className="bg-white text-black px-[5vw] 2xl:px-[10vw] w-full relative"
      >
        <Image
          src="/assets/launchpad/gradient-blue-divider-lr-inverted.svg"
          alt="divider"
          width={75}
          height={75}
          className="z-[1] w-[30vw] absolute top-[-2px] left-[-2px]"
        />
        <div id="faq-content" className="z-[10] relative py-[5vw]">
          <div
            id="faq-title"
            className="flex flex-row items-center gap-[2vw] mb-[5vw] md:mb-[2vw]"
          >
            <Image
              src="/assets/launchpad/question-mark.svg"
              alt="Question Mark"
              width={75}
              height={75}
              className="w-[20vw] md:w-[min(10vw,100px)]"
            />
            <h3 className="text-[5vw] md:text-[min(3vw,25px)] font-GoodTimes">
              {'Frequently Asked Questions'}
            </h3>
          </div>
          <LaunchpadFAQs />
        </div>
      </section>
      <div className="bg-[#020617]">
        <Footer darkBackground={true} />
      </div>
    </>
  )
}

export const getStaticProps: GetStaticProps = async () => {
  const chain = DEFAULT_CHAIN_V5
  const chainSlug = getChainSlug(chain)

  const missionTableContract = getContract({
    client: serverClient,
    address: MISSION_TABLE_ADDRESSES[chainSlug],
    abi: MissionTableABI as any,
    chain: chain,
  })

  const missionTableName = await readContract({
    contract: missionTableContract,
    method: 'getTableName' as string,
    params: [],
  })

  const statement = `SELECT * FROM ${missionTableName} LIMIT 10`

  const missionRows = await queryTable(chain, statement)

  const filteredMissionRows = missionRows.filter((mission) => {
    return !blockedMissions.includes(mission.id)
  })

  const jbV4ControllerContract = getContract({
    client: serverClient,
    address: JBV4_CONTROLLER_ADDRESSES[chainSlug],
    abi: JBV4ControllerABI as any,
    chain: chain,
  })

  const missions = await Promise.all(
    filteredMissionRows.map(async (missionRow) => {
      const metadataURI = await readContract({
        contract: jbV4ControllerContract,
        method: 'uriOf' as string,
        params: [missionRow.projectId],
      })

      const metadataRes = await fetch(
        `https://ipfs.io/ipfs/${metadataURI.replace('ipfs://', '')}`
      )
      const metadata = await metadataRes.json()

      return {
        id: missionRow.id,
        teamId: missionRow.teamId,
        projectId: missionRow.projectId,
        metadata: metadata,
      }
    })
  )

  return {
    props: {
      missions,
    },
    revalidate: 60,
  }
}<|MERGE_RESOLUTION|>--- conflicted
+++ resolved
@@ -218,13 +218,8 @@
               />
               <div
                 id="logo-and-graphics-container"
-<<<<<<< HEAD
                 className="absolute w-full h-full md:h-auto left-[0] md:pl-[2vw] justify-center flex-col md:flex-row flex items-center md:justify-center z-[1]"
                 >
-=======
-                className="absolute w-full h-full md:h-auto left-[0] md:pl-[2vw] justify-center flex-col md:flex-row flex items-center md:justify-start 2xl:justify-center z-[1]"
-              >
->>>>>>> 461b4aac
                 <div id="logo-container">
                   <Image
                     id="desktop-logo"
@@ -388,7 +383,6 @@
       <section
         id="launchpad-features-section"
         className="relative px-[5vw] 2xl:px-[10vw] pt-[2vw] md:pt-[2vw] pb-[5vw] md:pb-[2vw] md:pb-[5vw] flex flex-col bg-gradient-to-b from-[#FFFFFF] to-[#F1F1F1] text-black"
-<<<<<<< HEAD
         >
         <div className="absolute top-0 left-0 hidden md:block"> 
             <Image
@@ -410,29 +404,6 @@
         </div>         
         <div className="flex flex-col pb-[5vw] md:pb-[2vw] md:items-center">
           <h2 className="mt-[5vw] pb-[2vw] md:pb-0 md:mt-[5vw] font-GoodTimes text-[6vw] md:text-[max(2vw,25px)] 2xl:text-[35px] md:text-center leading-[7vw]">
-=======
-      >
-        <div className="absolute top-0 left-0 hidden md:block">
-          <Image
-            className="w-[20vw] 2xl:w-[30vw]"
-            src="/assets/navy-blue-divider-tl.svg"
-            alt="Divider"
-            width={200}
-            height={200}
-          />
-        </div>
-        <div className="absolute bottom-[-2px] left-0">
-          <Image
-            className="w-[30vw] md:w-[10vw] 2xl:w-[10vw] -scale-y-100"
-            src="/assets/navy-blue-divider-tl.svg"
-            alt="Divider"
-            width={200}
-            height={200}
-          />
-        </div>
-        <div className="flex flex-col pb-[5vw] md:pb-[2vw] items-center">
-          <h2 className="mt-[5vw] pb-[2vw] md:mt-[5vw] font-GoodTimes text-[6vw] md:text-[max(2vw,25px)] 2xl:text-[35px] text-center leading-[7vw]">
->>>>>>> 461b4aac
             {'New Funding Tools for New Space'}
           </h2>
           <p className="md:text-center md:max-w-[500px] lg:max-w-[650px] 2xl:max-w-[800px] md:text-[max(1.2vw,16px)] 2xl:text-[18px] pb-[5vw] md:pb-[2vw]">
@@ -532,15 +503,9 @@
 
       <section
         id="how-launchpad-works"
-<<<<<<< HEAD
         className="relative px-[5vw] pb-24 flex flex-col items-center gap-12 bg-gradient-to-b from-[#FFFFFF] to-[#F1F1F1] text-black"
         >
         <div className="absolute top-0 right-0 hidden md:block"> 
-=======
-        className="relative px-[2vw] pb-24 flex flex-col items-center gap-12 bg-gradient-to-b from-[#FFFFFF] to-[#F1F1F1] text-black"
-      >
-        <div className="absolute top-0 right-0 hidden md:block">
->>>>>>> 461b4aac
           <Image
             className="w-[10vw] 2xl:w-[10vw]"
             src="/assets/blue-divider-tr.svg"
