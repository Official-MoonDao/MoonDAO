--- conflicted
+++ resolved
@@ -338,21 +338,10 @@
           width={500}
           height={500}
         />
-<<<<<<< HEAD
         {missions?.[FEATURED_MISSION_INDEX]?.projectId !== undefined ? (
           <div
             id="featured-missions-container"
             className="mt-[2vw] md:mt-[1vw] pb-[5vw] mb-[2vw] md:mb-[-5vw] md:pb-0 md:pt-0 relative flex flex-col justify-center items-center md:flex-row z-20 mb-[-5vw] w-full md:max-w-[1000px] mx-auto"
-=======
-        <div
-          id="featured-missions-container"
-          className="mt-[2vw] md:mt-[1vw] pb-[5vw] mb-[2vw] md:mb-[-5vw] md:pb-0 md:pt-0 relative flex flex-col justify-center items-center md:flex-row z-20 mb-[-5vw] w-full md:max-w-[1000px] mx-auto"
-        >
-          <JuiceProviders
-            projectId={missions?.[FEATURED_MISSION_INDEX]?.projectId || 0}
-            selectedChain={selectedChain}
->>>>>>> bcd35953
-          >
             <JuiceProviders
               projectId={missions?.[FEATURED_MISSION_INDEX]?.projectId}
               selectedChain={selectedChain}
