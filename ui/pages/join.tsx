import { PlusCircleIcon } from '@heroicons/react/20/solid'
import { GlobeAmericasIcon, ListBulletIcon, MoonIcon } from '@heroicons/react/24/outline'
import CitizenTableABI from 'const/abis/CitizenTable.json'
import TeamTableABI from 'const/abis/TeamTable.json'
import {
  CITIZEN_ADDRESSES,
  CITIZEN_TABLE_ADDRESSES,
  DEFAULT_CHAIN_V5,
  JOBS_TABLE_ADDRESSES,
  TEAM_ADDRESSES,
  TEAM_TABLE_ADDRESSES,
} from 'const/config'
import { BLOCKED_CITIZENS, BLOCKED_TEAMS, FEATURED_TEAMS } from 'const/whitelist'
import useTranslation from 'next-translate/useTranslation'
import dynamic from 'next/dynamic'
import Image from 'next/image'
import Link from 'next/link'
import { useRouter } from 'next/router'
import React, { useState, useEffect, useCallback, useContext } from 'react'
import { getContract, NFT, readContract } from 'thirdweb'
import CitizenContext from '@/lib/citizen/citizen-context'
import useETHPrice from '@/lib/etherscan/useETHPrice'
import { generatePrettyLink, generatePrettyLinkWithId } from '@/lib/subscription/pretty-links'
import { citizenRowToNFT, teamRowToNFT } from '@/lib/tableland/convertRow'
import queryTable from '@/lib/tableland/queryTable'
import { getChainSlug } from '@/lib/thirdweb/chain'
import ChainContextV5 from '@/lib/thirdweb/chain-context-v5'
import { serverClient } from '@/lib/thirdweb/client'
import { useChainDefault } from '@/lib/thirdweb/hooks/useChainDefault'
import { useShallowQueryRoute } from '@/lib/utils/hooks'
import { getAttribute } from '@/lib/utils/nft'
import Job, { Job as JobType } from '../components/jobs/Job'
import Card from '../components/layout/Card'
import Container from '../components/layout/Container'
import Frame from '../components/layout/Frame'
import Head from '../components/layout/Head'
import CardGridContainer from '@/components/layout/CardGridContainer'
import CardSkeleton from '@/components/layout/CardSkeleton'
import { NoticeFooter } from '@/components/layout/NoticeFooter'
import PaginationButtons from '@/components/layout/PaginationButtons'
import Search from '@/components/layout/Search'
import StandardButton from '@/components/layout/StandardButton'
import StandardDetailCard from '@/components/layout/StandardDetailCard'
import Tab from '@/components/layout/Tab'
import CitizenABI from '../const/abis/Citizen.json'
import JobsABI from '../const/abis/JobBoardTable.json'
import TeamABI from '../const/abis/Team.json'
<<<<<<< HEAD
import ChainContextV5 from '@/lib/thirdweb/chain-context-v5'
import useTranslation from 'next-translate/useTranslation'
=======
>>>>>>> 08342d6c

// Dynamic imports for globe components
const Earth = dynamic(() => import('@/components/globe/Earth'), { ssr: false })
const Moon = dynamic(() => import('@/components/globe/Moon'), { ssr: false })

type JoinProps = {
  filteredTeams: any[]
  filteredCitizens: any[]
  jobs: JobType[]
  citizensLocationData?: any[]
}

export default function Join({
  filteredTeams = [],
  filteredCitizens = [],
  jobs = [],
  citizensLocationData = [],
}: JoinProps) {
  const { t } = useTranslation('common')
  const { selectedChain } = useContext(ChainContextV5)
  const router = useRouter()
  const shallowQueryRoute = useShallowQueryRoute()
  const { citizen } = useContext(CitizenContext)

  // Pricing constants and hooks for dynamic pricing
  const CITIZEN_PRICE = 0.0111
  const TEAM_PRICE = 0.0333
  const { data: citizenUsdPrice } = useETHPrice(CITIZEN_PRICE, 'ETH_TO_USD')
  const { data: teamUsdPrice } = useETHPrice(TEAM_PRICE, 'ETH_TO_USD')

  const [input, setInput] = useState('')
  function filterBySearch(nfts: any[]) {
    return nfts.filter((nft) => {
      return nft.metadata.name?.toString().toLowerCase().includes(input.toLowerCase())
    })
  }

  const [tab, setTab] = useState<string>('citizens')
  const [mapView, setMapView] = useState<string>('earth') // For map sub-tabs

  function loadByTab(tab: string) {
    if (tab === 'teams') {
      setCachedNFTs(input != '' ? filterBySearch(filteredTeams) : filteredTeams)
    } else if (tab === 'citizens') {
      setCachedNFTs(input != '' ? filterBySearch(filteredCitizens) : filteredCitizens)
    } else if (tab === 'map') {
      // For map tab, we don't need to set cachedNFTs as it shows the globe
      setCachedNFTs([])
    } else {
      const nfts =
        filteredTeams?.[0] && filteredCitizens?.[0]
          ? [...filteredTeams, ...filteredCitizens]
          : filteredCitizens?.[0]
          ? filteredCitizens
          : filteredTeams?.[0]
          ? filteredTeams
          : []
      setCachedNFTs(input != '' ? filterBySearch(nfts) : nfts)
    }
  }

  const handleTabChange = useCallback(
    (newTab: string) => {
      setTab(newTab)
      setPageIdx(1)
      shallowQueryRoute({ tab: newTab, page: '1' })
    },
    [shallowQueryRoute]
  )

  const handlePageChange = useCallback(
    (newPage: number) => {
      setPageIdx(newPage)
      shallowQueryRoute({ tab, page: newPage.toString() })

      // Scroll to the controls section to keep the user focused on the network browsing area
      setTimeout(() => {
        const controls = document.getElementById('network-controls')
        if (controls) {
          controls.scrollIntoView({ behavior: 'smooth', block: 'start' })
        }
      }, 100)
    },
    [shallowQueryRoute, tab]
  )

  const [maxPage, setMaxPage] = useState(1)

  useEffect(() => {
    const totalTeams = input != '' ? filterBySearch(filteredTeams).length : filteredTeams.length
    const totalCitizens =
      input != '' ? filterBySearch(filteredCitizens).length : filteredCitizens.length

    if (tab === 'teams') setMaxPage(Math.ceil(totalTeams / 10))
    else if (tab === 'citizens') setMaxPage(Math.ceil(totalCitizens / 10))
    else if (tab === 'map') setMaxPage(1) // Map doesn't need pagination
  }, [tab, input, filteredCitizens, filteredTeams])

  const [cachedNFTs, setCachedNFTs] = useState<any[]>([])

  const [pageIdx, setPageIdx] = useState(1)

  useEffect(() => {
    const { tab: urlTab, page: urlPage } = router.query
    if (urlTab && (urlTab === 'teams' || urlTab === 'citizens' || urlTab === 'map')) {
      setTab(urlTab as string)
    }
    if (urlPage && !isNaN(Number(urlPage))) {
      setPageIdx(Number(urlPage))
    }
  }, [router.query])

  useEffect(() => {
    loadByTab(tab)
  }, [tab, input, filteredTeams, filteredCitizens, router.query])

  useChainDefault()

  // Modal states instead of full page replacement

  const renderNFTs = () => {
    if (!cachedNFTs?.[0]) {
      return (
        <>
          {Array.from({ length: 10 }).map((_, i) => (
            <CardSkeleton key={`card-skeleton-${i}`} />
          ))}
        </>
      )
    }

    // Always try to show 10 items on each full page
    const startIndex = (pageIdx - 1) * 10
    let endIndex = pageIdx * 10

    // On the last page, show all remaining items
    if (pageIdx === maxPage) {
      endIndex = cachedNFTs.length
    }

    const nftsToShow = cachedNFTs?.slice(startIndex, endIndex)

    // Fill the last row with empty divs if needed on non-last pages
    const itemsToRender = [...nftsToShow]
    if (pageIdx !== maxPage && itemsToRender.length < 10) {
      const emptyCount = 10 - itemsToRender.length
      for (let i = 0; i < emptyCount; i++) {
        itemsToRender.push({ empty: true })
      }
    }

    return itemsToRender.map((nft: any, i: number) => {
      if (nft.empty) {
        return <div key={`empty-${i}`} className="invisible" />
      }

      if (nft.metadata.name === 'Failed to load NFT metadata') return null

      const type = nft.metadata.attributes.find((attr: any) => attr.trait_type === 'communications')
        ? 'team'
        : 'citizen'

      const link = `/${type === 'team' ? 'team' : 'citizen'}/${
        type === 'team'
          ? generatePrettyLink(nft.metadata.name)
          : generatePrettyLinkWithId(nft.metadata.name, nft.id.toString())
      }`

      return (
        <div className="w-full h-full" key={'team-citizen-' + i}>
          <StandardDetailCard
            title={nft.metadata.name}
            paragraph={nft.metadata.description}
            image={nft.metadata.image}
            link={link}
          />
        </div>
      )
    })
  }

  return (
    <section id="join-container" className="overflow-hidden">
      <Head
        title={'Join MoonDAO - Space Acceleration Network'}
        description={
          'Join the Space Acceleration Network - an onchain startup society focused on building a permanent settlement on the Moon and beyond.'
        }
        image="https://ipfs.io/ipfs/QmbExwDgVoDYpThFaVRRxUkusHnXxMj3Go8DdWrXg1phxi"
      >
        <link rel="preload" as="image" href="/assets/NetworkHero.webp" />
        <link rel="preload" as="image" href="/assets/JoinImage.webp" />
        <link rel="preload" as="image" href="/assets/citizen-default.webp" />
        <link rel="preload" as="image" href="/assets/team_image.webp" />
      </Head>
      <Container>
        {/* Hero Section */}
        <div className="relative w-full h-screen rounded-3xl overflow-hidden">
          <Image
            src="/assets/NetworkHero.webp"
            alt="Space Acceleration Network"
            fill
            className="object-cover"
            priority
          />
          <div className="absolute inset-0 bg-gradient-to-t from-black/60 via-transparent to-transparent" />
          <div className="absolute inset-0 flex items-center justify-center">
            <div className="text-center max-w-4xl px-8">
              <h1 className="header font-GoodTimes text-white drop-shadow-lg mb-4">
                Join the Space Acceleration Network
              </h1>
              <p className="sub-header text-white/90 drop-shadow-lg mb-8">
<<<<<<< HEAD
                An onchain startup society focused on building a permanent
                settlement on the Moon and beyond
=======
                An onchain startup society focused on building a permanent settlement on the Moon
                and beyond
>>>>>>> 08342d6c
              </p>
              <div className="flex flex-col sm:flex-row gap-4 justify-center">
                <StandardButton
                  className="gradient-2 hover:opacity-90 transition-opacity"
                  textColor="text-white"
                  borderRadius="rounded-xl"
                  hoverEffect={false}
                  link="/citizen"
                >
                  Become a Citizen
                </StandardButton>
                <StandardButton
                  className="gradient-2 hover:opacity-90 transition-opacity"
                  textColor="text-white"
                  borderRadius="rounded-xl"
                  hoverEffect={false}
                  link="/team"
                >
                  Create a Team
                </StandardButton>
              </div>
            </div>
          </div>
        </div>
      </Container>

      <Container>
        {/* Join MoonDAO Section */}
        <div
          id="join-moondao"
          className="relative w-full py-12 md:py-14 lg:py-20 xl:py-24 2xl:py-32"
        >
          <div className="absolute inset-0">
            <Image
              src="/assets/JoinImage.webp"
              alt="Join MoonDAO"
              fill
              className="object-cover"
              priority
            />
            <div className="absolute inset-0 bg-gradient-to-t from-black/60 via-transparent to-transparent" />
          </div>

          <div className="relative z-10 max-w-6xl mx-auto px-6">
            <div className="text-center mb-8">
              <h2 className="header font-GoodTimes text-white mb-4 drop-shadow-lg">Join MoonDAO</h2>
              <p className="sub-header text-white/90 max-w-3xl mx-auto drop-shadow-lg">
                Join our decentralized space collective and help accelerate humanity's expansion to
                the Moon and beyond
              </p>
            </div>

            <div className="flex flex-col lg:flex-row gap-6">
              <div className="flex-1">
                <div className="bg-white/5 backdrop-blur-sm border border-white/10 rounded-2xl p-6 h-full">
                  <div className="flex flex-col items-center text-center">
                    <div className="w-24 h-24 mb-6 rounded-xl overflow-hidden">
                      <Image
                        src="/assets/citizen-default.webp"
                        width={96}
                        height={96}
                        alt="Become a Citizen"
                        className="w-full h-full object-cover"
                      />
                    </div>
                    <h3 className="text-2xl font-GoodTimes text-white mb-4">Become a Citizen</h3>
                    <p className="text-slate-300 mb-6 leading-relaxed">
                      Citizens are the trailblazers supporting the creation of off-world
                      settlements. Whether you're already part of a team or seeking to join one,
                      everyone has a crucial role to play in this mission.
                    </p>
                    <div className="flex flex-col items-center mb-6">
                      <div className="text-2xl font-semibold text-white">
                        ~${Math.round(citizenUsdPrice || 0)} / Year
                      </div>
                      <div className="text-sm text-slate-400">({CITIZEN_PRICE} Arbitrum ETH)</div>
                      <div className="text-green-400 text-sm font-medium mt-2">
                        ✓ 12 Month Passport
                      </div>
                    </div>
                    <StandardButton
                      className="gradient-2 hover:opacity-90 transition-opacity"
                      textColor="text-white"
                      borderRadius="rounded-xl"
                      hoverEffect={false}
                      link="/citizen"
                    >
                      Become a Citizen
                    </StandardButton>
                  </div>
                </div>
              </div>

              <div className="flex-1">
                <div className="bg-white/5 backdrop-blur-sm border border-white/10 rounded-2xl p-6 h-full">
                  <div className="flex flex-col items-center text-center">
                    <div className="w-24 h-24 mb-6 rounded-xl overflow-hidden">
                      <Image
                        src="/assets/team_image.webp"
                        width={96}
                        height={96}
                        alt="Create a Team"
                        className="w-full h-full object-cover"
                      />
                    </div>
                    <h3 className="text-2xl font-GoodTimes text-white mb-4">Create a Team</h3>
                    <p className="text-slate-300 mb-6 leading-relaxed">
                      Teams are driving innovation and tackling ambitious space challenges together.
                      From non-profits to startups and university teams, every group has something
                      to contribute to our multiplanetary future.
                    </p>
                    <div className="flex flex-col items-center mb-6">
                      <div className="text-2xl font-semibold text-white">
                        ~${Math.round(teamUsdPrice || 0)} / Year
                      </div>
                      <div className="text-sm text-slate-400">({TEAM_PRICE} Arbitrum ETH)</div>
                      <div className="text-green-400 text-sm font-medium mt-2">
                        ✓ 12 Month Passport
                      </div>
                    </div>
                    <StandardButton
                      className="gradient-2 hover:opacity-90 transition-opacity"
                      textColor="text-white"
                      borderRadius="rounded-xl"
                      hoverEffect={false}
                      link="/team"
                    >
                      Create a Team
                    </StandardButton>
                  </div>
                </div>
              </div>
            </div>
          </div>
        </div>

        {/* Explore the Network Header */}
        <div id="explore-network-header" className="max-w-6xl mx-auto mb-8 px-6 pt-12">
          <h2 className="header font-GoodTimes text-white text-center mb-4">Explore the Network</h2>
          <p className="sub-header text-white/80 text-center mb-8 max-w-3xl mx-auto">
            Discover and connect with citizens and teams building the future of space exploration
          </p>
        </div>

        {/* Controls Section */}
        <div id="network-controls" className="max-w-6xl mx-auto mb-8 px-6">
          <div className="flex flex-col lg:flex-row gap-4 items-center justify-between">
            {/* Search Bar - Always present but invisible for map tab */}
            <div
              className={`w-full lg:w-auto min-w-0 max-w-[320px] bg-white/5 backdrop-blur-sm rounded-xl border border-white/10 px-4 py-3 ${
                tab === 'map' ? 'invisible' : ''
              }`}
            >
              <Search
                className="w-full"
                input={input}
                setInput={setInput}
                placeholder={
                  tab === 'teams'
                    ? 'Search teams'
                    : tab === 'citizens'
                    ? 'Search citizens'
                    : 'Search network'
                }
              />
            </div>

            {/* Tabs - Always centered */}
            <div className="bg-white/5 backdrop-blur-sm rounded-xl border border-white/10 p-1.5">
              <div className="flex text-sm gap-1">
                <Tab
                  tab="citizens"
                  currentTab={tab}
                  setTab={handleTabChange}
                  icon="/assets/icon-passport.svg"
                >
                  Citizens
                </Tab>
                <Tab
                  tab="teams"
                  currentTab={tab}
                  setTab={handleTabChange}
                  icon="/assets/icon-org.svg"
                >
                  Teams
                </Tab>
                <Tab
                  tab="map"
                  currentTab={tab}
                  setTab={handleTabChange}
                  icon={<GlobeAmericasIcon width={20} height={20} />}
                >
                  Map
                </Tab>
              </div>
            </div>

            {/* Join Button */}
            <div className="w-full lg:w-auto min-w-0 max-w-[320px] flex justify-end">
              <StandardButton
                className="gradient-2 rounded-2xl hover:scale-105 transition-transform"
                hoverEffect={false}
                onClick={() => {
                  // Scroll to join section
                  const joinSection = document.getElementById('join-moondao')
                  if (joinSection) {
                    joinSection.scrollIntoView({
                      behavior: 'smooth',
                      block: 'start',
                    })
                  }
                }}
              >
                <div className="flex items-center justify-start gap-2">
                  <PlusCircleIcon width={20} height={20} />
                  Join Network
                </div>
              </StandardButton>
            </div>
          </div>
        </div>

        {/* Content Section - Either Grid or Map */}
        <div id="network-content" className="max-w-6xl mx-auto px-6">
          {tab === 'map' ? (
            /* Map View */
            <div className="bg-white/5 backdrop-blur-sm rounded-2xl border border-white/10 p-6 md:p-8">
              <div className="mb-6">
                <div className="flex justify-center">
                  <div className="bg-white/10 backdrop-blur-sm rounded-xl border border-white/10 p-1.5">
                    <div className="flex text-sm gap-1">
                      <Tab
                        tab="earth"
                        setTab={setMapView}
                        currentTab={mapView}
                        icon={<GlobeAmericasIcon width={20} height={20} />}
                      >
                        Earth
                      </Tab>
                      <Tab
                        tab="moon"
                        setTab={setMapView}
                        currentTab={mapView}
                        icon={<MoonIcon width={20} height={20} />}
                      >
                        Moon
                      </Tab>
                    </div>
                  </div>
                </div>
              </div>
              <div className="w-full flex justify-center">
                <div className="w-full max-w-4xl rounded-lg z-[100] min-h-[60vh] bg-dark-cool shadow-xl shadow-[#112341] overflow-hidden">
                  <div
                    className={`flex items-center justify-center ${
                      mapView !== 'earth' && 'hidden'
                    }`}
                  >
                    <Earth pointsData={citizensLocationData || []} />
                  </div>
                  <div className={`${mapView !== 'moon' && 'hidden'}`}>
                    <Moon />
                  </div>
                </div>
              </div>
            </div>
          ) : (
            /* Network Grid View */
            <div className="bg-white/5 backdrop-blur-sm rounded-2xl border border-white/10 p-6 md:p-8">
              <CardGridContainer xsCols={1} smCols={1} mdCols={2} lgCols={2} maxCols={2} center>
                {renderNFTs()}
              </CardGridContainer>

              {/* Pagination - Only for non-map tabs */}
              {tab !== 'map' && (
                <div className="w-full bg-white/5 backdrop-blur-sm border border-white/10 rounded-xl p-6 mt-8">
                  <div className="w-full flex font-GoodTimes text-2xl flex-row justify-center items-center lg:space-x-8">
                    <button
                      onClick={() => {
                        if (pageIdx > 1) {
                          handlePageChange(pageIdx - 1)
                        }
                      }}
                      className={`pagination-button transition-opacity hover:scale-110 ${
                        pageIdx === 1 ? 'opacity-30' : 'cursor-pointer opacity-100'
                      }`}
                      disabled={pageIdx === 1}
                    >
                      <Image src="/assets/icon-left.svg" alt="Left Arrow" width={35} height={35} />
                    </button>
                    <p id="page-number" className="px-5 font-bold text-white">
                      Page {pageIdx} of {maxPage}
                    </p>
                    <button
                      onClick={() => {
                        if (pageIdx < maxPage) {
                          handlePageChange(pageIdx + 1)
                        }
                      }}
                      className={`pagination-button transition-opacity hover:scale-110 ${
                        pageIdx === maxPage ? 'opacity-30' : 'cursor-pointer opacity-100'
                      }`}
                      disabled={pageIdx === maxPage}
                    >
                      <Image
                        src="/assets/icon-right.svg"
                        alt="Right Arrow"
                        width={35}
                        height={35}
                      />
                    </button>
                  </div>
                </div>
              )}
            </div>
          )}
        </div>

        {/* Jobs Section */}
        <div id="space-careers" className="max-w-6xl mx-auto mb-16 px-6 pt-16">
          <div className="text-center mb-8">
            <h2 className="header font-GoodTimes text-white mb-4">Jobs Board</h2>
            <p className="sub-header text-white/80 max-w-3xl mx-auto mb-8">
              Join the mission to expand humanity to the Moon and beyond. Explore opportunities with
              teams in the Space Acceleration Network.
            </p>
          </div>

          <div className="bg-white/5 backdrop-blur-sm rounded-2xl border border-white/10 p-6 md:p-8">
            <div>
              {jobs && jobs.length > 0 ? (
                <div className="grid grid-cols-1 md:grid-cols-2 lg:grid-cols-3 gap-6">
                  {jobs.slice(0, 6).map((job: JobType, index: number) => (
                    <div
                      key={`job-${job.id}`}
                      className="bg-white/5 backdrop-blur-sm border border-white/10 rounded-xl p-6 hover:bg-white/10 transition-all duration-300"
                    >
                      <div className="flex items-start justify-between mb-4">
                        <div className="w-12 h-12 bg-blue-600 rounded-xl flex items-center justify-center">
                          <svg
                            className="w-6 h-6 text-white"
                            fill="none"
                            stroke="currentColor"
                            viewBox="0 0 24 24"
                          >
                            <path
                              strokeLinecap="round"
                              strokeLinejoin="round"
                              strokeWidth={2}
                              d="M12 6.253v13m0-13C10.832 5.477 9.246 5 7.5 5S4.168 5.477 3 6.253v13C4.168 18.477 5.754 18 7.5 18s3.332.477 4.5 1.253m0-13C13.168 5.477 14.754 5 16.5 5c1.747 0 3.332.477 4.5 1.253v13C19.832 18.477 18.247 18 16.5 18c-1.746 0-3.332.477-4.5 1.253"
                            />
                          </svg>
                        </div>
                        <span className="text-xs bg-green-500/20 text-green-400 px-2 py-1 rounded-full">
                          {job.tag || 'Open'}
                        </span>
                      </div>
                      <h3 className="text-lg font-GoodTimes text-white mb-2 line-clamp-1">
                        {job.title}
                      </h3>
                      <p className="text-slate-300 text-sm mb-4 line-clamp-3">{job.description}</p>
                      <div className="flex items-center justify-between">
                        <span className="text-sm text-slate-400">Team #{job.teamId}</span>
                        <StandardButton
                          backgroundColor="bg-blue-600 hover:bg-blue-700"
                          textColor="text-white"
                          borderRadius="rounded-lg"
                          hoverEffect={false}
                          link="/jobs"
                          className="text-sm py-2 px-4"
                        >
                          View Job
                        </StandardButton>
                      </div>
                    </div>
                  ))}
                </div>
              ) : (
                <div className="text-center py-12">
                  <div className="w-24 h-24 bg-blue-600/20 rounded-full flex items-center justify-center mx-auto mb-6">
                    <ListBulletIcon
                      width={48}
                      height={48}
                      className="text-blue-400"
                    />
                  </div>
                  <h3 className="text-xl font-GoodTimes text-white mb-4">No Jobs Available</h3>
                  <p className="text-slate-300 mb-6">
                    Check back soon for new opportunities in the Space
                    Acceleration Network.
                  </p>
                  <StandardButton
                    backgroundColor="bg-blue-600 hover:bg-blue-700"
                    textColor="text-white"
                    borderRadius="rounded-xl"
                    hoverEffect={false}
                    link="/jobs"
                  >
                    View All Jobs
                  </StandardButton>
                </div>
              )}

              {jobs && jobs.length > 6 && (
                <div className="text-center mt-8">
                  <StandardButton
                    backgroundColor="bg-blue-600 hover:bg-blue-700"
                    textColor="text-white"
                    borderRadius="rounded-xl"
                    hoverEffect={false}
                    link="/jobs"
                  >
                    View All Jobs
                  </StandardButton>
                </div>
              )}
            </div>
          </div>
        </div>

        {/* Help Section */}
        <div className="max-w-6xl mx-auto mb-16 px-6">
          <div className="bg-white/5 backdrop-blur-sm rounded-2xl border border-white/10 p-8 text-center">
            <h3 className="text-2xl font-GoodTimes text-white mb-4">Need Help Getting Started?</h3>
            <p className="text-slate-300 mb-6 max-w-2xl mx-auto">
<<<<<<< HEAD
              Have questions about joining MoonDAO or need assistance with the
              onboarding process? Our community is here to help.
=======
              Have questions about joining MoonDAO or need assistance with the onboarding process?
              Our community is here to help.
>>>>>>> 08342d6c
            </p>
            <StandardButton
              backgroundColor="bg-purple-600 hover:bg-purple-700"
              textColor="text-white"
              borderRadius="rounded-xl"
              hoverEffect={false}
              link="https://discord.com/channels/914720248140279868/1212113005836247050"
            >
              Get Support on Discord
            </StandardButton>
          </div>
        </div>
      </Container>
    </section>
  )
}

export async function getStaticProps() {
  try {
    const chain = DEFAULT_CHAIN_V5
    const chainSlug = getChainSlug(chain)

    const now = Math.floor(Date.now() / 1000)

    const teamContract = getContract({
      client: serverClient,
      address: TEAM_ADDRESSES[chainSlug],
      chain: chain,
      abi: TeamABI as any,
    })

    const teamTableContract = getContract({
      client: serverClient,
      address: TEAM_TABLE_ADDRESSES[chainSlug],
      chain: chain,
      abi: TeamTableABI as any,
    })

    const teamTableName = await readContract({
      contract: teamTableContract,
      method: 'getTableName',
    })

    const teamRows = await queryTable(chain, `SELECT * FROM ${teamTableName}`)

    const citizenTableContract = getContract({
      client: serverClient,
      address: CITIZEN_TABLE_ADDRESSES[chainSlug],
      chain: chain,
      abi: CitizenTableABI as any,
    })
    const citizenTableName = await readContract({
      contract: citizenTableContract,
      method: 'getTableName',
    })
    const citizenRows: any = await queryTable(chain, `SELECT * FROM ${citizenTableName}`)

    const teams: NFT[] = []
    for (const row of teamRows) {
      teams.push(teamRowToNFT(row))
    }

    const filteredValidTeams: any = teams?.filter(async (nft: any) => {
      const expiresAt = await readContract({
        contract: teamContract,
        method: 'expiresAt',
        params: [nft?.metadata?.id],
      })

      return +expiresAt.toString() > now
    })

    const sortedValidTeams = filteredValidTeams.reverse().sort((a: any, b: any) => {
      const aIsFeatured = FEATURED_TEAMS.includes(Number(a.metadata.id))
      const bIsFeatured = FEATURED_TEAMS.includes(Number(b.metadata.id))

      if (aIsFeatured && bIsFeatured) {
        return (
          FEATURED_TEAMS.indexOf(Number(a.metadata.id)) -
          FEATURED_TEAMS.indexOf(Number(b.metadata.id))
        )
      } else if (aIsFeatured) {
        return -1
      } else if (bIsFeatured) {
        return 1
      } else {
        return 0
      }
    })

    const citizenContract = getContract({
      client: serverClient,
      address: CITIZEN_ADDRESSES[chainSlug],
      chain: chain,
      abi: CitizenABI as any,
    })

    // Fetch jobs data
    const jobTableContract = getContract({
      client: serverClient,
      address: JOBS_TABLE_ADDRESSES[chainSlug],
      chain: chain,
      abi: JobsABI as any,
    })

    const jobBoardTableName = await readContract({
      contract: jobTableContract,
      method: 'getTableName',
    })

    const jobStatement = `SELECT * FROM ${jobBoardTableName} WHERE (endTime = 0 OR endTime >= ${now}) ORDER BY id DESC LIMIT 6`
    const jobs = await queryTable(chain, jobStatement)

    const citizens: NFT[] = []
    for (const row of citizenRows) {
      citizens.push(citizenRowToNFT(row))
    }

    const filteredValidCitizens: any = citizens?.filter(async (nft: any) => {
      const expiresAt = await readContract({
        contract: citizenContract,
        method: 'expiresAt',
        params: [nft?.metadata?.id],
      })

      return +expiresAt.toString() > now
    })

    // Generate location data for map
    let citizensLocationData: any[] = []

    if (process.env.NEXT_PUBLIC_ENV === 'prod' || process.env.NEXT_PUBLIC_TEST_ENV === 'true') {
      // Get location data for each citizen
      for (const citizen of filteredValidCitizens) {
        const citizenLocation = getAttribute(
          citizen?.metadata?.attributes as unknown as any[],
          'location'
        )?.value

        let locationData

        if (citizenLocation && citizenLocation !== '' && !citizenLocation?.startsWith('{')) {
          locationData = {
            results: [
              {
                formatted_address: citizenLocation,
              },
            ],
          }
        } else if (citizenLocation?.startsWith('{')) {
          const parsedLocationData = JSON.parse(citizenLocation)
          locationData = {
            results: [
              {
                formatted_address: parsedLocationData.name,
                geometry: {
                  location: {
                    lat: parsedLocationData.lat,
                    lng: parsedLocationData.lng,
                  },
                },
              },
            ],
          }
        } else {
          locationData = {
            results: [
              {
                formatted_address: 'Antarctica',
                geometry: { location: { lat: -90, lng: 0 } },
              },
            ],
          }
        }

        citizensLocationData.push({
          id: citizen.metadata.id,
          name: citizen.metadata.name,
          location: citizenLocation,
          formattedAddress: locationData.results?.[0]?.formatted_address || 'Antarctica',
          image: citizen.metadata.image,
          lat: locationData.results?.[0]?.geometry?.location?.lat || -90,
          lng: locationData.results?.[0]?.geometry?.location?.lng || 0,
        })
      }

      // Group citizens by lat and lng
      const locationMap = new Map()

      for (const citizen of citizensLocationData) {
        const key = `${citizen.lat},${citizen.lng}`
        if (!locationMap.has(key)) {
          locationMap.set(key, {
            citizens: [citizen],
            names: [citizen.name],
            formattedAddress: citizen.formattedAddress,
            lat: citizen.lat,
            lng: citizen.lng,
          })
        } else {
          const existing = locationMap.get(key)
          existing.names.push(citizen.name)
          existing.citizens.push(citizen)
        }
      }

      // Convert the map back to an array
      citizensLocationData = Array.from(locationMap.values()).map((entry: any) => ({
        ...entry,
        color:
          entry.citizens.length > 3 ? '#6a3d79' : entry.citizens.length > 1 ? '#5e4dbf' : '#5556eb',
        size: entry.citizens.length > 1 ? Math.min(entry.citizens.length * 0.01, 0.4) : 0.01,
      }))
    }

    return {
      props: {
        filteredTeams: sortedValidTeams,
        filteredCitizens: filteredValidCitizens.reverse(),
        jobs: jobs || [],
        citizensLocationData: citizensLocationData,
      },
      revalidate: 60,
    }
  } catch (error) {
    console.error(error)
    return {
      props: {
        filteredTeams: [],
        filteredCitizens: [],
        jobs: [],
        citizensLocationData: [],
      },
      revalidate: 60,
    }
  }
}<|MERGE_RESOLUTION|>--- conflicted
+++ resolved
@@ -45,11 +45,6 @@
 import CitizenABI from '../const/abis/Citizen.json'
 import JobsABI from '../const/abis/JobBoardTable.json'
 import TeamABI from '../const/abis/Team.json'
-<<<<<<< HEAD
-import ChainContextV5 from '@/lib/thirdweb/chain-context-v5'
-import useTranslation from 'next-translate/useTranslation'
-=======
->>>>>>> 08342d6c
 
 // Dynamic imports for globe components
 const Earth = dynamic(() => import('@/components/globe/Earth'), { ssr: false })
@@ -262,13 +257,8 @@
                 Join the Space Acceleration Network
               </h1>
               <p className="sub-header text-white/90 drop-shadow-lg mb-8">
-<<<<<<< HEAD
-                An onchain startup society focused on building a permanent
-                settlement on the Moon and beyond
-=======
                 An onchain startup society focused on building a permanent settlement on the Moon
                 and beyond
->>>>>>> 08342d6c
               </p>
               <div className="flex flex-col sm:flex-row gap-4 justify-center">
                 <StandardButton
@@ -649,16 +639,11 @@
               ) : (
                 <div className="text-center py-12">
                   <div className="w-24 h-24 bg-blue-600/20 rounded-full flex items-center justify-center mx-auto mb-6">
-                    <ListBulletIcon
-                      width={48}
-                      height={48}
-                      className="text-blue-400"
-                    />
+                    <ListBulletIcon width={48} height={48} className="text-blue-400" />
                   </div>
                   <h3 className="text-xl font-GoodTimes text-white mb-4">No Jobs Available</h3>
                   <p className="text-slate-300 mb-6">
-                    Check back soon for new opportunities in the Space
-                    Acceleration Network.
+                    Check back soon for new opportunities in the Space Acceleration Network.
                   </p>
                   <StandardButton
                     backgroundColor="bg-blue-600 hover:bg-blue-700"
@@ -694,13 +679,8 @@
           <div className="bg-white/5 backdrop-blur-sm rounded-2xl border border-white/10 p-8 text-center">
             <h3 className="text-2xl font-GoodTimes text-white mb-4">Need Help Getting Started?</h3>
             <p className="text-slate-300 mb-6 max-w-2xl mx-auto">
-<<<<<<< HEAD
-              Have questions about joining MoonDAO or need assistance with the
-              onboarding process? Our community is here to help.
-=======
               Have questions about joining MoonDAO or need assistance with the onboarding process?
               Our community is here to help.
->>>>>>> 08342d6c
             </p>
             <StandardButton
               backgroundColor="bg-purple-600 hover:bg-purple-700"
