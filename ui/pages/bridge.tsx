import useTranslation from 'next-translate/useTranslation'
import React from 'react'
import Container from '../components/layout/Container'
import ContentLayout from '../components/layout/ContentLayout'
import WebsiteHead from '../components/layout/Head'
import ArbitrumBridge from '@/components/bridge/ArbitrumBridge'
import { NoticeFooter } from '@/components/layout/NoticeFooter'

export default function Bridge() {
  const { t } = useTranslation('common')

  return (
    <>
      <WebsiteHead title={t('bridgeTitle')} description={t('bridgeDesc')} />
      <section className="w-[calc(100vw-20px)]">
        <Container>
          <ContentLayout
            header={t('bridgeTitle')}
            headerSize="max(20px, 3vw)"
<<<<<<< HEAD
            description={t('bridgeDesc')}
            preFooter={
              <NoticeFooter 
                defaultImage="../assets/MoonDAO-Logo-White.svg"
                defaultTitle="Need Help?"
                defaultDescription="Submit a ticket in the support channel on MoonDAO's Discord!"
                defaultButtonText="Submit a Ticket"
                defaultButtonLink="https://discord.com/channels/914720248140279868/1212113005836247050"
                imageWidth={200}
                imageHeight={200}
              />
            }
=======
            description={<div className="max-w-2xl">{t('bridgeDesc')}</div>}
            preFooter={<NoticeFooter />}
>>>>>>> 9529adfa
            mainPadding
            isProfile
            mode="compact"
            popOverEffect={false}
          >
<<<<<<< HEAD
            <div className="mt-3 w-full md:mb-[5vw] 2xl:mb-[2vw] p-5 md:p-0">
=======
            <div className="mt-3 w-full max-w-2xl">
>>>>>>> 9529adfa
              <ArbitrumBridge />
            </div>
          </ContentLayout>
        </Container>
      </section>
    </>
  )
}<|MERGE_RESOLUTION|>--- conflicted
+++ resolved
@@ -17,10 +17,9 @@
           <ContentLayout
             header={t('bridgeTitle')}
             headerSize="max(20px, 3vw)"
-<<<<<<< HEAD
             description={t('bridgeDesc')}
             preFooter={
-              <NoticeFooter 
+              <NoticeFooter
                 defaultImage="../assets/MoonDAO-Logo-White.svg"
                 defaultTitle="Need Help?"
                 defaultDescription="Submit a ticket in the support channel on MoonDAO's Discord!"
@@ -30,20 +29,12 @@
                 imageHeight={200}
               />
             }
-=======
-            description={<div className="max-w-2xl">{t('bridgeDesc')}</div>}
-            preFooter={<NoticeFooter />}
->>>>>>> 9529adfa
             mainPadding
             isProfile
             mode="compact"
             popOverEffect={false}
           >
-<<<<<<< HEAD
-            <div className="mt-3 w-full md:mb-[5vw] 2xl:mb-[2vw] p-5 md:p-0">
-=======
             <div className="mt-3 w-full max-w-2xl">
->>>>>>> 9529adfa
               <ArbitrumBridge />
             </div>
           </ContentLayout>
