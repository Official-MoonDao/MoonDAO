//Citizen Profile
import {
  GlobeAltIcon,
  LockOpenIcon,
  MapPinIcon,
  PencilIcon,
} from '@heroicons/react/24/outline'
import TeamABI from 'const/abis/Team.json'
import {
  CITIZEN_ADDRESSES,
  CITIZEN_TABLE_NAMES,
  DEFAULT_CHAIN_V5,
  JOBS_TABLE_ADDRESSES,
  MARKETPLACE_TABLE_ADDRESSES,
  TEAM_ADDRESSES,
} from 'const/config'
import { HATS_ADDRESS } from 'const/config'
import { blockedCitizens } from 'const/whitelist'
import { GetServerSideProps } from 'next'
import Image from 'next/image'
import Link from 'next/link'
import { useRouter } from 'next/router'
import { useContext, useEffect, useState } from 'react'
import toast from 'react-hot-toast'
import { getContract, readContract } from 'thirdweb'
import { getNFT } from 'thirdweb/extensions/erc721'
import { MediaRenderer, useActiveAccount } from 'thirdweb/react'
import CitizenContext from '@/lib/citizen/citizen-context'
import { useCitizenData } from '@/lib/citizen/useCitizenData'
import { useTeamWearer } from '@/lib/hats/useTeamWearer'
import useNewestProposals from '@/lib/nance/useNewestProposals'
import { generatePrettyLinks } from '@/lib/subscription/pretty-links'
import queryTable from '@/lib/tableland/queryTable'
import { getChainSlug } from '@/lib/thirdweb/chain'
import ChainContextV5 from '@/lib/thirdweb/chain-context-v5'
import client, { serverClient } from '@/lib/thirdweb/client'
import { useChainDefault } from '@/lib/thirdweb/hooks/useChainDefault'
import useContract from '@/lib/thirdweb/hooks/useContract'
import { useNativeBalance } from '@/lib/thirdweb/hooks/useNativeBalance'
import { useTotalMooneyBalance } from '@/lib/tokens/hooks/useTotalMooneyBalance'
import { useTotalVP } from '@/lib/tokens/hooks/useTotalVP'
import { DiscordIcon, TwitterIcon } from '@/components/assets'
import { Hat } from '@/components/hats/Hat'
import Address from '@/components/layout/Address'
import Container from '@/components/layout/Container'
import ContentLayout from '@/components/layout/ContentLayout'
import Frame from '@/components/layout/Frame'
import Head from '@/components/layout/Head'
import { NoticeFooter } from '@/components/layout/NoticeFooter'
import StandardButton from '@/components/layout/StandardButton'
import Action from '@/components/subscription/Action'
import Card from '@/components/subscription/Card'
import CitizenActions from '@/components/subscription/CitizenActions'
import CitizenMetadataModal from '@/components/subscription/CitizenMetadataModal'
import GeneralActions from '@/components/subscription/GeneralActions'
import GuestActions from '@/components/subscription/GuestActions'
import LatestJobs from '@/components/subscription/LatestJobs'
import NewMarketplaceListings from '@/components/subscription/NewMarketplaceListings'
import OpenVotes from '@/components/subscription/OpenVotes'
import { SubscriptionModal } from '@/components/subscription/SubscriptionModal'
import CitizenABI from '../../const/abis/Citizen.json'
import HatsABI from '../../const/abis/Hats.json'
import JobsABI from '../../const/abis/JobBoardTable.json'
import MarketplaceABI from '../../const/abis/MarketplaceTable.json'

export default function CitizenDetailPage({ nft, tokenId }: any) {
  const router = useRouter()
  const account = useActiveAccount()
  const address = account?.address

  const { citizen } = useContext(CitizenContext)
  const { selectedChain } = useContext(ChainContextV5)
  const chainSlug = getChainSlug(selectedChain)

  const [subModalEnabled, setSubModalEnabled] = useState(false)
  const [citizenMetadataModalEnabled, setCitizenMetadataModalEnabled] =
    useState(false)

  const isGuest = tokenId === 'guest'

  // Contracts
  const citizenContract = useContract({
    chain: selectedChain,
    address: CITIZEN_ADDRESSES[chainSlug],
    abi: CitizenABI as any,
  })

  const teamContract = useContract({
    chain: selectedChain,
    address: TEAM_ADDRESSES[chainSlug],
    abi: TeamABI as any,
  })

  const marketplaceTableContract = useContract({
    chain: selectedChain,
    address: MARKETPLACE_TABLE_ADDRESSES[chainSlug],
    abi: MarketplaceABI as any,
  })

  const jobTableContract = useContract({
    chain: selectedChain,
    address: JOBS_TABLE_ADDRESSES[chainSlug],
    abi: JobsABI as any,
  })

  const {
    socials,
    location,
    discordLink,
    isDeleted,
    subIsValid,
    incompleteProfile,
    isLoading: isLoadingCitizenData,
  } = useCitizenData(nft, citizenContract)

  // Balances
  const nativeBalance = useNativeBalance()

  const MOONEYBalance = useTotalMooneyBalance(isGuest ? address : nft?.owner)

  const VMOONEYBalance = useTotalVP(nft?.owner)

  // Subscription Data
  const [expiresAt, setExpiresAt] = useState<any>()
  useEffect(() => {
    async function checkExpiration() {
      const expiresAt = await readContract({
        contract: citizenContract,
        method: 'expiresAt' as string,
        params: [nft?.metadata?.id || ''],
      })
      setExpiresAt(expiresAt)
    }
    if (citizenContract && nft?.metadata?.id && !isGuest) checkExpiration()
  }, [citizenContract, nft?.metadata?.id, isGuest])
  // Hats
  const hats = useTeamWearer(teamContract, selectedChain, nft?.owner)

  const hatsContract = useContract({
    chain: selectedChain,
    address: HATS_ADDRESS,
    abi: HatsABI as any,
  })

  //Nance
  const { proposals, packet, votingInfoMap } = useNewestProposals(100)

  useChainDefault()

  const ProfileHeader = (
    <div id="citizenheader-container">
      <div className="z-50 rounded-tl-[20px] overflow-hidden">
        <div id="frame-content-container" className="w-full">
          <div
            id="moon-asset-container"
            className="bg-white rounded-[100%] w-[100px] h-[100px] absolute top-5 lg:left-[40px]"
          ></div>
          <div
            id="frame-content"
            className="w-full flex flex-col lg:flex-row items-start justify-between"
          >
            <div
              id="profile-description-section"
              className="flex w-full flex-col lg:flex-row items-start lg:items-center"
            >
              {nft?.metadata?.image ? (
                <div
                  id="citizen-image-container"
                  className="relative w-full max-w-[350px] h-full md:min-w-[300px] md:min-h-[300px] md:max-w-[300px] md:max-h-[300px]"
                >
                  <MediaRenderer
                    client={client}
                    src={nft?.metadata?.image}
                    className="rounded-full"
                    height={'300'}
                    width={'300'}
                  />
                  <div
                    id="star-asset-container"
                    className="absolute bottom-0 lg:right-0"
                  >
                    <Image
                      src="/../.././assets/icon-star.svg"
                      alt=""
                      width={80}
                      height={80}
                    ></Image>
                  </div>
                </div>
              ) : (
                <></>
              )}
              <div id="citizen-name-container">
                <div
                  id="team-name"
                  className="flex mb-2 w-full flex-col justify-center gap-2 lg:ml-5"
                >
                  <div
                    id="team-name-container"
                    className="mt-5 lg:mt-0 flex flex-col flex-col-reverse w-full items-start justify-start"
                  >
                    {subIsValid && address === nft?.owner && (
                      <button
                        className={'absolute top-6 right-6'}
                        onClick={() => {
                          if (address === nft?.owner)
                            setCitizenMetadataModalEnabled(true)
                          else
                            return toast.error(
                              'Connect the entity admin wallet or multisig to edit metadata.'
                            )
                        }}
                      >
                        <PencilIcon width={35} height={35} />
                      </button>
                    )}
                    {nft ? (
                      <h1 className="max-w-[450px] text-black opacity-[80%] order-2 lg:order-1 lg:block font-GoodTimes header dark:text-white text-3xl">
                        {nft?.metadata?.name}
                      </h1>
                    ) : (
                      <></>
                    )}
                    <div id="profile-container">
                      {nft?.metadata?.description ? (
                        <p
                          id="profile-description-container"
                          className="w-full pr-12"
                        >
                          {nft?.metadata.description || ''}
                        </p>
                      ) : (
                        <></>
                      )}
                    </div>
                  </div>
                  <div
                    id="interactions-container"
                    className="flex flex-col md:flex-row items-start justify-start lg:pr-10"
                  >
                    {(discordLink &&
                      !discordLink.includes('/users/undefined')) ||
                    (socials && (socials.twitter || socials.website)) ? (
                      <div
                        id="socials-container"
                        className="p-1.5 mb-2 mr-2 md:mb-0 px-5 max-w-[160px] gap-5 rounded-bl-[10px] rounded-[2vmax] flex text-sm bg-filter"
                      >
                        {discordLink &&
                          !discordLink.includes('/users/undefined') && (
                            <Link
                              className="flex gap-2"
                              href={discordLink}
                              target="_blank"
                              passHref
                            >
                              <DiscordIcon />
                            </Link>
                          )}
                        {socials.twitter && (
                          <Link
                            className="flex gap-2"
                            href={socials.twitter}
                            target="_blank"
                            passHref
                          >
                            <TwitterIcon />
                          </Link>
                        )}
                        {socials.website && (
                          <Link
                            className="flex gap-2"
                            href={socials.website}
                            target="_blank"
                            passHref
                          >
                            <GlobeAltIcon height={25} width={25} />
                          </Link>
                        )}
                      </div>
                    ) : null}
                    {/* {address === nft.owner ? (
                      <div id="manager-container">
                        {expiresAt && (
                          <div
                            id="expires-container"
                            className="flex flex-col gap-4 items-start"
                          >
                            <div className="rounded-[2vmax] rounded-tl-[10px] md:rounded-tl-[2vmax] md:rounded-bl-[10px] overflow-hidden">
                              <div
                                id="extend-sub-button"
                                className="gradient-2 text-sm"
                              >
                                <Button
                                  onClick={() => {
                                    if (address === nft?.owner)
                                      setSubModalEnabled(true)
                                    else
                                      return toast.error(
                                        `Connect the entity admin wallet or multisig to extend the subscription.`
                                      )
                                  }}
                                >
                                  {'Extend Plan'}
                                </Button>
                              </div>
                            </div>
                          </div>
                        )}
                      </div>
                    ) : (
                      <></>
                    )} */}
                  </div>
                </div>
                {/* {address === nft.owner ? (
                  <p className="opacity-50 mt-2 lg:ml-5 text-sm">
                    {'Exp: '}
                    {new Date(expiresAt?.toString() * 1000).toLocaleString()}
                  </p>
                ) : (
                  <></>
                )} */}
                {citizen || isGuest ? (
                  <>
                    <div className="mt-4 lg:ml-5">
                      <Address address={isGuest ? address : nft.owner} />
                    </div>
                  </>
                ) : (
                  <></>
                )}

                {location !== '' && citizen && (
                  <div className="mt-2 flex items-center gap-2 lg:ml-5">
                    <MapPinIcon
                      width={30}
                      height={30}
                      className="flex-shrink-0"
                    />
                    <Link className="font-GoodTimes" href="/map">
                      {location.startsWith('[object') ? '' : location}
                    </Link>
                  </div>
                )}
              </div>
            </div>
          </div>
        </div>
      </div>
    </div>
  )

  return (
    <Container>
      <ContentLayout
        description={ProfileHeader}
        preFooter={<NoticeFooter citizenNotice={isGuest} />}
        mainPadding
        mode="compact"
        popOverEffect={false}
        branded={false}
        isProfile
      >
        {/* Header and socials */}
        <Head
          title={nft?.metadata?.name}
          description={nft?.metadata?.description}
          image={`https://ipfs.io/ipfs/${
            nft?.metadata?.image.split('ipfs://')[1]
          }`}
        />
        {!isDeleted && subIsValid && nft.owner === address && (
          <CitizenActions
            address={address}
            nft={nft}
            incompleteProfile={incompleteProfile}
            isTeamMember={hats?.length > 0}
            mooneyBalance={MOONEYBalance}
            vmooneyBalance={VMOONEYBalance}
            setCitizenMetadataModalEnabled={setCitizenMetadataModalEnabled}
          />
        )}

        {citizenMetadataModalEnabled && (
          <CitizenMetadataModal
            nft={nft}
            selectedChain={selectedChain}
            setEnabled={setCitizenMetadataModalEnabled}
          />
        )}
        {subModalEnabled && (
          <SubscriptionModal
            selectedChain={selectedChain}
            setEnabled={setSubModalEnabled}
            nft={nft}
            subscriptionContract={citizenContract}
            validPass={subIsValid}
            expiresAt={expiresAt}
            type="citizen'"
          />
        )}

        {!isGuest && !citizen && (
          <Action
            title="Unlock Full Profile"
            description="Become a Citizen of the Space Acceleration Network to view the full profile. Citizenship also unlocks access to the jobs board, marketplace discounts, and more benefits."
            icon={<LockOpenIcon width={30} height={30} />}
            onClick={() => router.push('/citizen')}
          />
        )}
        {subIsValid && !isDeleted && !isGuest ? (
          <div className="z-50 mb-10">
            {/* Mooney and Voting Power */}
            {citizen || address === nft.owner ? (
              <Frame
                noPadding
                bottomLeft="0px"
                bottomRight="0px"
                topRight="0px"
                topLeft="0px"
              >
                <div className="z-50 w-full md:rounded-tl-[2vmax] p-5 md:pr-0 md:pb-10 overflow-hidden md:rounded-bl-[5vmax] bg-slide-section">
                  <div id="vote-title-section" className="flex justify-between">
                    <h2 className="header font-GoodTimes opacity-[50%]">
                      Governance
                    </h2>
                  </div>
                  <div className="mt-5 flex flex-col gap-5">
                    <div>
                      <p className="text-xl">{`$MOONEY`}</p>
                      <p className="text-3xl">
                        {MOONEYBalance
                          ? Math.round(MOONEYBalance).toLocaleString()
                          : 0}
                      </p>
                    </div>
                    <div>
                      <p className="text-xl">{`Voting Power`}</p>
                      <p className="text-2xl">
                        {VMOONEYBalance
                          ? Math.round(VMOONEYBalance).toLocaleString()
                          : 0}
                      </p>
                    </div>
                  </div>
                  {address === nft.owner && (
                    <div className="flex flex-col md:flex-row mt-4 md:px-4 flex items-start xl:items-end gap-2">
                      <StandardButton
                        className="w-full gradient-2 rounded-[10px] rounded-tr-[20px] rounded-br-[20px] md:rounded-tr-[10px] md:rounded-br-[10px] md:rounded-bl-[20px] md:hover:pl-5"
                        onClick={() => router.push('/get-mooney')}
                      >
                        {'Get $MOONEY'}
                      </StandardButton>
                      <StandardButton
                        className="w-full gradient-2 rounded-[10px] rounded-tr-[20px] rounded-br-[20px] md:hover:pl-5"
                        onClick={() => router.push('/lock')}
                      >
                        {'Get Voting Power'}
                      </StandardButton>
                    </div>
                  )}
                </div>
              </Frame>
            ) : (
              <></>
            )}
            {address === nft.owner && (
              <div className="mt-4">
                <Frame
                  noPadding
                  bottomLeft="0px"
                  bottomRight="0px"
                  topRight="0px"
                  topLeft="0px"
                >
                  <OpenVotes
                    proposals={proposals}
                    packet={packet}
                    votingInfoMap={votingInfoMap}
                  />
                </Frame>
              </div>
            )}
<<<<<<< HEAD
            {hats?.length > 1 && (
=======
            {hats.length > 0 && (
>>>>>>> 8911ab75
              <Frame
                noPadding
                bottomLeft="0px"
                bottomRight="0px"
                topRight="0px"
                topLeft="0px"
              >
                <div className="flex flex-col 2xl:flex-row">
                  <div className=" w-full md:rounded-tl-[2vmax] p-5 md:pr-0 md:pb-10 overflow-hidden md:rounded-bl-[5vmax] bg-slide-section">
                    <p className="header font-GoodTimes opacity-[50%]">Teams</p>
                    <div className="mt-5 py-5 flex flex-col gap-2 overflow-y-scroll">
                      {hats?.map((hat: any) => (
                        <div
                          key={hat.id}
                          className="py-3 gradient-16 rounded-[20px]"
                        >
                          <Hat
                            selectedChain={selectedChain}
                            hat={hat}
                            hatsContract={hatsContract}
                            teamImage
                            teamContract={teamContract}
                          />
                        </div>
                      ))}
                    </div>
                  </div>
                  {/* General Actions */}
                </div>
              </Frame>
            )}
            {address === nft.owner && (
              <>
                <Frame
                  noPadding
                  bottomLeft="0px"
                  bottomRight="0px"
                  topRight="0px"
                  topLeft="0px"
                >
                  <NewMarketplaceListings
                    selectedChain={selectedChain}
                    teamContract={teamContract}
                    marketplaceTableContract={marketplaceTableContract}
                  />
                </Frame>
                <Frame
                  noPadding
                  bottomLeft="0px"
                  bottomRight="0px"
                  topRight="0px"
                  topLeft="0px"
                >
                  <LatestJobs
                    teamContract={teamContract}
                    jobTableContract={jobTableContract}
                  />
                </Frame>
                <Frame
                  noPadding
                  bottomLeft="0px"
                  bottomRight="0px"
                  topRight="0px"
                  topLeft="0px"
                >
                  <GeneralActions />
                </Frame>
              </>
            )}
          </div>
        ) : isGuest ? (
          <>
            <GuestActions
              address={address}
              nativeBalance={nativeBalance}
              citizenContract={citizenContract}
            />
          </>
        ) : (
          // Subscription expired
          <Card>
            <p className="text-white">
              {isDeleted
                ? `This profile has been deleted, please connect the owner's wallet to submit new data.`
                : `The profile has expired, please connect the owner's wallet to renew.`}
            </p>
          </Card>
        )}
      </ContentLayout>
    </Container>
  )
}

export const getServerSideProps: GetServerSideProps = async ({ params }) => {
  const tokenIdOrName: any = params?.tokenIdOrName

  let nft, tokenId
  if (tokenIdOrName === 'guest') {
    nft = {
      metadata: {
        name: 'Your Name Here',
        description:
          'Start your journey with the Space Acceleration Network by funding your wallet and becoming a Citizen to unlock a myriad of benefits.',
        image: '/assets/citizen-default.png',
        uri: '',
        id: 'guest',
        attributes: [
          {
            trait_type: 'location',
            value: '',
          },
          {
            trait_type: 'view',
            value: 'public',
          },
        ],
      },
      owner: '',
    }

    tokenId = 'guest'
  } else {
    const chain = DEFAULT_CHAIN_V5
    const chainSlug = getChainSlug(chain)

    const statement = `SELECT name, id FROM ${CITIZEN_TABLE_NAMES[chainSlug]}`
    const allCitizens = (await queryTable(chain, statement)) as any

    const { prettyLinks } = generatePrettyLinks(allCitizens, {
      allHaveTokenId: true,
    })

    if (!Number.isNaN(Number(tokenIdOrName))) {
      tokenId = tokenIdOrName
    } else {
      tokenId = prettyLinks[tokenIdOrName]
    }

    if (tokenId === undefined) {
      return {
        notFound: true,
      }
    }

    const citizenContract = getContract({
      client: serverClient,
      chain: chain,
      address: CITIZEN_ADDRESSES[chainSlug],
      abi: CitizenABI as any,
    })

    nft = await getNFT({
      contract: citizenContract,
      tokenId: BigInt(tokenId),
      includeOwner: true,
    })

    if (!nft || blockedCitizens.includes(Number(nft?.metadata?.id))) {
      return {
        notFound: true,
      }
    }
  }

  return {
    props: {
      nft: {
        ...nft,
        id: tokenId,
        metadata: {
          ...nft?.metadata,
          id: tokenId,
        },
      },
      tokenId,
    },
  }
}<|MERGE_RESOLUTION|>--- conflicted
+++ resolved
@@ -481,11 +481,7 @@
                 </Frame>
               </div>
             )}
-<<<<<<< HEAD
-            {hats?.length > 1 && (
-=======
             {hats.length > 0 && (
->>>>>>> 8911ab75
               <Frame
                 noPadding
                 bottomLeft="0px"
