--- conflicted
+++ resolved
@@ -12,11 +12,6 @@
   DEFAULT_CHAIN_V5,
   JOBS_TABLE_ADDRESSES,
   MARKETPLACE_TABLE_ADDRESSES,
-<<<<<<< HEAD
-  MOONEY_ADDRESSES,
-=======
-  TABLELAND_ENDPOINT,
->>>>>>> c06b6d02
   TEAM_ADDRESSES,
 } from 'const/config'
 import { HATS_ADDRESS } from 'const/config'
@@ -35,6 +30,7 @@
 import { useTeamWearer } from '@/lib/hats/useTeamWearer'
 import useNewestProposals from '@/lib/nance/useNewestProposals'
 import { generatePrettyLinks } from '@/lib/subscription/pretty-links'
+import queryTable from '@/lib/tableland/queryTable'
 import { getChainSlug } from '@/lib/thirdweb/chain'
 import ChainContextV5 from '@/lib/thirdweb/chain-context-v5'
 import client, { serverClient } from '@/lib/thirdweb/client'
@@ -611,10 +607,7 @@
     const chainSlug = getChainSlug(chain)
 
     const statement = `SELECT name, id FROM ${CITIZEN_TABLE_NAMES[chainSlug]}`
-    const allCitizensRes = await fetch(
-      `${TABLELAND_ENDPOINT}?statement=${statement}`
-    )
-    const allCitizens = await allCitizensRes.json()
+    const allCitizens = (await queryTable(chain, statement)) as any
 
     const { prettyLinks } = generatePrettyLinks(allCitizens, {
       allHaveTokenId: true,
