--- conflicted
+++ resolved
@@ -3,13 +3,11 @@
 import { authMiddleware } from 'middleware/authMiddleware'
 import withMiddleware from 'middleware/withMiddleware'
 import type { NextApiRequest, NextApiResponse } from 'next'
-import { signHasVotedProof, submitHasVotedClaimFor } from '../../../lib/oracle'
+import { Address } from 'thirdweb'
 import { addressBelongsToPrivyUser } from '@/lib/privy'
+import { signHasVotedProof, submitHasVotedClaimFor } from '@/lib/xp'
 
 const MIN_VOTES = BigInt(1)
-const XP = BigInt(10)
-
-type Address = `0x${string}`
 
 async function fetchSnapshotVotesCount(
   user: Address,
@@ -44,14 +42,6 @@
   }
 }
 
-<<<<<<< HEAD
-=======
-function chooseXpAmount(_: number): bigint {
-  // No longer used. XP is now configured on-chain per verifier.
-  return BigInt(1)
-}
-
->>>>>>> 6e8ad43e
 async function handler(req: NextApiRequest, res: NextApiResponse) {
   try {
     if (req.method !== 'POST')
@@ -75,20 +65,10 @@
     if (votesCount < Number(MIN_VOTES))
       return res.status(200).json({ eligible: false, votesCount })
 
-<<<<<<< HEAD
-    if (XP === BigInt(0))
-      return res.status(200).json({ eligible: false, votesCount })
-
-=======
->>>>>>> 6e8ad43e
     const { validAfter, validBefore, signature, context } =
       await signHasVotedProof({
         user: user as Address,
         minVotes: MIN_VOTES,
-<<<<<<< HEAD
-        xpAmount: XP,
-=======
->>>>>>> 6e8ad43e
       })
 
     const { txHash } = await submitHasVotedClaimFor({
@@ -105,11 +85,7 @@
     return res.status(200).json({
       eligible: true,
       votesCount,
-<<<<<<< HEAD
-      xpAmount: XP.toString(),
-=======
       xpAmount: (xpAmount as bigint).toString(),
->>>>>>> 6e8ad43e
       validAfter: Number(validAfter),
       validBefore: Number(validBefore),
       signature,
