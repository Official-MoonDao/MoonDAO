import { utils as ethersUtils } from 'ethers'
import { gql, request as gqlRequest } from 'graphql-request'
import { authMiddleware } from 'middleware/authMiddleware'
import withMiddleware from 'middleware/withMiddleware'
import type { NextApiRequest, NextApiResponse } from 'next'
import {
  signHasVotingPowerProof,
  submitHasVotingPowerClaimFor,
} from '../../../lib/oracle'
import { addressBelongsToPrivyUser } from '@/lib/privy'

const MIN_VOTING_POWER = BigInt(1)
const XP = BigInt(10)

type Address = `0x${string}`

async function fetchSnapshotVP(user: Address, space: string): Promise<bigint> {
  const endpoint = 'https://hub.snapshot.org/graphql'
  const query = gql`
  {
    vp (voter: "${user}", space: "tomoondao.eth") {
      vp
    }
  }`
  try {
    const data = (await gqlRequest(endpoint, query, {
      voter: user,
      space,
    })) as any
    const value = Number(data?.vp?.vp ?? 0)
    const floored = Number.isFinite(value) ? Math.floor(value) : 0
    return BigInt(floored)
  } catch (err) {
    // Snapshot sometimes returns provider errors; treat as 0 VP rather than 500
    console.error('Snapshot VP fetch failed:', err)
    return BigInt(0)
  }
}

<<<<<<< HEAD
=======
function chooseXpAmount(_: bigint): bigint {
  // No longer used. XP is now configured on-chain per verifier.
  return BigInt(1)
}

>>>>>>> 6e8ad43e
// Route uses shared oracle helper; no env handling here

async function handler(req: NextApiRequest, res: NextApiResponse) {
  try {
    if (req.method !== 'POST')
      return res.status(405).json({ error: 'Method not allowed' })

    const { user, accessToken } = JSON.parse(req.body) as {
      user?: string
      accessToken?: string
    }
    if (!user || !ethersUtils.isAddress(user))
      return res.status(400).json({ error: 'Invalid user address' })

    if (!addressBelongsToPrivyUser(accessToken as string, user))
      return res.status(400).json({ error: 'User not found' })

    // Compute VP locally (Snapshot logic kept here)
    const SNAPSHOT_SPACE = process.env.SNAPSHOT_SPACE || 'tomoondao.eth'
    const vp = await fetchSnapshotVP(user as Address, SNAPSHOT_SPACE)
    if (vp < MIN_VOTING_POWER)
      return res.status(200).json({ eligible: false, vp: vp.toString() })

<<<<<<< HEAD
    if (XP === BigInt(0))
      return res.status(200).json({ eligible: false, vp: vp.toString() })

=======
>>>>>>> 6e8ad43e
    // Sign/encode via shared oracle helper
    const { validAfter, validBefore, signature, context } =
      await signHasVotingPowerProof({
        user: user as Address,
        minVotingPower: MIN_VOTING_POWER,
<<<<<<< HEAD
        xpAmount: XP,
=======
>>>>>>> 6e8ad43e
      })

    // Relay the XP claim on behalf of the user so they don't need to send a tx
    const { txHash } = await submitHasVotingPowerClaimFor({
      user: user as Address,
      context,
    })

    // Decode xp from context for client convenience (index 1)
    const [, xpAmount] = ethersUtils.defaultAbiCoder.decode(
      ['uint256', 'uint256', 'uint256', 'uint256', 'bytes'],
      context
    ) as unknown[] as [any, bigint]

    return res.status(200).json({
      eligible: true,
      vp: vp.toString(),
<<<<<<< HEAD
      xpAmount: XP.toString(),
=======
      xpAmount: (xpAmount as bigint).toString(),
>>>>>>> 6e8ad43e
      validAfter: Number(validAfter),
      validBefore: Number(validBefore),
      signature,
      context,
      txHash,
    })
  } catch (err: any) {
    return res.status(500).json({ error: err?.message || 'Internal error' })
  }
}

export default withMiddleware(handler, authMiddleware)<|MERGE_RESOLUTION|>--- conflicted
+++ resolved
@@ -3,16 +3,11 @@
 import { authMiddleware } from 'middleware/authMiddleware'
 import withMiddleware from 'middleware/withMiddleware'
 import type { NextApiRequest, NextApiResponse } from 'next'
-import {
-  signHasVotingPowerProof,
-  submitHasVotingPowerClaimFor,
-} from '../../../lib/oracle'
+import { Address } from 'thirdweb'
 import { addressBelongsToPrivyUser } from '@/lib/privy'
+import { signHasVotingPowerProof, submitHasVotingPowerClaimFor } from '@/lib/xp'
 
 const MIN_VOTING_POWER = BigInt(1)
-const XP = BigInt(10)
-
-type Address = `0x${string}`
 
 async function fetchSnapshotVP(user: Address, space: string): Promise<bigint> {
   const endpoint = 'https://hub.snapshot.org/graphql'
@@ -37,16 +32,6 @@
   }
 }
 
-<<<<<<< HEAD
-=======
-function chooseXpAmount(_: bigint): bigint {
-  // No longer used. XP is now configured on-chain per verifier.
-  return BigInt(1)
-}
-
->>>>>>> 6e8ad43e
-// Route uses shared oracle helper; no env handling here
-
 async function handler(req: NextApiRequest, res: NextApiResponse) {
   try {
     if (req.method !== 'POST')
@@ -68,21 +53,11 @@
     if (vp < MIN_VOTING_POWER)
       return res.status(200).json({ eligible: false, vp: vp.toString() })
 
-<<<<<<< HEAD
-    if (XP === BigInt(0))
-      return res.status(200).json({ eligible: false, vp: vp.toString() })
-
-=======
->>>>>>> 6e8ad43e
     // Sign/encode via shared oracle helper
     const { validAfter, validBefore, signature, context } =
       await signHasVotingPowerProof({
         user: user as Address,
         minVotingPower: MIN_VOTING_POWER,
-<<<<<<< HEAD
-        xpAmount: XP,
-=======
->>>>>>> 6e8ad43e
       })
 
     // Relay the XP claim on behalf of the user so they don't need to send a tx
@@ -100,11 +75,7 @@
     return res.status(200).json({
       eligible: true,
       vp: vp.toString(),
-<<<<<<< HEAD
-      xpAmount: XP.toString(),
-=======
       xpAmount: (xpAmount as bigint).toString(),
->>>>>>> 6e8ad43e
       validAfter: Number(validAfter),
       validBefore: Number(validBefore),
       signature,
