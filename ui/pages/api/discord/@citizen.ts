import CitizenABI from 'const/abis/Citizen.json'
import {
  CITIZEN_ADDRESSES,
  DEFAULT_CHAIN_V5,
  DISCORD_GUILD_ID,
  DISCORD_CITIZEN_ROLE_ID,
} from 'const/config'
import { authMiddleware } from 'middleware/authMiddleware'
import withMiddleware from 'middleware/withMiddleware'
import { NextApiRequest, NextApiResponse } from 'next'
import { getContract, readContract } from 'thirdweb'
<<<<<<< HEAD
import { assignDiscordRoleById } from '@/lib/discord/assignRole'
import { verifyPrivyAuth } from '@/lib/privy/privyAuth'
=======
import { assignDiscordRole } from '@/lib/discord/assignRole'
import { getPrivyUserData } from '@/lib/privy'
>>>>>>> 557c6109
import { getChainSlug } from '@/lib/thirdweb/chain'
import client from '@/lib/thirdweb/client'

const chainSlug = getChainSlug(DEFAULT_CHAIN_V5)
const citizenContractAddress = CITIZEN_ADDRESSES[chainSlug]

const citizenContract = getContract({
  client,
  address: citizenContractAddress,
  chain: DEFAULT_CHAIN_V5,
  abi: CitizenABI as any,
})

async function handler(req: NextApiRequest, res: NextApiResponse) {
  if (req.method !== 'POST') {
    return res.status(405).json({ error: 'Method not allowed' })
  }

  try {
    const { accessToken } = req.body

    if (!accessToken) {
      return res.status(400).json({ error: 'Access token is required' })
    }

    // Get Privy user data
    const privyUserData = await getPrivyUserData(accessToken)
    if (!privyUserData) {
      return res.status(401).json({ error: 'Invalid access token' })
    }

    const { walletAddresses, discordAccount } = privyUserData

    if (walletAddresses.length === 0) {
      return res
        .status(400)
        .json({ error: 'No wallet addresses found for this account' })
    }

    if (!discordAccount) {
      return res
        .status(400)
        .json({ error: 'No Discord account linked to this Privy account' })
    }

    // Check if any of the wallet addresses own a Citizen NFT

    if (!citizenContractAddress) {
      return res
        .status(500)
        .json({ error: 'Citizen contract not found for current chain' })
    }

    let hasCitizenNFT = false
    let citizenAddress = ''

    // Check each wallet address for Citizen NFT ownership
    for (const address of walletAddresses) {
      try {
        const ownedTokenId = await readContract({
          contract: citizenContract,
          method: 'getOwnedToken' as string,
          params: [address],
        })

        // If we get here without error, the address owns a Citizen NFT
        if (ownedTokenId) {
          hasCitizenNFT = true
          citizenAddress = address
          break
        }
      } catch (err: any) {
        // Error means no token owned for this address, continue to next address
        console.log(`No Citizen NFT found for address: ${address}`)
      }
    }

    if (!hasCitizenNFT) {
      return res.status(404).json({
        error: 'No Citizen NFT found for any linked wallet addresses',
        walletAddresses: walletAddresses,
      })
    }

    // Assign Discord role using the extracted function
    const roleResult = await assignDiscordRoleById({
      discordUserId: discordAccount.subject, // Discord user ID from linked account
      guildId: DISCORD_GUILD_ID,
      roleId: DISCORD_CITIZEN_ROLE_ID,
      botToken: process.env.DISCORD_BOT_TOKEN as string,
    })

    if (!roleResult.success) {
      return res
        .status(
          roleResult.error === 'Discord user not found in the server'
            ? 404
            : 500
        )
        .json({
          error: roleResult.error,
          details: roleResult.details,
        })
    }

    return res.status(200).json({
      success: true,
      message: 'Citizen role successfully assigned',
      data: {
        ...roleResult.data,
        citizenAddress: citizenAddress,
      },
    })
  } catch (error) {
    console.error('Error in citizen role assignment:', error)
    return res.status(500).json({
      error: 'Internal server error',
      details: error instanceof Error ? error.message : 'Unknown error',
    })
  }
}

export default withMiddleware(handler, authMiddleware)<|MERGE_RESOLUTION|>--- conflicted
+++ resolved
@@ -9,13 +9,8 @@
 import withMiddleware from 'middleware/withMiddleware'
 import { NextApiRequest, NextApiResponse } from 'next'
 import { getContract, readContract } from 'thirdweb'
-<<<<<<< HEAD
 import { assignDiscordRoleById } from '@/lib/discord/assignRole'
-import { verifyPrivyAuth } from '@/lib/privy/privyAuth'
-=======
-import { assignDiscordRole } from '@/lib/discord/assignRole'
 import { getPrivyUserData } from '@/lib/privy'
->>>>>>> 557c6109
 import { getChainSlug } from '@/lib/thirdweb/chain'
 import client from '@/lib/thirdweb/client'
 
