--- conflicted
+++ resolved
@@ -50,17 +50,6 @@
       externalLink: true,
     },
     {
-<<<<<<< HEAD
-=======
-      name: 'Get Voting Power',
-      description:
-        'Voting power is granted to stakeholders, stake $MOONEY to fully participate in co-governance and co-creation.',
-      href: '/lock',
-      icon: LockClosedIcon,
-      externalLink: false,
-    },
-    {
->>>>>>> 7a4cc6e3
       name: 'Bridge $MOONEY',
       description: 'Reduce onchain gas fees by bridging $MOONEY from L1 to L2.',
       href: 'https://wallet.polygon.technology/polygon/bridge/deposit',
@@ -68,7 +57,6 @@
       externalLink: true,
     },
     {
-<<<<<<< HEAD
       name: 'Get Voting Power',
       description: 'Voting power is granted to stakeholders, stake $MOONEY to fully participate in co-governance and co-creation.',
       href: '/lock',
@@ -82,16 +70,6 @@
       href: 'https://passport.gitcoin.co/',
       icon: IdentificationIcon,
       externalLink: true,
-=======
-      name: 'Export Wallet',
-      description: 'Export your embedded wallet to an external wallet.',
-      onClick: () => {
-        if (wallets[selectedWallet].walletClientType !== 'privy')
-          return toast.error('Please select a privy wallet to export')
-        exportWallet()
-      },
-      icon: ArrowRightIcon,
->>>>>>> 7a4cc6e3
     },
     {
       name: 'Vote on Snapshot',
