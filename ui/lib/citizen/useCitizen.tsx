--- conflicted
+++ resolved
@@ -16,13 +16,8 @@
   const chainSlug = getChainSlug(selectedChain)
   const { selectedWallet } = useContext(PrivyWalletContext)
   const { wallets } = useWallets()
-<<<<<<< HEAD
-  const { authenticated } = usePrivy()
-  const [citizenNFT, setCitizenNFT] = useState<any>()
-=======
   const { user, authenticated } = usePrivy()
   const [citizenNFT, setCitizenNFT] = useState<NFT>()
->>>>>>> c06b6d02
 
   useEffect(() => {
     async function getCitizenNFTByAddress() {
