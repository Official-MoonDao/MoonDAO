--- conflicted
+++ resolved
@@ -195,14 +195,11 @@
       console.log('Found cached data, setting citizen state:', cachedData)
       setCitizen(cachedData)
     } else {
-<<<<<<< HEAD
       // If no cached data and we have auth, we'll need to fetch
       if (authenticated && user) {
         setIsLoading(true)
       }
-=======
       console.log('No cached data found')
->>>>>>> e3d4bda6
     }
   }, [address, chainId, mock])
 
@@ -219,26 +216,6 @@
         chainId
       )
       try {
-<<<<<<< HEAD
-        setIsLoading(true)
-        const contract = getContract({
-          client,
-          address: CITIZEN_ADDRESSES[chainSlug],
-          chain: selectedChain,
-          abi: CitizenABI as any,
-        })
-
-        const ownedTokenId: any = await readContract({
-          contract: contract,
-          method: 'getOwnedToken' as string,
-          params: [address],
-        })
-
-        const nft = await getNFT({
-          contract: contract,
-          tokenId: BigInt(ownedTokenId),
-        })
-=======
         const statement = `SELECT * FROM ${
           CITIZEN_TABLE_NAMES[chainSlug]
         } WHERE owner = '${address?.toLocaleLowerCase()}'`
@@ -254,7 +231,6 @@
         }
 
         const nft = citizenRowToNFT(citizen?.[0])
->>>>>>> e3d4bda6
 
         console.log('Fresh citizen data fetched:', nft)
         setCitizen(nft)
