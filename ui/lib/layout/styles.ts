--- conflicted
+++ resolved
@@ -13,78 +13,6 @@
   launchpad: 'bg-gradient-to-br backdrop-blur-sm rounded-3xl border border-white/20',
 }
 
-<<<<<<< HEAD
-export const inputStyles = {
-  standard: 'bg-[#0f152f] rounded-full',
-  modern:
-    'bg-gradient-to-r from-slate-800/50 to-slate-700/50 border border-slate-600/50 rounded-xl text-white placeholder:text-slate-400 focus:border-slate-500 focus:ring-2 focus:ring-slate-500/20 transition-all',
-  dark: 'bg-gradient-to-r from-[#000000] to-[#040617] placeholder:opacity-50 rounded-full',
-  default:
-    'bg-black/20 border border-white/10 rounded-lg p-4 text-white placeholder-gray-400 hover:bg-black/30 hover:border-white/20 transition-all duration-200 focus:outline-none focus:ring-2 focus:ring-blue-500/50 focus:border-blue-500/50',
-}
-
-export const buttonStyles = {
-  primary: 'bg-gradient-to-r from-blue-600 to-purple-600 hover:from-blue-700 hover:to-purple-700',
-  secondary: 'bg-dark-cool hover:bg-mid-cool',
-  gradient: 'bg-gradient-to-r from-blue-600 to-purple-600 hover:from-blue-700 hover:to-purple-700',
-}
-
-export const spacing = {
-  cardPadding: 'p-6',
-  cardPaddingSmall: 'p-4',
-  cardPaddingLarge: 'p-8',
-  inputPadding: 'p-3 px-4',
-  buttonPadding: 'px-4 py-2',
-}
-
-export const transitions = {
-  default: 'transition-all duration-200',
-  hover: 'transition-all duration-300 hover:shadow-xl',
-}
-
-export const commonGradients = {
-  cardGradient: 'from-gray-900 via-blue-900/30 to-purple-900/20',
-  slateGradient: 'from-slate-700/20 to-slate-800/30',
-  darkGradient: 'from-[#121C42] to-[#090D21]',
-}
-
-export const borderRadius = {
-  sm: 'rounded-lg',
-  md: 'rounded-xl',
-  lg: 'rounded-2xl',
-  full: 'rounded-full',
-  custom: {
-    card: 'rounded-[20px]',
-    modal: 'rounded-[15px]',
-  },
-}
-
-export const hoverEffects = {
-  slateCard:
-    'transition-all duration-300 hover:bg-gradient-to-b hover:from-slate-600/30 hover:to-slate-700/40 hover:shadow-xl',
-  scale: 'transition-transform duration-300 hover:scale-[1.02]',
-  border: 'transition-all duration-300 hover:border-white/30',
-  shadow: 'transition-all duration-200 shadow-lg hover:shadow-xl',
-}
-
-export const commonCombinations = {
-  cardContainer: 'backdrop-blur-xl border border-white/10 rounded-2xl shadow-2xl',
-  slateCardContainer: 'backdrop-blur-xl border border-white/10 rounded-xl shadow-lg',
-  slateCardHover:
-    'bg-gradient-to-b from-slate-700/20 to-slate-800/30 backdrop-blur-xl border border-white/10 rounded-xl shadow-lg transition-all duration-300 hover:bg-gradient-to-b hover:from-slate-600/30 hover:to-slate-700/40 hover:shadow-xl',
-  projectCard:
-    'bg-gradient-to-br from-slate-700/20 to-slate-800/30 backdrop-blur-xl border border-white/10 rounded-xl shadow-lg transition-all duration-300 hover:bg-gradient-to-br hover:from-slate-600/30 hover:to-slate-700/40 hover:shadow-xl hover:scale-[1.02]',
-  launchpadCard:
-    'bg-black/40 backdrop-blur-sm rounded-xl md:rounded-2xl border border-white/10 hover:border-white/30 transition-all duration-300',
-  buttonBase: 'px-4 py-2 font-medium transition-all duration-200 shadow-lg hover:shadow-xl',
-  buttonDisabled: 'opacity-50 cursor-not-allowed',
-  buttonEnabled: 'cursor-pointer',
-}
-
-export const modalStyles = {
-  base: 'bg-dark-cool rounded-lg shadow-xl',
-  overlay: 'backdrop-blur-sm bg-black/50',
-=======
 export const modalStyles = {
   base: 'bg-dark-cool rounded-lg shadow-xl',
   overlay:
@@ -156,7 +84,6 @@
   buttonBase: 'px-4 py-2 font-medium transition-all duration-200 shadow-lg hover:shadow-xl',
   buttonDisabled: 'opacity-50 cursor-not-allowed',
   buttonEnabled: 'cursor-pointer',
->>>>>>> bcbe2eb0
 }
 
 export const utilityFunctions = {
