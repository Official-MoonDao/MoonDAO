--- conflicted
+++ resolved
@@ -14,11 +14,7 @@
             'Content-Type': 'application/json',
           },
           body: JSON.stringify({
-<<<<<<< HEAD
-            chainId: selectedChain.id ?? selectedChain.chainId,
-=======
             chainId: selectedChain.id,
->>>>>>> b9ae8fe0
             treeId,
             props: {
               hats: {
