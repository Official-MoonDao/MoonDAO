--- conflicted
+++ resolved
@@ -91,11 +91,7 @@
         icon: BuildingStorefrontIcon,
         href: '/marketplace',
       },
-<<<<<<< HEAD
-      {
-=======
       process.env.NEXT_PUBLIC_CHAIN === 'testnet' && {
->>>>>>> 86b902df
         name: 'Launchpad',
         icon: RocketLaunchIcon,
         href: '/launch',
