--- conflicted
+++ resolved
@@ -47,8 +47,6 @@
           params: [nft?.metadata?.id],
         })
         setSubIsValid(+expiresAt.toString() > now)
-<<<<<<< HEAD
-=======
       } catch (err) {
         console.log(err)
       }
@@ -67,8 +65,6 @@
           params: [nft?.metadata?.id || ''],
         })
         setAdminHatId(adminHID)
-        setManagerHatId(managerHID)
->>>>>>> 9ff32aaa
       } catch (err) {
         console.log(err)
       }
