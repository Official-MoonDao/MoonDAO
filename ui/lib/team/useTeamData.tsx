import { usePrivy } from '@privy-io/react-auth'
import { useEffect, useMemo, useState } from 'react'
import { readContract } from 'thirdweb'
import { useActiveAccount } from 'thirdweb/react'
import { getAttribute } from '../utils/nft'

export function useTeamData(teamContract: any, hatsContract: any, nft: any) {
  const account = useActiveAccount()
  const address = account?.address

  const [isLoading, setIsLoading] = useState<boolean>(false)
  const [isPublic, setIsPublic] = useState<boolean>(false)
  const [isDeleted, setIsDeleted] = useState<boolean>(false)
  const [isManager, setIsManager] = useState<boolean>(false)
  const [subIsValid, setSubIsValid] = useState<boolean>(true)
  const [hatTreeId, setHatTreeId] = useState<any>()
  const [adminHatId, setAdminHatId] = useState<any>()
  const [managerHatId, setManagerHatId] = useState<any>()

  const socials = useMemo(() => {
    const entityTwitter = getAttribute(nft?.metadata?.attributes, 'twitter')
    const entityCommunications = getAttribute(
      nft?.metadata?.attributes,
      'communications'
    )
    const entityWebsite = getAttribute(nft?.metadata?.attributes, 'website')
    return {
      twitter: entityTwitter?.value,
      communications: entityCommunications?.value,
      website: entityWebsite?.value,
    }
  }, [nft?.metadata?.attributes])

  useEffect(() => {
    function getView() {
      const entityView: any = getAttribute(nft?.metadata?.attributes, 'view')
      setIsPublic(entityView?.value === 'public' ? true : false)
      setIsDeleted(entityView?.value === '' ? true : false)
    }

    async function checkSubscription() {
      const now = Math.floor(Date.now() / 1000)

      try {
        const expiresAt = await readContract({
          contract: teamContract,
          method: 'expiresAt' as string,
          params: [nft?.metadata?.id],
        })
        setSubIsValid(+expiresAt.toString() > now)
      } catch (err) {
        console.log(err)
      }
    }

    async function getHats() {
<<<<<<< HEAD
      try {
        const adminHID = await readContract({
          contract: teamContract,
          method: 'teamAdminHat' as string,
          params: [nft?.metadata?.id || ''],
        })
        const managerHID = await readContract({
          contract: teamContract,
          method: 'teamManagerHat' as string,
          params: [nft?.metadata?.id || ''],
        })
        setAdminHatId(adminHID)
        setManagerHatId(managerHID)
      } catch (err) {
        console.log(err)
      }
=======
      const results = await Promise.allSettled([
        readContract({
          contract: teamContract,
          method: 'teamAdminHat' as string,
          params: [nft?.metadata?.id || ''],
        }),
        readContract({
          contract: teamContract,
          method: 'teamManagerHat' as string,
          params: [nft?.metadata?.id || ''],
        }),
      ])

      const adminHID =
        results[0].status === 'fulfilled' ? results[0].value : null
      const managerHID =
        results[1].status === 'fulfilled' ? results[1].value : null

      setAdminHatId(adminHID)
      setManagerHatId(managerHID)
>>>>>>> 2931fbfe
    }

    if (nft?.metadata?.attributes && teamContract) {
      ;(async () => {
        setIsLoading(true)
        await checkSubscription()
        await getHats()
        getView()
        setIsLoading(false)
      })()
    }
  }, [nft, teamContract])

  useEffect(() => {
    async function checkManager() {
      try {
        if (address) {
          const isAddressManager: any = await readContract({
            contract: teamContract,
            method: 'isManager' as string,
            params: [nft?.metadata?.id, address],
          })
          setIsManager(isAddressManager || nft.owner === address)
        } else {
          setIsManager(false)
        }
      } catch (err) {
        console.log(err)
        setIsManager(false)
      }
    }

    if (teamContract) checkManager()
  }, [account, address, nft, teamContract])

  useEffect(() => {
    async function getHatTreeId() {
      const hatTreeId = await readContract({
        contract: hatsContract,
        method: 'getTopHatDomain' as string,
        params: [adminHatId],
      })
      setHatTreeId(hatTreeId)
    }
    if (hatsContract && adminHatId) getHatTreeId()
  }, [adminHatId, hatsContract])

  return {
    socials,
    isPublic,
    isDeleted,
    hatTreeId,
    adminHatId,
    managerHatId,
    isManager,
    isLoading,
    subIsValid,
  }
}<|MERGE_RESOLUTION|>--- conflicted
+++ resolved
@@ -54,24 +54,6 @@
     }
 
     async function getHats() {
-<<<<<<< HEAD
-      try {
-        const adminHID = await readContract({
-          contract: teamContract,
-          method: 'teamAdminHat' as string,
-          params: [nft?.metadata?.id || ''],
-        })
-        const managerHID = await readContract({
-          contract: teamContract,
-          method: 'teamManagerHat' as string,
-          params: [nft?.metadata?.id || ''],
-        })
-        setAdminHatId(adminHID)
-        setManagerHatId(managerHID)
-      } catch (err) {
-        console.log(err)
-      }
-=======
       const results = await Promise.allSettled([
         readContract({
           contract: teamContract,
@@ -92,7 +74,6 @@
 
       setAdminHatId(adminHID)
       setManagerHatId(managerHID)
->>>>>>> 2931fbfe
     }
 
     if (nft?.metadata?.attributes && teamContract) {
