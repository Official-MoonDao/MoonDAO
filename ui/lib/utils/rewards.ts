export function getBudget(tokens: any, year: number, quarter: number) {
  const numQuartersPastQ4Y2022 = (year - 2023) * 4 + quarter
  let ethBudget = 0
  let usdValue = 0
  let usdBudget = 0
  let mooneyBudget = 0
  let ethPrice = 0
  const ethToken = tokens.find(
    (token: any) => token.symbol === 'ETH' && token.balance > 0
  )
  if (tokens && ethToken) {
    for (const token of tokens) {
      if (token.symbol !== 'MOONEY') {
        usdValue += token.usd
      }
    }
<<<<<<< HEAD
    const ethToken = tokens.find(
      (token: any) => token.symbol === 'ETH' && token.balance > 0
    )
    ethPrice = ethToken?.usd / ethToken?.balance
=======
    ethPrice = ethToken.usd / ethToken.balance
>>>>>>> bdcca93a
    const ethValue = usdValue / ethPrice
    usdBudget = usdValue * 0.05
    ethBudget = ethValue * 0.05
    const MOONEY_INITIAL_BUDGET = 15_000_000
    const MOONEY_DECAY_RATE = 0.95

    mooneyBudget =
      MOONEY_INITIAL_BUDGET * MOONEY_DECAY_RATE ** numQuartersPastQ4Y2022
  }
  return {
    ethBudget,
    usdBudget,
    mooneyBudget,
    ethPrice,
    usdValue,
  }
}

export function getPayouts(
  projectIdToEstimatedPercentage: any,
  projects: any,
  communityCircle: any,
  ethBudget: number,
  mooneyBudget: number
) {
  const addressToEthPayout: { [key: string]: number } = {}
  const addressToMooneyPayout: { [key: string]: number } = {}

  const COMMUNITY_CIRCLE_PERCENTAGE = 10
  const projectsAndCommunityCircle = projects.concat([
    {
      id: -1,
      upfrontPayments: {},
      rewardDistribution: JSON.stringify(communityCircle),
    },
  ])
  for (const project of projectsAndCommunityCircle) {
    const projectId = project.id
    const projectPercentage =
      projectId == -1
        ? COMMUNITY_CIRCLE_PERCENTAGE
        : projectIdToEstimatedPercentage[projectId]
    const rewardDistributionString = project.rewardDistribution || '{}'
    const fixedRewardDistribution = rewardDistributionString.replace(
      /(\b0x[a-fA-F0-9]{40}\b):/g,
      '"$1":'
    )
    const upfrontPayments: { [key: string]: number } = project.upfrontPayments

    const contributors: { [key: string]: number } = JSON.parse(
      fixedRewardDistribution
    )
    for (const [contributerAddress, contributorPercentage] of Object.entries(
      contributors
    )) {
      const marginalPayoutProportion =
        (contributorPercentage / 100) * (projectPercentage / 100)
      if (!(contributerAddress in addressToEthPayout)) {
        addressToEthPayout[contributerAddress] = 0
      }
      if (!(contributerAddress in addressToMooneyPayout)) {
        addressToMooneyPayout[contributerAddress] = 0
      }
      addressToMooneyPayout[contributerAddress] +=
        marginalPayoutProportion * mooneyBudget

      if (
        upfrontPayments &&
        contributerAddress in upfrontPayments &&
        upfrontPayments[contributerAddress] >
          marginalPayoutProportion * ethBudget
      ) {
        continue
      }
      addressToEthPayout[contributerAddress] +=
        marginalPayoutProportion * ethBudget
    }
  }

  const addressToPayoutProportion: { [key: string]: number } = {}
  for (const [address, mooneyPayout] of Object.entries(addressToMooneyPayout)) {
    addressToPayoutProportion[address] = mooneyPayout / mooneyBudget
  }
  const ethPayoutCSV = Object.entries(addressToEthPayout)
    .map(([address, eth]) => `${address},${eth}`)
    .join('\n')
  const vMooneyAddresses = Object.keys(addressToMooneyPayout).join(',')
  const vMooneyAmounts = Object.values(addressToMooneyPayout)
    .map((mooney) => `"0x${(mooney * 10 ** 18).toString(16)}"`)
    .join(',')

  return {
    addressToEthPayout,
    addressToMooneyPayout,
    ethPayoutCSV,
    vMooneyAddresses,
    vMooneyAmounts,
  }
}<|MERGE_RESOLUTION|>--- conflicted
+++ resolved
@@ -14,14 +14,7 @@
         usdValue += token.usd
       }
     }
-<<<<<<< HEAD
-    const ethToken = tokens.find(
-      (token: any) => token.symbol === 'ETH' && token.balance > 0
-    )
-    ethPrice = ethToken?.usd / ethToken?.balance
-=======
     ethPrice = ethToken.usd / ethToken.balance
->>>>>>> bdcca93a
     const ethValue = usdValue / ethPrice
     usdBudget = usdValue * 0.05
     ethBudget = ethValue * 0.05
