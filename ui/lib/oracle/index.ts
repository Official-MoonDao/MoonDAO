--- conflicted
+++ resolved
@@ -196,364 +196,4 @@
   )) as Hex
 
   return { validAfter, validBefore, signature }
-<<<<<<< HEAD
-=======
-}
-
-export async function signHasVotingPowerProof(params: {
-  user: Address
-  minVotingPower: bigint
-  // xpAmount removed from caller API; fetched from chain per verifier
-  validitySeconds?: number
-}): Promise<SignedProofResult> {
-  if (
-    !XP_ORACLE_NAME ||
-    !XP_ORACLE_VERSION ||
-    !XP_ORACLE_ADDRESSES[XP_ORACLE_CHAIN]
-  ) {
-    throw new Error('Oracle env not configured')
-  }
-
-  const contextHash = keccak256(
-    defaultAbiCoder.encode(['uint256'], [params.minVotingPower.toString()])
-  ) as Hex
-
-  // Fetch current xp from the verifier on-chain
-  const verifierAddress = HAS_VOTING_POWER_VERIFIER_ADDRESSES[
-    XP_ORACLE_CHAIN
-  ] as Address
-  const xpAmount = await fetchVerifierXp(verifierAddress)
-
-  const { validAfter, validBefore, signature } = await signOracleProof({
-    user: params.user,
-    verifier: verifierAddress,
-    contextHash,
-    xpAmount,
-    validitySeconds: params.validitySeconds,
-  })
-
-  const context = defaultAbiCoder.encode(
-    ['uint256', 'uint256', 'uint256', 'uint256', 'bytes'],
-    [
-      params.minVotingPower.toString(),
-      xpAmount.toString(), // preserved for backward compatibility; ignored by verifier now
-      validAfter.toString(),
-      validBefore.toString(),
-      signature,
-    ]
-  ) as Hex
-
-  return {
-    validAfter,
-    validBefore,
-    signature,
-    context,
-  }
-}
-
-export async function signHasVotedProof(params: {
-  user: Address
-  minVotes: bigint
-  // xpAmount removed from caller API; fetched from chain per verifier
-  validitySeconds?: number
-}): Promise<SignedProofResult> {
-  if (
-    !XP_ORACLE_NAME ||
-    !XP_ORACLE_VERSION ||
-    !XP_ORACLE_ADDRESSES[XP_ORACLE_CHAIN]
-  ) {
-    throw new Error('Oracle env not configured')
-  }
-
-  const contextHash = keccak256(
-    defaultAbiCoder.encode(['uint256'], [params.minVotes.toString()])
-  ) as Hex
-
-  // Fetch current xp from the verifier on-chain
-  const verifierAddress = HAS_VOTED_VERIFIER_ADDRESSES[
-    XP_ORACLE_CHAIN
-  ] as Address
-  const xpAmount = await fetchVerifierXp(verifierAddress)
-
-  const { validAfter, validBefore, signature } = await signOracleProof({
-    user: params.user,
-    verifier: verifierAddress,
-    contextHash,
-    xpAmount,
-    validitySeconds: params.validitySeconds,
-  })
-
-  const context = defaultAbiCoder.encode(
-    ['uint256', 'uint256', 'uint256', 'uint256', 'bytes'],
-    [
-      params.minVotes.toString(),
-      xpAmount.toString(), // preserved for backward compatibility; ignored by verifier now
-      validAfter.toString(),
-      validBefore.toString(),
-      signature,
-    ]
-  ) as Hex
-
-  return {
-    validAfter,
-    validBefore,
-    signature,
-    context,
-  }
-}
-
-// Minimal ABI for XPManager.claimXPFor(address,uint256,bytes)
-const XP_MANAGER_ABI = [
-  {
-    type: 'function',
-    name: 'claimXPFor',
-    stateMutability: 'nonpayable',
-    inputs: [
-      { name: 'user', type: 'address' },
-      { name: 'conditionId', type: 'uint256' },
-      { name: 'context', type: 'bytes' },
-    ],
-    outputs: [],
-  },
-] as const
-
-export async function submitHasVotingPowerClaimFor(params: {
-  user: Address
-  context: Hex
-  verifierId?: bigint
-}): Promise<{ txHash: Hex }> {
-  const twChain =
-    process.env.NEXT_PUBLIC_CHAIN === 'mainnet' ? arbitrum : sepolia
-  const relayerPk = normalizePk(process.env.XP_ORACLE_SIGNER_PK)
-  const account = twPrivateKeyToAccount({
-    client: serverClient,
-    privateKey: relayerPk,
-  })
-
-  const verifierId = params.verifierId ?? BigInt(2)
-  const contractAddress = XP_MANAGER_ADDRESSES[XP_ORACLE_CHAIN] as Address
-  if (!contractAddress) throw new Error('XP Manager address missing for chain')
-
-  const contract = getContract({
-    client: serverClient,
-    chain: twChain,
-    address: contractAddress,
-    abi: XP_MANAGER_ABI as any,
-  })
-
-  // Pre-validate the oracle proof to avoid on-chain revert
-  try {
-    const [minVotingPower, xpAmount, validAfter, validBefore, signature] =
-      defaultAbiCoder.decode(
-        ['uint256', 'uint256', 'uint256', 'uint256', 'bytes'],
-        params.context
-      ) as any
-
-    const oracleAddress = XP_ORACLE_ADDRESSES[XP_ORACLE_CHAIN] as Address
-    const verifierAddress = HAS_VOTING_POWER_VERIFIER_ADDRESSES[
-      XP_ORACLE_CHAIN
-    ] as Address
-    const contextHash = keccak256(
-      defaultAbiCoder.encode(['uint256'], [minVotingPower])
-    ) as Hex
-
-    const oracleContract = getContract({
-      client: serverClient,
-      chain: twChain,
-      address: oracleAddress,
-      abi: XP_ORACLE_ABI as any,
-    })
-
-    const ok = (await readContract({
-      contract: oracleContract,
-      method: 'verifyProof',
-      params: [
-        {
-          user: params.user,
-          verifier: verifierAddress,
-          contextHash,
-          xpAmount: xpAmount.toString(),
-          validAfter: validAfter.toString(),
-          validBefore: validBefore.toString(),
-        },
-        signature,
-      ],
-    })) as boolean
-
-    if (!ok) {
-      // Try to recover signer for additional context
-      const proofForRecovery = {
-        user: params.user,
-        verifier: verifierAddress,
-        contextHash,
-        xpAmount: xpAmount.toString(),
-        validAfter: validAfter.toString(),
-        validBefore: validBefore.toString(),
-      }
-      let recovered: string | undefined
-      try {
-        recovered = ethersUtils.verifyTypedData(
-          {
-            name: XP_ORACLE_NAME,
-            version: XP_ORACLE_VERSION,
-            chainId: Number(XP_ORACLE_CHAIN_ID),
-            verifyingContract: oracleAddress,
-          } as any,
-          {
-            Proof: [
-              { name: 'user', type: 'address' },
-              { name: 'verifier', type: 'address' },
-              { name: 'contextHash', type: 'bytes32' },
-              { name: 'xpAmount', type: 'uint256' },
-              { name: 'validAfter', type: 'uint256' },
-              { name: 'validBefore', type: 'uint256' },
-            ],
-          } as any,
-          proofForRecovery as any,
-          signature as Hex
-        )
-      } catch {}
-
-      throw new Error(
-        `Error - Invalid oracle proof\n\ncontract: ${contractAddress}\nchainId: ${twChain.id}` +
-          (recovered ? `\nrecoveredSigner: ${recovered}` : '')
-      )
-    }
-  } catch (e) {
-    // Bubble up decode/verify errors to the API layer
-    throw e as Error
-  }
-
-  const transaction = prepareContractCall({
-    contract,
-    method: 'claimXPFor' as string,
-    params: [params.user, verifierId, params.context],
-  })
-
-  const { transactionHash } = await sendTransaction({
-    account,
-    transaction,
-  })
-
-  return { txHash: transactionHash as Hex }
-}
-
-export async function submitHasVotedClaimFor(params: {
-  user: Address
-  context: Hex
-  verifierId?: bigint
-}): Promise<{ txHash: Hex }> {
-  const twChain =
-    process.env.NEXT_PUBLIC_CHAIN === 'mainnet' ? arbitrum : sepolia
-  const relayerPk = normalizePk(process.env.XP_ORACLE_SIGNER_PK)
-  const account = twPrivateKeyToAccount({
-    client: serverClient,
-    privateKey: relayerPk,
-  })
-
-  const verifierId = params.verifierId ?? BigInt(3)
-  const contractAddress = XP_MANAGER_ADDRESSES[XP_ORACLE_CHAIN] as Address
-  if (!contractAddress) throw new Error('XP Manager address missing for chain')
-
-  const contract = getContract({
-    client: serverClient,
-    chain: twChain,
-    address: contractAddress,
-    abi: XP_MANAGER_ABI as any,
-  })
-
-  // Pre-validate the oracle proof to avoid on-chain revert
-  try {
-    const [minVotes, xpAmount, validAfter, validBefore, signature] =
-      defaultAbiCoder.decode(
-        ['uint256', 'uint256', 'uint256', 'uint256', 'bytes'],
-        params.context
-      ) as any
-
-    const oracleAddress = XP_ORACLE_ADDRESSES[XP_ORACLE_CHAIN] as Address
-    const verifierAddress = HAS_VOTED_VERIFIER_ADDRESSES[
-      XP_ORACLE_CHAIN
-    ] as Address
-    const contextHash = keccak256(
-      defaultAbiCoder.encode(['uint256'], [minVotes])
-    ) as Hex
-
-    const oracleContract = getContract({
-      client: serverClient,
-      chain: twChain,
-      address: oracleAddress,
-      abi: XP_ORACLE_ABI as any,
-    })
-
-    const ok = (await readContract({
-      contract: oracleContract,
-      method: 'verifyProof',
-      params: [
-        {
-          user: params.user,
-          verifier: verifierAddress,
-          contextHash,
-          xpAmount: xpAmount.toString(),
-          validAfter: validAfter.toString(),
-          validBefore: validBefore.toString(),
-        },
-        signature,
-      ],
-    })) as boolean
-
-    if (!ok) {
-      const proofForRecovery = {
-        user: params.user,
-        verifier: verifierAddress,
-        contextHash,
-        xpAmount: xpAmount.toString(),
-        validAfter: validAfter.toString(),
-        validBefore: validBefore.toString(),
-      }
-      let recovered: string | undefined
-      try {
-        recovered = ethersUtils.verifyTypedData(
-          {
-            name: XP_ORACLE_NAME,
-            version: XP_ORACLE_VERSION,
-            chainId: Number(XP_ORACLE_CHAIN_ID),
-            verifyingContract: oracleAddress,
-          } as any,
-          {
-            Proof: [
-              { name: 'user', type: 'address' },
-              { name: 'verifier', type: 'address' },
-              { name: 'contextHash', type: 'bytes32' },
-              { name: 'xpAmount', type: 'uint256' },
-              { name: 'validAfter', type: 'uint256' },
-              { name: 'validBefore', type: 'uint256' },
-            ],
-          } as any,
-          proofForRecovery as any,
-          signature as Hex
-        )
-      } catch {}
-
-      throw new Error(
-        `Error - Invalid oracle proof\n\ncontract: ${contractAddress}\nchainId: ${twChain.id}` +
-          (recovered ? `\nrecoveredSigner: ${recovered}` : '')
-      )
-    }
-  } catch (e) {
-    throw e as Error
-  }
-
-  const transaction = prepareContractCall({
-    contract,
-    method: 'claimXPFor' as string,
-    params: [params.user, verifierId, params.context],
-  })
-
-  const { transactionHash } = await sendTransaction({
-    account,
-    transaction,
-  })
-
-  return { txHash: transactionHash as Hex }
->>>>>>> 6e8ad43e
 }