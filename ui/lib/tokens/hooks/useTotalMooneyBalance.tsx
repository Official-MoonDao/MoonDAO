//Get total mooney balance for an address on L1 and L2
import { useEffect, useState } from 'react'
import { getContract, readContract } from 'thirdweb'
import { arbitrum, base, ethereum, polygon } from 'thirdweb/chains'
import client from '@/lib/thirdweb/client'
import ERC20 from '../../../const/abis/ERC20.json'
import { MOONEY_ADDRESSES } from '../../../const/config'

const ethMooneyContract = getContract({
  client: client,
  address: MOONEY_ADDRESSES['ethereum'],
  chain: ethereum,
  abi: ERC20 as any,
})

const polygonMooneyContract = getContract({
  client: client,
  address: MOONEY_ADDRESSES['polygon'],
  chain: polygon,
  abi: ERC20 as any,
})

const arbMooneyContract = getContract({
  client: client,
  address: MOONEY_ADDRESSES['arbitrum'],
  chain: arbitrum,
  abi: ERC20 as any,
})

const baseMooneyContract = getContract({
  client: client,
  address: MOONEY_ADDRESSES['base'],
  chain: base,
  abi: ERC20 as any,
})

export function useTotalMooneyBalance(address: string | undefined) {
  const [totalMooneyBalance, setTotalMooneyBalance] = useState<number>(0)

  useEffect(() => {
    async function checkForBalance() {
<<<<<<< HEAD
      const ethSDK = initSDK(Ethereum)
      const polygonSDK = initSDK(Polygon)
      const arbSDK = initSDK(Arbitrum)
      const baseSDK = initSDK(Base)

      const ethMooneyContract = await ethSDK.getContract(
        MOONEY_ADDRESSES['ethereum'],
        ERC20
      )
      const polygonMooneyContract = await polygonSDK.getContract(
        MOONEY_ADDRESSES['polygon'],
        ERC20
      )
      const arbMooneyContract = await arbSDK.getContract(
        MOONEY_ADDRESSES['arbitrum'],
        ERC20
      )
      const baseMooneyContract = await baseSDK.getContract(
        MOONEY_ADDRESSES['base'],
        ERC20
=======
      const results = await Promise.allSettled([
        readContract({
          contract: ethMooneyContract,
          method: 'balanceOf',
          params: [address],
        }),
        readContract({
          contract: polygonMooneyContract,
          method: 'balanceOf',
          params: [address],
        }),
        readContract({
          contract: arbMooneyContract,
          method: 'balanceOf',
          params: [address],
        }),
        readContract({
          contract: baseMooneyContract,
          method: 'balanceOf',
          params: [address],
        }),
      ])

      const [ethMooney, polygonMooney, arbMooney, baseMooney] = results.map(
        (result) => (result.status === 'fulfilled' ? result.value : 0)
>>>>>>> 2931fbfe
      )

      console.log(ethMooney + polygonMooney + arbMooney + baseMooney)

      setTotalMooneyBalance(
        (Number(ethMooney) +
          Number(polygonMooney) +
          Number(arbMooney) +
          Number(baseMooney)) /
          10 ** 18
      )
    }

    if (address) {
      checkForBalance()
    }
  }, [address])

  return totalMooneyBalance
}<|MERGE_RESOLUTION|>--- conflicted
+++ resolved
@@ -39,28 +39,6 @@
 
   useEffect(() => {
     async function checkForBalance() {
-<<<<<<< HEAD
-      const ethSDK = initSDK(Ethereum)
-      const polygonSDK = initSDK(Polygon)
-      const arbSDK = initSDK(Arbitrum)
-      const baseSDK = initSDK(Base)
-
-      const ethMooneyContract = await ethSDK.getContract(
-        MOONEY_ADDRESSES['ethereum'],
-        ERC20
-      )
-      const polygonMooneyContract = await polygonSDK.getContract(
-        MOONEY_ADDRESSES['polygon'],
-        ERC20
-      )
-      const arbMooneyContract = await arbSDK.getContract(
-        MOONEY_ADDRESSES['arbitrum'],
-        ERC20
-      )
-      const baseMooneyContract = await baseSDK.getContract(
-        MOONEY_ADDRESSES['base'],
-        ERC20
-=======
       const results = await Promise.allSettled([
         readContract({
           contract: ethMooneyContract,
@@ -86,7 +64,6 @@
 
       const [ethMooney, polygonMooney, arbMooney, baseMooney] = results.map(
         (result) => (result.status === 'fulfilled' ? result.value : 0)
->>>>>>> 2931fbfe
       )
 
       console.log(ethMooney + polygonMooney + arbMooney + baseMooney)
