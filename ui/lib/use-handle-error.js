--- conflicted
+++ resolved
@@ -1,25 +1,13 @@
 import { useEffect } from 'react'
 import { useErrorContext } from '../components/ErrorProvider'
 
-<<<<<<< HEAD
-export function useHandleError(
-  [{ data, error, loading }, method],
-  throwOnRevert = true // for some contract interactions, a reverted call is not an error
-) {
+// for some contract interactions, a reverted call is not an error
+export function useHandleError(object, throwOnRevert = true) {
   const errorContext = useErrorContext()
   useEffect(() => {
     if (throwOnRevert) {
-      errorContext.addError([error])
+      errorContext.addError([object.error])
     }
-  }, [error])
-  return [{ data, error, loading }, method]
-=======
-export function useHandleError(object) {
-  const errorContext = useErrorContext()
-  useEffect(() => {
-    console.log(object.error)
-    errorContext.addError([object.error])
   }, [object.error])
   return object
->>>>>>> fc91b457
 }