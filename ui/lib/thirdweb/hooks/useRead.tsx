import { useEffect, useState } from 'react'
import { readContract, ThirdwebContract } from 'thirdweb'

type useReadProps = {
  contract: ThirdwebContract
  method: string
  params: any[]
  deps?: any[]
}
<<<<<<< HEAD

export default function useRead({
  contract,
  method,
  params,
  deps,
}: useReadProps) {
=======
export default function useRead({ contract, method, params }: useReadProps) {
>>>>>>> 2931fbfe
  const [data, setData] = useState<any>()
  const [isLoading, setIsLoading] = useState<boolean>(false)
  useEffect(() => {
    async function read() {
      setIsLoading(true)
      try {
        const data = await readContract({
          contract: contract,
          method: method as any,
          params: params,
        })
        setData(data)
      } catch (err) {
        console.log(err)
      }
      setIsLoading(false)
    }
<<<<<<< HEAD
    if (contract?.address && method && params) read()
  }, [contract, JSON.stringify(params), method, ...(deps || [])])

=======
    if (contract && method && params) read()
  }, [contract, JSON.stringify(params), method])
>>>>>>> 2931fbfe
  return { data, isLoading }
}<|MERGE_RESOLUTION|>--- conflicted
+++ resolved
@@ -7,17 +7,12 @@
   params: any[]
   deps?: any[]
 }
-<<<<<<< HEAD
-
 export default function useRead({
   contract,
   method,
   params,
   deps,
 }: useReadProps) {
-=======
-export default function useRead({ contract, method, params }: useReadProps) {
->>>>>>> 2931fbfe
   const [data, setData] = useState<any>()
   const [isLoading, setIsLoading] = useState<boolean>(false)
   useEffect(() => {
@@ -35,13 +30,7 @@
       }
       setIsLoading(false)
     }
-<<<<<<< HEAD
-    if (contract?.address && method && params) read()
+    if (contract && method && params) read()
   }, [contract, JSON.stringify(params), method, ...(deps || [])])
-
-=======
-    if (contract && method && params) read()
-  }, [contract, JSON.stringify(params), method])
->>>>>>> 2931fbfe
   return { data, isLoading }
 }