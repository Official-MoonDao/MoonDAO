@import url('/fonts/stylesheet.css');
@import url('https://fonts.googleapis.com/css2?family=Montserrat:wght@600;800&family=Acme&family=Abel&family=Open+Sans:wght@400;500;600;700;800&display=swap');

@tailwind base;
@tailwind components;
@tailwind utilities;

@font-face {
  font-family: 'Good Times';
  src: url('/fonts/goodtimesrg.otf') format('opentype');
}

@font-face {
  font-family: 'Roboto Mono';
  src: url('/fonts/RobotoMono-Regular.ttf') format('truetype');
}

@font-face {
  font-family: 'Lato';
  src: url('/fonts/Lato-Regular.ttf') format('truetype');
}

html,
body {
  padding: 0;
  margin: 0;
  font-family: 'Lato';
  overflow: auto;
}

.font-acme {
  font-family: 'Acme', sans-serif;
}

.font-abel {
  font-family: 'Abel', sans-serif;
}

a {
  color: inherit;
  text-decoration: none;
}

* {
  box-sizing: border-box;
}

.galaxy-bg {
  background: url('/galaxy.jpg') repeat;
}

.backdropBlur {
  backdrop-filter: blur(10px);
}

.border-style {
  border-style: solid;
  border-radius: 20px;
  border-width: 2px;
  border-color: #ffbc5c;
}

.border-disabled {
  border-style: solid;
  border-radius: 20px;
  border-width: 2px;
  border-color: #d85c4c;
  color: #d85c4c;
}

.card-body {
  color: white;
}

.no-border {
  border-width: 0px;
}

.white-text {
  color: white;
}

.yellow-text {
  color: #ffbc5c;
}

.black-text {
  color: black;
}

#redButton {
  border-style: solid;
  border-radius: 20px;
  border-width: 2px;
  border-color: #d85c4c;
  color: #d85c4c;
}

#providerLogo {
  src: '/galaxy.png';
}

.range3 {
  border-radius: 25px;
  border-width: 2px;
}

::-webkit-scrollbar {
  width: 10px;
}

/* Track */
::-webkit-scrollbar-track {
  background: rgba(255, 255, 255, 0.185);
  border-radius: 30px;
}

/* Handle */
::-webkit-scrollbar-thumb {
  background: #1c1c1cb9;
  border-radius: 30px;
}

/* Handle on hover */
::-webkit-scrollbar-thumb:hover {
  background: #555;
}

.connect-wallet img {
  display: none;
  visibility: hidden;
}

.tw-connected-wallet img {
  display: none;
  visibility: hidden;
}

.css-tkbtnr img {
  display: none;
  visibility: hidden;
}

.css-1309xma img {
  display: none;
  visibility: hidden;
}

<<<<<<< HEAD
#p5_loading {
  display: none;
  visibility: hidden;
}

/*
=======
/* Home styles */
>>>>>>> cbe50426

.hero {
  background-image: linear-gradient(#282536, #000000 95%);
  height: 125vh;
}

.mission {
  background-image: linear-gradient(#000000 2%, #282536, #000000 95%);
  width: 100%;
}
.constitution {
  background-image: linear-gradient(#000000 2%, #381c2b, #000000 95%);
}

.slidebtn {
  display: flex;
  justify-content: left;
  align-items: center;
  text-align: left;
  font-family: Goodtimes;
  letter-spacing: 1px;
  width: 300px;
  max-width: 325px;
  height: 80px;
  color: black;
  padding-right: 20px;
  background-color: #f2f2f2;
  background-image: url('/home/slide-button-background.svg');
  background-size: cover;
  background-repeat: no-repeat;
  background-position: -1035px 0px;
  -webkit-clip-path: polygon(0% 0%, 100% 0, 100% 70%, 90% 100%, 0% 100%);
  clip-path: polygon(0 0, 100% 0, 100% 50%, calc(100% - 30px) 100%, 0 100%);
  transition: 1s;
  border-radius: 3px;
}

.slidebtn:hover {
  padding-left: 20px;
  width: 325px;
  background-position: -1010px 0px;
}

/* Tailwind classes */
@layer utilities {
  .loading-component {
    @apply cursor-wait select-none rounded-2xl bg-gray-100 shadow-none hover:scale-100 dark:bg-slate-800 !important;
  }

  .loading-line {
    @apply animate-pulse select-none rounded-lg bg-blue-400 fill-current stroke-current text-blue-400 hover:scale-100 dark:bg-slate-600 dark:text-slate-600 !important;
  }

  .link {
    @apply whitespace-pre-wrap text-yellow-500 underline hover:text-yellow-600 dark:text-moon-gold dark:hover:text-amber-300;
  }

  .component-background {
    @apply relative bg-gradient-to-br from-white via-gray-50 to-zinc-50 dark:from-black dark:via-slate-950 dark:to-gray-950;
  }

  .page-title {
    @apply text-[#071732] dark:text-white font-GoodTimes text-center text-3xl lg:text-5xl xl:text-[54px] lg:text-left;
  }

  .title-text-colors {
    @apply text-[#071732] dark:text-white;
  }

  .page-border-and-color {
    @apply border-4 border-[#071732] border-opacity-[0.06] dark:border-opacity-100 dark:border-[#CBE4F7] bg-white dark:bg-[#040C1A] shadow-[0px_4px_29px_0px_rgba(0,0,0,0.03)] dark:shadow-none;
  }

  .inner-container-background {
    @apply bg-[#869cc2] bg-opacity-10  dark:bg-opacity-100 dark:bg-[#071732];
  }

  .sidebar-bg-dark {
    background: linear-gradient(172.32deg, #090d21 70.56%, #46161b 106.43%);
  }

  .sidebar-bg-light {
    background: rgba(131, 131, 131, 0.18);
  }
}

.background-dark {
  background: linear-gradient(
    56.41deg,
    #252c4d 29.98%,
    #080c20 79.58%,
    #2d121a 97.4%
  );
}

.background-light {
  background: #fcfafc;
}

/* These two classes control the color of the sidebar*/<|MERGE_RESOLUTION|>--- conflicted
+++ resolved
@@ -146,16 +146,10 @@
   visibility: hidden;
 }
 
-<<<<<<< HEAD
 #p5_loading {
   display: none;
   visibility: hidden;
 }
-
-/*
-=======
-/* Home styles */
->>>>>>> cbe50426
 
 .hero {
   background-image: linear-gradient(#282536, #000000 95%);
